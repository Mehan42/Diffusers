--- conflicted
+++ resolved
@@ -20,20 +20,8 @@
 from diffusers.training_utils import EMAModel
 from diffusers.utils import check_min_version
 from huggingface_hub import HfFolder, Repository, create_repo, whoami
-<<<<<<< HEAD
 from packaging import version
-from torchvision.transforms import (
-    CenterCrop,
-    Compose,
-    InterpolationMode,
-    Normalize,
-    RandomHorizontalFlip,
-    Resize,
-    ToTensor,
-)
-=======
 from torchvision import transforms
->>>>>>> bbb46ad3
 from tqdm.auto import tqdm
 
 
@@ -435,13 +423,13 @@
         ]
     )
 
-    def transforms(examples):
+    def example_transforms(examples):
         images = [augmentations(image.convert("RGB")) for image in examples["image"]]
         return {"input": images}
 
     logger.info(f"Dataset size: {len(dataset)}")
 
-    dataset.set_transform(transforms)
+    dataset.set_transform(example_transforms)
     train_dataloader = torch.utils.data.DataLoader(
         dataset, batch_size=args.train_batch_size, shuffle=True, num_workers=args.dataloader_num_workers
     )
