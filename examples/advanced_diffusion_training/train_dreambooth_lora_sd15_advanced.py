--- conflicted
+++ resolved
@@ -1320,8 +1320,7 @@
             else:
                 raise ValueError(f"unexpected save model: {model.__class__}")
 
-<<<<<<< HEAD
-        lora_state_dict, network_alphas = LoraLoaderMixin.lora_state_dict(input_dir)
+        lora_state_dict, network_alphas = StableDiffusionPipeline.lora_state_dict(input_dir)
 
         unet_state_dict = {f'{k.replace("unet.", "")}': v for k, v in lora_state_dict.items() if k.startswith("unet.")}
         unet_state_dict = convert_unet_state_dict_to_peft(unet_state_dict)
@@ -1352,7 +1351,6 @@
                 models.extend([text_encoder_one_])
                 # only upcast trainable parameters (LoRA) into fp32
                 cast_training_params(models)
-=======
         lora_state_dict, network_alphas = StableDiffusionLoraLoaderMixin.lora_state_dict(input_dir)
         StableDiffusionLoraLoaderMixin.load_lora_into_unet(lora_state_dict, network_alphas=network_alphas, unet=unet_)
 
@@ -1360,7 +1358,6 @@
         StableDiffusionLoraLoaderMixin.load_lora_into_text_encoder(
             text_encoder_state_dict, network_alphas=network_alphas, text_encoder=text_encoder_one_
         )
->>>>>>> 5b972fbd
 
     accelerator.register_save_state_pre_hook(save_model_hook)
     accelerator.register_load_state_pre_hook(load_model_hook)
