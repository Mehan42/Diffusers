#!/usr/bin/env python
# coding=utf-8
# Copyright 2024 The HuggingFace Inc. team. All rights reserved.
#
# Licensed under the Apache License, Version 2.0 (the "License");
# you may not use this file except in compliance with the License.
# You may obtain a copy of the License at
#
#     http://www.apache.org/licenses/LICENSE-2.0
#
# Unless required by applicable law or agreed to in writing, software
# distributed under the License is distributed on an "AS IS" BASIS,
# WITHOUT WARRANTIES OR CONDITIONS OF ANY KIND, either express or implied.
# See the License for the specific language governing permissions and

import argparse
import gc
import itertools
import json
import logging
import math
import os
import random
import re
import shutil
import warnings
from contextlib import nullcontext
from pathlib import Path
from typing import List, Optional

import numpy as np
import torch
import torch.nn.functional as F
import torch.utils.checkpoint
import transformers
from accelerate import Accelerator
from accelerate.logging import get_logger
from accelerate.utils import DistributedDataParallelKwargs, ProjectConfiguration, set_seed
from huggingface_hub import create_repo, hf_hub_download, upload_folder
from huggingface_hub.utils import insecure_hashlib
from packaging import version
from peft import LoraConfig, set_peft_model_state_dict
from peft.utils import get_peft_model_state_dict
from PIL import Image
from PIL.ImageOps import exif_transpose
from safetensors.torch import load_file, save_file
from torch.utils.data import Dataset
from torchvision import transforms
from torchvision.transforms.functional import crop
from tqdm.auto import tqdm
from transformers import AutoTokenizer, PretrainedConfig

import diffusers
from diffusers import (
    AutoencoderKL,
    DDPMScheduler,
    DPMSolverMultistepScheduler,
    EDMEulerScheduler,
    EulerDiscreteScheduler,
    StableDiffusionXLPipeline,
    UNet2DConditionModel,
)
from diffusers.loaders import LoraLoaderMixin
from diffusers.optimization import get_scheduler
from diffusers.training_utils import _set_state_dict_into_text_encoder, cast_training_params, compute_snr
from diffusers.utils import (
    check_min_version,
    convert_all_state_dict_to_peft,
    convert_state_dict_to_diffusers,
    convert_state_dict_to_kohya,
    convert_unet_state_dict_to_peft,
    is_wandb_available,
)
from diffusers.utils.import_utils import is_xformers_available
from diffusers.utils.torch_utils import is_compiled_module


if is_wandb_available():
    import wandb

# Will error if the minimal version of diffusers is not installed. Remove at your own risks.
check_min_version("0.30.0.dev0")

logger = get_logger(__name__)


def determine_scheduler_type(pretrained_model_name_or_path, revision):
    model_index_filename = "model_index.json"
    if os.path.isdir(pretrained_model_name_or_path):
        model_index = os.path.join(pretrained_model_name_or_path, model_index_filename)
    else:
        model_index = hf_hub_download(
            repo_id=pretrained_model_name_or_path, filename=model_index_filename, revision=revision
        )

    with open(model_index, "r") as f:
        scheduler_type = json.load(f)["scheduler"][1]
    return scheduler_type


def save_model_card(
    repo_id: str,
    use_dora: bool,
    images=None,
    base_model: str = None,
    train_text_encoder=False,
    train_text_encoder_ti=False,
    token_abstraction_dict=None,
    instance_prompt: str = None,
    validation_prompt: str = None,
    repo_folder=None,
    vae_path=None,
):
    img_str = "widget:\n"
    lora = "lora" if not use_dora else "dora"
    for i, image in enumerate(images):
        image.save(os.path.join(repo_folder, f"image_{i}.png"))
        img_str += f"""
        - text: '{validation_prompt if validation_prompt else ' ' }'
          output:
            url:
                "image_{i}.png"
        """
    if not images:
        img_str += f"""
        - text: '{instance_prompt}'
        """
    embeddings_filename = f"{repo_folder}_emb"
    instance_prompt_webui = re.sub(r"<s\d+>", "", re.sub(r"<s\d+>", embeddings_filename, instance_prompt, count=1))
    ti_keys = ", ".join(f'"{match}"' for match in re.findall(r"<s\d+>", instance_prompt))
    if instance_prompt_webui != embeddings_filename:
        instance_prompt_sentence = f"For example, `{instance_prompt_webui}`"
    else:
        instance_prompt_sentence = ""
    trigger_str = f"You should use {instance_prompt} to trigger the image generation."
    diffusers_imports_pivotal = ""
    diffusers_example_pivotal = ""
    webui_example_pivotal = ""
    license = ""
    if "playground" in base_model:
        license = """\n
    ## License

    Please adhere to the licensing terms as described [here](https://huggingface.co/playgroundai/playground-v2.5-1024px-aesthetic/blob/main/LICENSE.md).
    """

    if train_text_encoder_ti:
        trigger_str = (
            "To trigger image generation of trained concept(or concepts) replace each concept identifier "
            "in you prompt with the new inserted tokens:\n"
        )
        diffusers_imports_pivotal = """from huggingface_hub import hf_hub_download
from safetensors.torch import load_file
        """
        diffusers_example_pivotal = f"""embedding_path = hf_hub_download(repo_id='{repo_id}', filename='{embeddings_filename}.safetensors', repo_type="model")
state_dict = load_file(embedding_path)
pipeline.load_textual_inversion(state_dict["clip_l"], token=[{ti_keys}], text_encoder=pipeline.text_encoder, tokenizer=pipeline.tokenizer)
pipeline.load_textual_inversion(state_dict["clip_g"], token=[{ti_keys}], text_encoder=pipeline.text_encoder_2, tokenizer=pipeline.tokenizer_2)
        """
        webui_example_pivotal = f"""- *Embeddings*: download **[`{embeddings_filename}.safetensors` here 💾](/{repo_id}/blob/main/{embeddings_filename}.safetensors)**.
    - Place it on it on your `embeddings` folder
    - Use it by adding `{embeddings_filename}` to your prompt. {instance_prompt_sentence}
    (you need both the LoRA and the embeddings as they were trained together for this LoRA)
    """
        if token_abstraction_dict:
            for key, value in token_abstraction_dict.items():
                tokens = "".join(value)
                trigger_str += f"""
to trigger concept `{key}` → use `{tokens}` in your prompt \n
"""

    yaml = f"""---
tags:
- stable-diffusion-xl
- stable-diffusion-xl-diffusers
- diffusers-training
- text-to-image
- diffusers
- {lora}
- template:sd-lora
{img_str}
base_model: {base_model}
instance_prompt: {instance_prompt}
license: openrail++
---
"""

    model_card = f"""
# SDXL LoRA DreamBooth - {repo_id}

<Gallery />

## Model description

### These are {repo_id} LoRA adaption weights for {base_model}.

## Download model

### Use it with UIs such as AUTOMATIC1111, Comfy UI, SD.Next, Invoke

- **LoRA**: download **[`{repo_folder}.safetensors` here 💾](/{repo_id}/blob/main/{repo_folder}.safetensors)**.
    - Place it on your `models/Lora` folder.
    - On AUTOMATIC1111, load the LoRA by adding `<lora:{repo_folder}:1>` to your prompt. On ComfyUI just [load it as a regular LoRA](https://comfyanonymous.github.io/ComfyUI_examples/lora/).
{webui_example_pivotal}

## Use it with the [🧨 diffusers library](https://github.com/huggingface/diffusers)

```py
from diffusers import AutoPipelineForText2Image
import torch
{diffusers_imports_pivotal}
pipeline = AutoPipelineForText2Image.from_pretrained('stabilityai/stable-diffusion-xl-base-1.0', torch_dtype=torch.float16).to('cuda')
pipeline.load_lora_weights('{repo_id}', weight_name='pytorch_lora_weights.safetensors')
{diffusers_example_pivotal}
image = pipeline('{validation_prompt if validation_prompt else instance_prompt}').images[0]
```

For more details, including weighting, merging and fusing LoRAs, check the [documentation on loading LoRAs in diffusers](https://huggingface.co/docs/diffusers/main/en/using-diffusers/loading_adapters)

## Trigger words

{trigger_str}

## Details
All [Files & versions](/{repo_id}/tree/main).

The weights were trained using [🧨 diffusers Advanced Dreambooth Training Script](https://github.com/huggingface/diffusers/blob/main/examples/advanced_diffusion_training/train_dreambooth_lora_sdxl_advanced.py).

LoRA for the text encoder was enabled. {train_text_encoder}.

Pivotal tuning was enabled: {train_text_encoder_ti}.

Special VAE used for training: {vae_path}.

{license}
"""
    with open(os.path.join(repo_folder, "README.md"), "w") as f:
        f.write(yaml + model_card)


def log_validation(
    pipeline,
    args,
    accelerator,
    pipeline_args,
    epoch,
    is_final_validation=False,
):
    logger.info(
        f"Running validation... \n Generating {args.num_validation_images} images with prompt:"
        f" {args.validation_prompt}."
    )

    # We train on the simplified learning objective. If we were previously predicting a variance, we need the scheduler to ignore it
    scheduler_args = {}

    if not args.do_edm_style_training:
        if "variance_type" in pipeline.scheduler.config:
            variance_type = pipeline.scheduler.config.variance_type

            if variance_type in ["learned", "learned_range"]:
                variance_type = "fixed_small"

            scheduler_args["variance_type"] = variance_type

        pipeline.scheduler = DPMSolverMultistepScheduler.from_config(pipeline.scheduler.config, **scheduler_args)

    pipeline = pipeline.to(accelerator.device)
    pipeline.set_progress_bar_config(disable=True)

    # run inference
    generator = torch.Generator(device=accelerator.device).manual_seed(args.seed) if args.seed else None
    # Currently the context determination is a bit hand-wavy. We can improve it in the future if there's a better
    # way to condition it. Reference: https://github.com/huggingface/diffusers/pull/7126#issuecomment-1968523051
    if torch.backends.mps.is_available() or "playground" in args.pretrained_model_name_or_path:
        autocast_ctx = nullcontext()
    else:
        autocast_ctx = torch.autocast(accelerator.device.type)

    with autocast_ctx:
        images = [pipeline(**pipeline_args, generator=generator).images[0] for _ in range(args.num_validation_images)]

    for tracker in accelerator.trackers:
        phase_name = "test" if is_final_validation else "validation"
        if tracker.name == "tensorboard":
            np_images = np.stack([np.asarray(img) for img in images])
            tracker.writer.add_images(phase_name, np_images, epoch, dataformats="NHWC")
        if tracker.name == "wandb":
            tracker.log(
                {
                    phase_name: [
                        wandb.Image(image, caption=f"{i}: {args.validation_prompt}") for i, image in enumerate(images)
                    ]
                }
            )

    del pipeline
    if torch.cuda.is_available():
        torch.cuda.empty_cache()

    return images


def import_model_class_from_model_name_or_path(
    pretrained_model_name_or_path: str, revision: str, subfolder: str = "text_encoder"
):
    text_encoder_config = PretrainedConfig.from_pretrained(
        pretrained_model_name_or_path, subfolder=subfolder, revision=revision
    )
    model_class = text_encoder_config.architectures[0]

    if model_class == "CLIPTextModel":
        from transformers import CLIPTextModel

        return CLIPTextModel
    elif model_class == "CLIPTextModelWithProjection":
        from transformers import CLIPTextModelWithProjection

        return CLIPTextModelWithProjection
    else:
        raise ValueError(f"{model_class} is not supported.")


def parse_args(input_args=None):
    parser = argparse.ArgumentParser(description="Simple example of a training script.")
    parser.add_argument(
        "--pretrained_model_name_or_path",
        type=str,
        default=None,
        required=True,
        help="Path to pretrained model or model identifier from huggingface.co/models.",
    )
    parser.add_argument(
        "--pretrained_vae_model_name_or_path",
        type=str,
        default=None,
        help="Path to pretrained VAE model with better numerical stability. More details: https://github.com/huggingface/diffusers/pull/4038.",
    )
    parser.add_argument(
        "--revision",
        type=str,
        default=None,
        required=False,
        help="Revision of pretrained model identifier from huggingface.co/models.",
    )
    parser.add_argument(
        "--variant",
        type=str,
        default=None,
        help="Variant of the model files of the pretrained model identifier from huggingface.co/models, 'e.g.' fp16",
    )
    parser.add_argument(
        "--dataset_name",
        type=str,
        default=None,
        help=(
            "The name of the Dataset (from the HuggingFace hub) containing the training data of instance images (could be your own, possibly private,"
            " dataset). It can also be a path pointing to a local copy of a dataset in your filesystem,"
            " or to a folder containing files that 🤗 Datasets can understand.To load the custom captions, the training set directory needs to follow the structure of a "
            "datasets ImageFolder, containing both the images and the corresponding caption for each image. see: "
            "https://huggingface.co/docs/datasets/image_dataset for more information"
        ),
    )
    parser.add_argument(
        "--dataset_config_name",
        type=str,
        default=None,
        help="The config of the Dataset. In some cases, a dataset may have more than one configuration (for example "
        "if it contains different subsets of data within, and you only wish to load a specific subset - in that case specify the desired configuration using --dataset_config_name. Leave as "
        "None if there's only one config.",
    )
    parser.add_argument(
        "--instance_data_dir",
        type=str,
        default=None,
        help="A path to local folder containing the training data of instance images. Specify this arg instead of "
        "--dataset_name if you wish to train using a local folder without custom captions. If you wish to train with custom captions please specify "
        "--dataset_name instead.",
    )

    parser.add_argument(
        "--cache_dir",
        type=str,
        default=None,
        help="The directory where the downloaded models and datasets will be stored.",
    )

    parser.add_argument(
        "--image_column",
        type=str,
        default="image",
        help="The column of the dataset containing the target image. By "
        "default, the standard Image Dataset maps out 'file_name' "
        "to 'image'.",
    )
    parser.add_argument(
        "--caption_column",
        type=str,
        default=None,
        help="The column of the dataset containing the instance prompt for each image",
    )

    parser.add_argument("--repeats", type=int, default=1, help="How many times to repeat the training data.")

    parser.add_argument(
        "--class_data_dir",
        type=str,
        default=None,
        required=False,
        help="A folder containing the training data of class images.",
    )
    parser.add_argument(
        "--instance_prompt",
        type=str,
        default=None,
        required=True,
        help="The prompt with identifier specifying the instance, e.g. 'photo of a TOK dog', 'in the style of TOK'",
    )
    parser.add_argument(
        "--token_abstraction",
        type=str,
        default="TOK",
        help="identifier specifying the instance(or instances) as used in instance_prompt, validation prompt, "
        "captions - e.g. TOK. To use multiple identifiers, please specify them in a comma separated string - e.g. "
        "'TOK,TOK2,TOK3' etc.",
    )

    parser.add_argument(
        "--num_new_tokens_per_abstraction",
        type=int,
        default=2,
        help="number of new tokens inserted to the tokenizers per token_abstraction identifier when "
        "--train_text_encoder_ti = True. By default, each --token_abstraction (e.g. TOK) is mapped to 2 new "
        "tokens - <si><si+1> ",
    )

    parser.add_argument(
        "--class_prompt",
        type=str,
        default=None,
        help="The prompt to specify images in the same class as provided instance images.",
    )
    parser.add_argument(
        "--validation_prompt",
        type=str,
        default=None,
        help="A prompt that is used during validation to verify that the model is learning.",
    )
    parser.add_argument(
        "--num_validation_images",
        type=int,
        default=4,
        help="Number of images that should be generated during validation with `validation_prompt`.",
    )
    parser.add_argument(
        "--validation_epochs",
        type=int,
        default=50,
        help=(
            "Run dreambooth validation every X epochs. Dreambooth validation consists of running the prompt"
            " `args.validation_prompt` multiple times: `args.num_validation_images`."
        ),
    )
    parser.add_argument(
        "--do_edm_style_training",
        default=False,
        action="store_true",
        help="Flag to conduct training using the EDM formulation as introduced in https://arxiv.org/abs/2206.00364.",
    )
    parser.add_argument(
        "--with_prior_preservation",
        default=False,
        action="store_true",
        help="Flag to add prior preservation loss.",
    )
    parser.add_argument("--prior_loss_weight", type=float, default=1.0, help="The weight of prior preservation loss.")
    parser.add_argument(
        "--num_class_images",
        type=int,
        default=100,
        help=(
            "Minimal class images for prior preservation loss. If there are not enough images already present in"
            " class_data_dir, additional images will be sampled with class_prompt."
        ),
    )
    parser.add_argument(
        "--output_dir",
        type=str,
        default="lora-dreambooth-model",
        help="The output directory where the model predictions and checkpoints will be written.",
    )
    parser.add_argument("--seed", type=int, default=None, help="A seed for reproducible training.")
    parser.add_argument(
        "--resolution",
        type=int,
        default=1024,
        help=(
            "The resolution for input images, all the images in the train/validation dataset will be resized to this"
            " resolution"
        ),
    )
    parser.add_argument(
        "--center_crop",
        default=False,
        action="store_true",
        help=(
            "Whether to center crop the input images to the resolution. If not set, the images will be randomly"
            " cropped. The images will be resized to the resolution first before cropping."
        ),
    )
    parser.add_argument(
        "--random_flip",
        action="store_true",
        help="whether to randomly flip images horizontally",
    )
    parser.add_argument(
        "--train_text_encoder",
        action="store_true",
        help="Whether to train the text encoder. If set, the text encoder should be float32 precision.",
    )
    parser.add_argument(
        "--train_batch_size", type=int, default=4, help="Batch size (per device) for the training dataloader."
    )
    parser.add_argument(
        "--sample_batch_size", type=int, default=4, help="Batch size (per device) for sampling images."
    )
    parser.add_argument("--num_train_epochs", type=int, default=1)
    parser.add_argument(
        "--max_train_steps",
        type=int,
        default=None,
        help="Total number of training steps to perform.  If provided, overrides num_train_epochs.",
    )
    parser.add_argument(
        "--checkpointing_steps",
        type=int,
        default=500,
        help=(
            "Save a checkpoint of the training state every X updates. These checkpoints can be used both as final"
            " checkpoints in case they are better than the last checkpoint, and are also suitable for resuming"
            " training using `--resume_from_checkpoint`."
        ),
    )
    parser.add_argument(
        "--checkpoints_total_limit",
        type=int,
        default=None,
        help=("Max number of checkpoints to store."),
    )
    parser.add_argument(
        "--resume_from_checkpoint",
        type=str,
        default=None,
        help=(
            "Whether training should be resumed from a previous checkpoint. Use a path saved by"
            ' `--checkpointing_steps`, or `"latest"` to automatically select the last available checkpoint.'
        ),
    )
    parser.add_argument(
        "--gradient_accumulation_steps",
        type=int,
        default=1,
        help="Number of updates steps to accumulate before performing a backward/update pass.",
    )
    parser.add_argument(
        "--gradient_checkpointing",
        action="store_true",
        help="Whether or not to use gradient checkpointing to save memory at the expense of slower backward pass.",
    )
    parser.add_argument(
        "--learning_rate",
        type=float,
        default=1e-4,
        help="Initial learning rate (after the potential warmup period) to use.",
    )
    parser.add_argument(
        "--clip_skip",
        type=int,
        default=None,
        help="Number of layers to be skipped from CLIP while computing the prompt embeddings. A value of 1 means that "
        "the output of the pre-final layer will be used for computing the prompt embeddings.",
    )

    parser.add_argument(
        "--text_encoder_lr",
        type=float,
        default=5e-6,
        help="Text encoder learning rate to use.",
    )
    parser.add_argument(
        "--scale_lr",
        action="store_true",
        default=False,
        help="Scale the learning rate by the number of GPUs, gradient accumulation steps, and batch size.",
    )
    parser.add_argument(
        "--lr_scheduler",
        type=str,
        default="constant",
        help=(
            'The scheduler type to use. Choose between ["linear", "cosine", "cosine_with_restarts", "polynomial",'
            ' "constant", "constant_with_warmup"]'
        ),
    )

    parser.add_argument(
        "--snr_gamma",
        type=float,
        default=None,
        help="SNR weighting gamma to be used if rebalancing the loss. Recommended value is 5.0. "
        "More details here: https://arxiv.org/abs/2303.09556.",
    )
    parser.add_argument(
        "--lr_warmup_steps", type=int, default=500, help="Number of steps for the warmup in the lr scheduler."
    )
    parser.add_argument(
        "--lr_num_cycles",
        type=int,
        default=1,
        help="Number of hard resets of the lr in cosine_with_restarts scheduler.",
    )
    parser.add_argument("--lr_power", type=float, default=1.0, help="Power factor of the polynomial scheduler.")
    parser.add_argument(
        "--dataloader_num_workers",
        type=int,
        default=0,
        help=(
            "Number of subprocesses to use for data loading. 0 means that the data will be loaded in the main process."
        ),
    )

    parser.add_argument(
        "--train_text_encoder_ti",
        action="store_true",
        help=("Whether to use textual inversion"),
    )

    parser.add_argument(
        "--train_text_encoder_ti_frac",
        type=float,
        default=0.5,
        help=("The percentage of epochs to perform textual inversion"),
    )

    parser.add_argument(
        "--train_text_encoder_frac",
        type=float,
        default=1.0,
        help=("The percentage of epochs to perform text encoder tuning"),
    )

    parser.add_argument(
        "--optimizer",
        type=str,
        default="AdamW",
        help=('The optimizer type to use. Choose between ["AdamW", "prodigy"]'),
    )

    parser.add_argument(
        "--use_8bit_adam",
        action="store_true",
        help="Whether or not to use 8-bit Adam from bitsandbytes. Ignored if optimizer is not set to AdamW",
    )

    parser.add_argument(
        "--adam_beta1", type=float, default=0.9, help="The beta1 parameter for the Adam and Prodigy optimizers."
    )
    parser.add_argument(
        "--adam_beta2", type=float, default=0.999, help="The beta2 parameter for the Adam and Prodigy optimizers."
    )
    parser.add_argument(
        "--prodigy_beta3",
        type=float,
        default=None,
        help="coefficients for computing the Prodigy stepsize using running averages. If set to None, "
        "uses the value of square root of beta2. Ignored if optimizer is adamW",
    )
    parser.add_argument("--prodigy_decouple", type=bool, default=True, help="Use AdamW style decoupled weight decay")
    parser.add_argument("--adam_weight_decay", type=float, default=1e-04, help="Weight decay to use for unet params")
    parser.add_argument(
        "--adam_weight_decay_text_encoder", type=float, default=None, help="Weight decay to use for text_encoder"
    )

    parser.add_argument(
        "--adam_epsilon",
        type=float,
        default=1e-08,
        help="Epsilon value for the Adam optimizer and Prodigy optimizers.",
    )

    parser.add_argument(
        "--prodigy_use_bias_correction",
        type=bool,
        default=True,
        help="Turn on Adam's bias correction. True by default. Ignored if optimizer is adamW",
    )
    parser.add_argument(
        "--prodigy_safeguard_warmup",
        type=bool,
        default=True,
        help="Remove lr from the denominator of D estimate to avoid issues during warm-up stage. True by default. "
        "Ignored if optimizer is adamW",
    )
    parser.add_argument("--max_grad_norm", default=1.0, type=float, help="Max gradient norm.")
    parser.add_argument("--push_to_hub", action="store_true", help="Whether or not to push the model to the Hub.")
    parser.add_argument("--hub_token", type=str, default=None, help="The token to use to push to the Model Hub.")
    parser.add_argument(
        "--hub_model_id",
        type=str,
        default=None,
        help="The name of the repository to keep in sync with the local `output_dir`.",
    )
    parser.add_argument(
        "--logging_dir",
        type=str,
        default="logs",
        help=(
            "[TensorBoard](https://www.tensorflow.org/tensorboard) log directory. Will default to"
            " *output_dir/runs/**CURRENT_DATETIME_HOSTNAME***."
        ),
    )
    parser.add_argument(
        "--allow_tf32",
        action="store_true",
        help=(
            "Whether or not to allow TF32 on Ampere GPUs. Can be used to speed up training. For more information, see"
            " https://pytorch.org/docs/stable/notes/cuda.html#tensorfloat-32-tf32-on-ampere-devices"
        ),
    )
    parser.add_argument(
        "--report_to",
        type=str,
        default="tensorboard",
        help=(
            'The integration to report the results and logs to. Supported platforms are `"tensorboard"`'
            ' (default), `"wandb"` and `"comet_ml"`. Use `"all"` to report to all integrations.'
        ),
    )
    parser.add_argument(
        "--mixed_precision",
        type=str,
        default=None,
        choices=["no", "fp16", "bf16"],
        help=(
            "Whether to use mixed precision. Choose between fp16 and bf16 (bfloat16). Bf16 requires PyTorch >="
            " 1.10.and an Nvidia Ampere GPU.  Default to the value of accelerate config of the current system or the"
            " flag passed with the `accelerate.launch` command. Use this argument to override the accelerate config."
        ),
    )
    parser.add_argument(
        "--prior_generation_precision",
        type=str,
        default=None,
        choices=["no", "fp32", "fp16", "bf16"],
        help=(
            "Choose prior generation precision between fp32, fp16 and bf16 (bfloat16). Bf16 requires PyTorch >="
            " 1.10.and an Nvidia Ampere GPU.  Default to  fp16 if a GPU is available else fp32."
        ),
    )
    parser.add_argument("--local_rank", type=int, default=-1, help="For distributed training: local_rank")
    parser.add_argument(
        "--enable_xformers_memory_efficient_attention", action="store_true", help="Whether or not to use xformers."
    )
    parser.add_argument("--noise_offset", type=float, default=0, help="The scale of noise offset.")
    parser.add_argument(
        "--rank",
        type=int,
        default=4,
        help=("The dimension of the LoRA update matrices."),
    )
    parser.add_argument(
        "--use_dora",
        action="store_true",
        default=False,
        help=(
            "Wether to train a DoRA as proposed in- DoRA: Weight-Decomposed Low-Rank Adaptation https://arxiv.org/abs/2402.09353. "
            "Note: to use DoRA you need to install peft from main, `pip install git+https://github.com/huggingface/peft.git`"
        ),
    )
    parser.add_argument(
        "--lora_unet_blocks",
        type=str,
        default=None,
        help=(
            "the U-net blocks to tune during training. please specify them in a comma separated string, e.g. `unet.up_blocks.0.attentions.0,unet.up_blocks.0.attentions.1` etc."
            "NOTE: By default (if not specified) - regular LoRA training is performed. "
            "if --use_blora is enabled, this arg will be ignored, since in B-LoRA training, targeted U-net blocks are `unet.up_blocks.0.attentions.0` and `unet.up_blocks.0.attentions.1`"
        ),
    )
    parser.add_argument(
        "--use_blora",
        action="store_true",
        help=(
            "Whether to train a B-LoRA as proposed in- Implicit Style-Content Separation using B-LoRA https://arxiv.org/abs/2403.14572. "
        ),
    )
    parser.add_argument(
        "--cache_latents",
        action="store_true",
        default=False,
        help="Cache the VAE latents",
    )

    if input_args is not None:
        args = parser.parse_args(input_args)
    else:
        args = parser.parse_args()

    if args.dataset_name is None and args.instance_data_dir is None:
        raise ValueError("Specify either `--dataset_name` or `--instance_data_dir`")

    if args.dataset_name is not None and args.instance_data_dir is not None:
        raise ValueError("Specify only one of `--dataset_name` or `--instance_data_dir`")

    if args.train_text_encoder and args.train_text_encoder_ti:
        raise ValueError(
            "Specify only one of `--train_text_encoder` or `--train_text_encoder_ti. "
            "For full LoRA text encoder training check --train_text_encoder, for textual "
            "inversion training check `--train_text_encoder_ti`"
        )
    if args.use_blora and args.lora_unet_blocks:
        warnings.warn(
            "You specified both `--use_blora` and `--lora_unet_blocks`, for B-LoRA training, target unet blocks are: `unet.up_blocks.0.attentions.0` and `unet.up_blocks.0.attentions.1`. "
            "If you wish to target different U-net blocks, don't enable `--use_blora`"
        )

    env_local_rank = int(os.environ.get("LOCAL_RANK", -1))
    if env_local_rank != -1 and env_local_rank != args.local_rank:
        args.local_rank = env_local_rank

    if args.with_prior_preservation:
        if args.class_data_dir is None:
            raise ValueError("You must specify a data directory for class images.")
        if args.class_prompt is None:
            raise ValueError("You must specify prompt for class images.")
    else:
        # logger is not available yet
        if args.class_data_dir is not None:
            warnings.warn("You need not use --class_data_dir without --with_prior_preservation.")
        if args.class_prompt is not None:
            warnings.warn("You need not use --class_prompt without --with_prior_preservation.")

    return args


# Taken (and slightly modified) from B-LoRA repo https://github.com/yardenfren1996/B-LoRA/blob/main/blora_utils.py
def is_belong_to_blocks(key, blocks):
    try:
        for g in blocks:
            if g in key:
                return True
        return False
    except Exception as e:
        raise type(e)(f"failed to is_belong_to_block, due to: {e}")


def get_unet_lora_target_modules(unet, use_blora, target_blocks=None):
    if use_blora:
        content_b_lora_blocks = "unet.up_blocks.0.attentions.0"
        style_b_lora_blocks = "unet.up_blocks.0.attentions.1"
        target_blocks = [content_b_lora_blocks, style_b_lora_blocks]
    try:
        blocks = [(".").join(blk.split(".")[1:]) for blk in target_blocks]

        attns = [
            attn_processor_name.rsplit(".", 1)[0]
            for attn_processor_name, _ in unet.attn_processors.items()
            if is_belong_to_blocks(attn_processor_name, blocks)
        ]

        target_modules = [f"{attn}.{mat}" for mat in ["to_k", "to_q", "to_v", "to_out.0"] for attn in attns]
        return target_modules
    except Exception as e:
        raise type(e)(
            f"failed to get_target_modules, due to: {e}. "
            f"Please check the modules specified in --lora_unet_blocks are correct"
        )


# Taken from https://github.com/replicate/cog-sdxl/blob/main/dataset_and_utils.py
class TokenEmbeddingsHandler:
    def __init__(self, text_encoders, tokenizers):
        self.text_encoders = text_encoders
        self.tokenizers = tokenizers

        self.train_ids: Optional[torch.Tensor] = None
        self.inserting_toks: Optional[List[str]] = None
        self.embeddings_settings = {}

    def initialize_new_tokens(self, inserting_toks: List[str]):
        idx = 0
        for tokenizer, text_encoder in zip(self.tokenizers, self.text_encoders):
            assert isinstance(inserting_toks, list), "inserting_toks should be a list of strings."
            assert all(
                isinstance(tok, str) for tok in inserting_toks
            ), "All elements in inserting_toks should be strings."

            self.inserting_toks = inserting_toks
            special_tokens_dict = {"additional_special_tokens": self.inserting_toks}
            tokenizer.add_special_tokens(special_tokens_dict)
            text_encoder.resize_token_embeddings(len(tokenizer))

            self.train_ids = tokenizer.convert_tokens_to_ids(self.inserting_toks)

            # random initialization of new tokens
            std_token_embedding = text_encoder.text_model.embeddings.token_embedding.weight.data.std()

            print(f"{idx} text encoder's std_token_embedding: {std_token_embedding}")

            text_encoder.text_model.embeddings.token_embedding.weight.data[self.train_ids] = (
                torch.randn(len(self.train_ids), text_encoder.text_model.config.hidden_size)
                .to(device=self.device)
                .to(dtype=self.dtype)
                * std_token_embedding
            )
            self.embeddings_settings[
                f"original_embeddings_{idx}"
            ] = text_encoder.text_model.embeddings.token_embedding.weight.data.clone()
            self.embeddings_settings[f"std_token_embedding_{idx}"] = std_token_embedding

            inu = torch.ones((len(tokenizer),), dtype=torch.bool)
            inu[self.train_ids] = False

            self.embeddings_settings[f"index_no_updates_{idx}"] = inu

            print(self.embeddings_settings[f"index_no_updates_{idx}"].shape)

            idx += 1

    def save_embeddings(self, file_path: str):
        assert self.train_ids is not None, "Initialize new tokens before saving embeddings."
        tensors = {}
        # text_encoder_0 - CLIP ViT-L/14, text_encoder_1 -  CLIP ViT-G/14
        idx_to_text_encoder_name = {0: "clip_l", 1: "clip_g"}
        for idx, text_encoder in enumerate(self.text_encoders):
            assert text_encoder.text_model.embeddings.token_embedding.weight.data.shape[0] == len(
                self.tokenizers[0]
            ), "Tokenizers should be the same."
            new_token_embeddings = text_encoder.text_model.embeddings.token_embedding.weight.data[self.train_ids]

            # New tokens for each text encoder are saved under "clip_l" (for text_encoder 0), "clip_g" (for
            # text_encoder 1) to keep compatible with the ecosystem.
            # Note: When loading with diffusers, any name can work - simply specify in inference
            tensors[idx_to_text_encoder_name[idx]] = new_token_embeddings
            # tensors[f"text_encoders_{idx}"] = new_token_embeddings

        save_file(tensors, file_path)

    @property
    def dtype(self):
        return self.text_encoders[0].dtype

    @property
    def device(self):
        return self.text_encoders[0].device

    @torch.no_grad()
    def retract_embeddings(self):
        for idx, text_encoder in enumerate(self.text_encoders):
            index_no_updates = self.embeddings_settings[f"index_no_updates_{idx}"]
            text_encoder.text_model.embeddings.token_embedding.weight.data[index_no_updates] = (
                self.embeddings_settings[f"original_embeddings_{idx}"][index_no_updates]
                .to(device=text_encoder.device)
                .to(dtype=text_encoder.dtype)
            )

            # for the parts that were updated, we need to normalize them
            # to have the same std as before
            std_token_embedding = self.embeddings_settings[f"std_token_embedding_{idx}"]

            index_updates = ~index_no_updates
            new_embeddings = text_encoder.text_model.embeddings.token_embedding.weight.data[index_updates]
            off_ratio = std_token_embedding / new_embeddings.std()

            new_embeddings = new_embeddings * (off_ratio**0.1)
            text_encoder.text_model.embeddings.token_embedding.weight.data[index_updates] = new_embeddings


class DreamBoothDataset(Dataset):
    """
    A dataset to prepare the instance and class images with the prompts for fine-tuning the model.
    It pre-processes the images.
    """

    def __init__(
        self,
        instance_data_root,
        instance_prompt,
        class_prompt,
        train_text_encoder_ti,
        class_data_root=None,
        class_num=None,
        token_abstraction_dict=None,  # token mapping for textual inversion
        size=1024,
        repeats=1,
        center_crop=False,
    ):
        self.size = size
        self.center_crop = center_crop

        self.instance_prompt = instance_prompt
        self.custom_instance_prompts = None
        self.class_prompt = class_prompt
        self.token_abstraction_dict = token_abstraction_dict
        self.train_text_encoder_ti = train_text_encoder_ti
        # if --dataset_name is provided or a metadata jsonl file is provided in the local --instance_data directory,
        # we load the training data using load_dataset
        if args.dataset_name is not None:
            try:
                from datasets import load_dataset
            except ImportError:
                raise ImportError(
                    "You are trying to load your data using the datasets library. If you wish to train using custom "
                    "captions please install the datasets library: `pip install datasets`. If you wish to load a "
                    "local folder containing images only, specify --instance_data_dir instead."
                )
            # Downloading and loading a dataset from the hub.
            # See more about loading custom images at
            # https://huggingface.co/docs/datasets/v2.0.0/en/dataset_script
            dataset = load_dataset(
                args.dataset_name,
                args.dataset_config_name,
                cache_dir=args.cache_dir,
            )
            # Preprocessing the datasets.
            column_names = dataset["train"].column_names

            # 6. Get the column names for input/target.
            if args.image_column is None:
                image_column = column_names[0]
                logger.info(f"image column defaulting to {image_column}")
            else:
                image_column = args.image_column
                if image_column not in column_names:
                    raise ValueError(
                        f"`--image_column` value '{args.image_column}' not found in dataset columns. Dataset columns are: {', '.join(column_names)}"
                    )
            instance_images = dataset["train"][image_column]

            if args.caption_column is None:
                logger.info(
                    "No caption column provided, defaulting to instance_prompt for all images. If your dataset "
                    "contains captions/prompts for the images, make sure to specify the "
                    "column as --caption_column"
                )
                self.custom_instance_prompts = None
            else:
                if args.caption_column not in column_names:
                    raise ValueError(
                        f"`--caption_column` value '{args.caption_column}' not found in dataset columns. Dataset columns are: {', '.join(column_names)}"
                    )
                custom_instance_prompts = dataset["train"][args.caption_column]
                # create final list of captions according to --repeats
                self.custom_instance_prompts = []
                for caption in custom_instance_prompts:
                    self.custom_instance_prompts.extend(itertools.repeat(caption, repeats))
        else:
            self.instance_data_root = Path(instance_data_root)
            if not self.instance_data_root.exists():
                raise ValueError("Instance images root doesn't exists.")

            instance_images = [Image.open(path) for path in list(Path(instance_data_root).iterdir())]
            self.custom_instance_prompts = None

        self.instance_images = []
        for img in instance_images:
            self.instance_images.extend(itertools.repeat(img, repeats))

        # image processing to prepare for using SD-XL micro-conditioning
        self.original_sizes = []
        self.crop_top_lefts = []
        self.pixel_values = []
        train_resize = transforms.Resize(size, interpolation=transforms.InterpolationMode.BILINEAR)
        train_crop = transforms.CenterCrop(size) if center_crop else transforms.RandomCrop(size)
        train_flip = transforms.RandomHorizontalFlip(p=1.0)
        train_transforms = transforms.Compose(
            [
                transforms.ToTensor(),
                transforms.Normalize([0.5], [0.5]),
            ]
        )
        # if using B-LoRA for single image. do not use transformations
        single_image = len(self.instance_images) < 2
        for image in self.instance_images:
            if not single_image:
                image = exif_transpose(image)
            if not image.mode == "RGB":
                image = image.convert("RGB")
            self.original_sizes.append((image.height, image.width))
            image = train_resize(image)

            if not single_image and args.random_flip and random.random() < 0.5:
                # flip
                image = train_flip(image)
            if args.center_crop or single_image:
                y1 = max(0, int(round((image.height - args.resolution) / 2.0)))
                x1 = max(0, int(round((image.width - args.resolution) / 2.0)))
                image = train_crop(image)
            else:
                y1, x1, h, w = train_crop.get_params(image, (args.resolution, args.resolution))
                image = crop(image, y1, x1, h, w)
            crop_top_left = (y1, x1)
            self.crop_top_lefts.append(crop_top_left)
            image = train_transforms(image)
            self.pixel_values.append(image)

        self.num_instance_images = len(self.instance_images)
        self._length = self.num_instance_images

        if class_data_root is not None:
            self.class_data_root = Path(class_data_root)
            self.class_data_root.mkdir(parents=True, exist_ok=True)
            self.class_images_path = list(self.class_data_root.iterdir())

            self.original_sizes_class_imgs = []
            self.crop_top_lefts_class_imgs = []
            self.pixel_values_class_imgs = []
            self.class_images = [Image.open(path) for path in self.class_images_path]
            for image in self.class_images:
                image = exif_transpose(image)
                if not image.mode == "RGB":
                    image = image.convert("RGB")
                self.original_sizes_class_imgs.append((image.height, image.width))
                image = train_resize(image)
                if args.random_flip and random.random() < 0.5:
                    # flip
                    image = train_flip(image)
                if args.center_crop:
                    y1 = max(0, int(round((image.height - args.resolution) / 2.0)))
                    x1 = max(0, int(round((image.width - args.resolution) / 2.0)))
                    image = train_crop(image)
                else:
                    y1, x1, h, w = train_crop.get_params(image, (args.resolution, args.resolution))
                    image = crop(image, y1, x1, h, w)
                crop_top_left = (y1, x1)
                self.crop_top_lefts_class_imgs.append(crop_top_left)
                image = train_transforms(image)
                self.pixel_values_class_imgs.append(image)

            if class_num is not None:
                self.num_class_images = min(len(self.class_images_path), class_num)
            else:
                self.num_class_images = len(self.class_images_path)
            self._length = max(self.num_class_images, self.num_instance_images)
        else:
            self.class_data_root = None

        self.image_transforms = transforms.Compose(
            [
                transforms.Resize(size, interpolation=transforms.InterpolationMode.BILINEAR),
                transforms.CenterCrop(size) if center_crop else transforms.RandomCrop(size),
                transforms.ToTensor(),
                transforms.Normalize([0.5], [0.5]),
            ]
        )

    def __len__(self):
        return self._length

    def __getitem__(self, index):
        example = {}
        example["instance_images"] = self.pixel_values[index % self.num_instance_images]
        example["original_size"] = self.original_sizes[index % self.num_instance_images]
        example["crop_top_left"] = self.crop_top_lefts[index % self.num_instance_images]

        if self.custom_instance_prompts:
            caption = self.custom_instance_prompts[index % self.num_instance_images]
            if caption:
                if self.train_text_encoder_ti:
                    # replace instances of --token_abstraction in caption with the new tokens: "<si><si+1>" etc.
                    for token_abs, token_replacement in self.token_abstraction_dict.items():
                        caption = caption.replace(token_abs, "".join(token_replacement))
                example["instance_prompt"] = caption
            else:
                example["instance_prompt"] = self.instance_prompt

        else:  # custom prompts were provided, but length does not match size of image dataset
            example["instance_prompt"] = self.instance_prompt

        if self.class_data_root:
            example["class_prompt"] = self.class_prompt
            example["class_images"] = self.pixel_values_class_imgs[index % self.num_class_images]
            example["class_original_size"] = self.original_sizes_class_imgs[index % self.num_class_images]
            example["class_crop_top_left"] = self.crop_top_lefts_class_imgs[index % self.num_class_images]

        return example


def collate_fn(examples, with_prior_preservation=False):
    pixel_values = [example["instance_images"] for example in examples]
    prompts = [example["instance_prompt"] for example in examples]
    original_sizes = [example["original_size"] for example in examples]
    crop_top_lefts = [example["crop_top_left"] for example in examples]

    # Concat class and instance examples for prior preservation.
    # We do this to avoid doing two forward passes.
    if with_prior_preservation:
        pixel_values += [example["class_images"] for example in examples]
        prompts += [example["class_prompt"] for example in examples]
        original_sizes += [example["class_original_size"] for example in examples]
        crop_top_lefts += [example["class_crop_top_left"] for example in examples]

    pixel_values = torch.stack(pixel_values)
    pixel_values = pixel_values.to(memory_format=torch.contiguous_format).float()

    batch = {
        "pixel_values": pixel_values,
        "prompts": prompts,
        "original_sizes": original_sizes,
        "crop_top_lefts": crop_top_lefts,
    }
    return batch


class PromptDataset(Dataset):
    """A simple dataset to prepare the prompts to generate class images on multiple GPUs."""

    def __init__(self, prompt, num_samples):
        self.prompt = prompt
        self.num_samples = num_samples

    def __len__(self):
        return self.num_samples

    def __getitem__(self, index):
        example = {}
        example["prompt"] = self.prompt
        example["index"] = index
        return example


def tokenize_prompt(tokenizer, prompt, add_special_tokens=False):
    text_inputs = tokenizer(
        prompt,
        padding="max_length",
        max_length=tokenizer.model_max_length,
        truncation=True,
        add_special_tokens=add_special_tokens,
        return_tensors="pt",
    )
    text_input_ids = text_inputs.input_ids
    return text_input_ids


# Adapted from pipelines.StableDiffusionXLPipeline.encode_prompt
def encode_prompt(text_encoders, tokenizers, prompt, text_input_ids_list=None, clip_skip=None):
    prompt_embeds_list = []

    for i, text_encoder in enumerate(text_encoders):
        if tokenizers is not None:
            tokenizer = tokenizers[i]
            text_input_ids = tokenize_prompt(tokenizer, prompt)
        else:
            assert text_input_ids_list is not None
            text_input_ids = text_input_ids_list[i]

        prompt_embeds = text_encoder(
            text_input_ids.to(text_encoder.device), output_hidden_states=True, return_dict=False
        )

        # We are only ALWAYS interested in the pooled output of the final text encoder
        pooled_prompt_embeds = prompt_embeds[0]
<<<<<<< HEAD
        if clip_skip is None:
            prompt_embeds = prompt_embeds.hidden_states[-2]
        else:
            # "2" because SDXL always indexes from the penultimate layer.
            prompt_embeds = prompt_embeds.hidden_states[-(clip_skip + 2)]
=======
        prompt_embeds = prompt_embeds[-1][-2]
>>>>>>> 35f45ecd
        bs_embed, seq_len, _ = prompt_embeds.shape
        prompt_embeds = prompt_embeds.view(bs_embed, seq_len, -1)
        prompt_embeds_list.append(prompt_embeds)

    prompt_embeds = torch.concat(prompt_embeds_list, dim=-1)
    pooled_prompt_embeds = pooled_prompt_embeds.view(bs_embed, -1)
    return prompt_embeds, pooled_prompt_embeds


def main(args):
    if args.report_to == "wandb" and args.hub_token is not None:
        raise ValueError(
            "You cannot use both --report_to=wandb and --hub_token due to a security risk of exposing your token."
            " Please use `huggingface-cli login` to authenticate with the Hub."
        )

    if args.do_edm_style_training and args.snr_gamma is not None:
        raise ValueError("Min-SNR formulation is not supported when conducting EDM-style training.")

    if torch.backends.mps.is_available() and args.mixed_precision == "bf16":
        # due to pytorch#99272, MPS does not yet support bfloat16.
        raise ValueError(
            "Mixed precision training with bfloat16 is not supported on MPS. Please use fp16 (recommended) or fp32 instead."
        )

    logging_dir = Path(args.output_dir, args.logging_dir)

    accelerator_project_config = ProjectConfiguration(project_dir=args.output_dir, logging_dir=logging_dir)
    kwargs = DistributedDataParallelKwargs(find_unused_parameters=True)
    accelerator = Accelerator(
        gradient_accumulation_steps=args.gradient_accumulation_steps,
        mixed_precision=args.mixed_precision,
        log_with=args.report_to,
        project_config=accelerator_project_config,
        kwargs_handlers=[kwargs],
    )

    # Disable AMP for MPS.
    if torch.backends.mps.is_available():
        accelerator.native_amp = False

    if args.report_to == "wandb":
        if not is_wandb_available():
            raise ImportError("Make sure to install wandb if you want to use it for logging during training.")

    # Make one log on every process with the configuration for debugging.
    logging.basicConfig(
        format="%(asctime)s - %(levelname)s - %(name)s - %(message)s",
        datefmt="%m/%d/%Y %H:%M:%S",
        level=logging.INFO,
    )
    logger.info(accelerator.state, main_process_only=False)
    if accelerator.is_local_main_process:
        transformers.utils.logging.set_verbosity_warning()
        diffusers.utils.logging.set_verbosity_info()
    else:
        transformers.utils.logging.set_verbosity_error()
        diffusers.utils.logging.set_verbosity_error()

    # If passed along, set the training seed now.
    if args.seed is not None:
        set_seed(args.seed)

    # Generate class images if prior preservation is enabled.
    if args.with_prior_preservation:
        class_images_dir = Path(args.class_data_dir)
        if not class_images_dir.exists():
            class_images_dir.mkdir(parents=True)
        cur_class_images = len(list(class_images_dir.iterdir()))

        if cur_class_images < args.num_class_images:
            has_supported_fp16_accelerator = torch.cuda.is_available() or torch.backends.mps.is_available()
            torch_dtype = torch.float16 if has_supported_fp16_accelerator else torch.float32
            if args.prior_generation_precision == "fp32":
                torch_dtype = torch.float32
            elif args.prior_generation_precision == "fp16":
                torch_dtype = torch.float16
            elif args.prior_generation_precision == "bf16":
                torch_dtype = torch.bfloat16
            pipeline = StableDiffusionXLPipeline.from_pretrained(
                args.pretrained_model_name_or_path,
                torch_dtype=torch_dtype,
                revision=args.revision,
                variant=args.variant,
            )
            pipeline.set_progress_bar_config(disable=True)

            num_new_images = args.num_class_images - cur_class_images
            logger.info(f"Number of class images to sample: {num_new_images}.")

            sample_dataset = PromptDataset(args.class_prompt, num_new_images)
            sample_dataloader = torch.utils.data.DataLoader(sample_dataset, batch_size=args.sample_batch_size)

            sample_dataloader = accelerator.prepare(sample_dataloader)
            pipeline.to(accelerator.device)

            for example in tqdm(
                sample_dataloader, desc="Generating class images", disable=not accelerator.is_local_main_process
            ):
                images = pipeline(example["prompt"]).images

                for i, image in enumerate(images):
                    hash_image = insecure_hashlib.sha1(image.tobytes()).hexdigest()
                    image_filename = class_images_dir / f"{example['index'][i] + cur_class_images}-{hash_image}.jpg"
                    image.save(image_filename)

            del pipeline
            if torch.cuda.is_available():
                torch.cuda.empty_cache()

    # Handle the repository creation
    if accelerator.is_main_process:
        if args.output_dir is not None:
            os.makedirs(args.output_dir, exist_ok=True)

        model_id = args.hub_model_id or Path(args.output_dir).name
        repo_id = None
        if args.push_to_hub:
            repo_id = create_repo(repo_id=model_id, exist_ok=True, token=args.hub_token).repo_id

    # Load the tokenizers
    tokenizer_one = AutoTokenizer.from_pretrained(
        args.pretrained_model_name_or_path,
        subfolder="tokenizer",
        revision=args.revision,
        variant=args.variant,
        use_fast=False,
    )
    tokenizer_two = AutoTokenizer.from_pretrained(
        args.pretrained_model_name_or_path,
        subfolder="tokenizer_2",
        revision=args.revision,
        variant=args.variant,
        use_fast=False,
    )

    # import correct text encoder classes
    text_encoder_cls_one = import_model_class_from_model_name_or_path(
        args.pretrained_model_name_or_path, args.revision
    )
    text_encoder_cls_two = import_model_class_from_model_name_or_path(
        args.pretrained_model_name_or_path, args.revision, subfolder="text_encoder_2"
    )

    # Load scheduler and models
    scheduler_type = determine_scheduler_type(args.pretrained_model_name_or_path, args.revision)
    if "EDM" in scheduler_type:
        args.do_edm_style_training = True
        noise_scheduler = EDMEulerScheduler.from_pretrained(args.pretrained_model_name_or_path, subfolder="scheduler")
        logger.info("Performing EDM-style training!")
    elif args.do_edm_style_training:
        noise_scheduler = EulerDiscreteScheduler.from_pretrained(
            args.pretrained_model_name_or_path, subfolder="scheduler"
        )
        logger.info("Performing EDM-style training!")
    else:
        noise_scheduler = DDPMScheduler.from_pretrained(args.pretrained_model_name_or_path, subfolder="scheduler")

    text_encoder_one = text_encoder_cls_one.from_pretrained(
        args.pretrained_model_name_or_path, subfolder="text_encoder", revision=args.revision, variant=args.variant
    )
    text_encoder_two = text_encoder_cls_two.from_pretrained(
        args.pretrained_model_name_or_path, subfolder="text_encoder_2", revision=args.revision, variant=args.variant
    )
    vae_path = (
        args.pretrained_model_name_or_path
        if args.pretrained_vae_model_name_or_path is None
        else args.pretrained_vae_model_name_or_path
    )
    vae = AutoencoderKL.from_pretrained(
        vae_path,
        subfolder="vae" if args.pretrained_vae_model_name_or_path is None else None,
        revision=args.revision,
        variant=args.variant,
    )
    latents_mean = latents_std = None
    if hasattr(vae.config, "latents_mean") and vae.config.latents_mean is not None:
        latents_mean = torch.tensor(vae.config.latents_mean).view(1, 4, 1, 1)
    if hasattr(vae.config, "latents_std") and vae.config.latents_std is not None:
        latents_std = torch.tensor(vae.config.latents_std).view(1, 4, 1, 1)

    unet = UNet2DConditionModel.from_pretrained(
        args.pretrained_model_name_or_path, subfolder="unet", revision=args.revision, variant=args.variant
    )

    if args.train_text_encoder_ti:
        # we parse the provided token identifier (or identifiers) into a list. s.t. - "TOK" -> ["TOK"], "TOK,
        # TOK2" -> ["TOK", "TOK2"] etc.
        token_abstraction_list = "".join(args.token_abstraction.split()).split(",")
        logger.info(f"list of token identifiers: {token_abstraction_list}")

        token_abstraction_dict = {}
        token_idx = 0
        for i, token in enumerate(token_abstraction_list):
            token_abstraction_dict[token] = [
                f"<s{token_idx + i + j}>" for j in range(args.num_new_tokens_per_abstraction)
            ]
            token_idx += args.num_new_tokens_per_abstraction - 1

        # replace instances of --token_abstraction in --instance_prompt with the new tokens: "<si><si+1>" etc.
        for token_abs, token_replacement in token_abstraction_dict.items():
            args.instance_prompt = args.instance_prompt.replace(token_abs, "".join(token_replacement))
            if args.with_prior_preservation:
                args.class_prompt = args.class_prompt.replace(token_abs, "".join(token_replacement))
            if args.validation_prompt:
                args.validation_prompt = args.validation_prompt.replace(token_abs, "".join(token_replacement))
                print("validation prompt:", args.validation_prompt)
        # initialize the new tokens for textual inversion
        embedding_handler = TokenEmbeddingsHandler(
            [text_encoder_one, text_encoder_two], [tokenizer_one, tokenizer_two]
        )
        inserting_toks = []
        for new_tok in token_abstraction_dict.values():
            inserting_toks.extend(new_tok)
        embedding_handler.initialize_new_tokens(inserting_toks=inserting_toks)

    # We only train the additional adapter LoRA layers
    vae.requires_grad_(False)
    text_encoder_one.requires_grad_(False)
    text_encoder_two.requires_grad_(False)
    unet.requires_grad_(False)

    # For mixed precision training we cast all non-trainable weights (vae, non-lora text_encoder and non-lora unet) to half-precision
    # as these weights are only used for inference, keeping weights in full precision is not required.
    weight_dtype = torch.float32
    if accelerator.mixed_precision == "fp16":
        weight_dtype = torch.float16
    elif accelerator.mixed_precision == "bf16":
        weight_dtype = torch.bfloat16

    if torch.backends.mps.is_available() and weight_dtype == torch.bfloat16:
        # due to pytorch#99272, MPS does not yet support bfloat16.
        raise ValueError(
            "Mixed precision training with bfloat16 is not supported on MPS. Please use fp16 (recommended) or fp32 instead."
        )

    # Move unet, vae and text_encoder to device and cast to weight_dtype
    unet.to(accelerator.device, dtype=weight_dtype)

    # The VAE is always in float32 to avoid NaN losses.
    vae.to(accelerator.device, dtype=torch.float32)

    text_encoder_one.to(accelerator.device, dtype=weight_dtype)
    text_encoder_two.to(accelerator.device, dtype=weight_dtype)

    if args.enable_xformers_memory_efficient_attention:
        if is_xformers_available():
            import xformers

            xformers_version = version.parse(xformers.__version__)
            if xformers_version == version.parse("0.0.16"):
                logger.warning(
                    "xFormers 0.0.16 cannot be used for training in some GPUs. If you observe problems during training, "
                    "please update xFormers to at least 0.0.17. See https://huggingface.co/docs/diffusers/main/en/optimization/xformers for more details."
                )
            unet.enable_xformers_memory_efficient_attention()
        else:
            raise ValueError("xformers is not available. Make sure it is installed correctly")

    if args.gradient_checkpointing:
        unet.enable_gradient_checkpointing()
        if args.train_text_encoder:
            text_encoder_one.gradient_checkpointing_enable()
            text_encoder_two.gradient_checkpointing_enable()

    # now we will add new LoRA weights to the attention layers

    if args.use_blora:
        # if using B-LoRA, the targeted blocks to train are automatically set
        target_modules = get_unet_lora_target_modules(unet, use_blora=True)
    elif args.lora_unet_blocks:
        # if training specific unet blocks not in the B-LoRA scheme
        target_blocks_list = "".join(args.lora_unet_blocks.split()).split(",")
        logger.info(f"list of unet blocks to train: {target_blocks_list}")
        target_modules = get_unet_lora_target_modules(unet, use_blora=False, target_blocks=target_blocks_list)
    else:
        target_modules = ["to_k", "to_q", "to_v", "to_out.0"]

    unet_lora_config = LoraConfig(
        r=args.rank,
        use_dora=args.use_dora,
        lora_alpha=args.rank,
        init_lora_weights="gaussian",
        target_modules=target_modules,
    )
    unet.add_adapter(unet_lora_config)

    # The text encoder comes from 🤗 transformers, so we cannot directly modify it.
    # So, instead, we monkey-patch the forward calls of its attention-blocks.
    if args.train_text_encoder:
        text_lora_config = LoraConfig(
            r=args.rank,
            use_dora=args.use_dora,
            lora_alpha=args.rank,
            init_lora_weights="gaussian",
            target_modules=["q_proj", "k_proj", "v_proj", "out_proj"],
        )
        text_encoder_one.add_adapter(text_lora_config)
        text_encoder_two.add_adapter(text_lora_config)

    # if we use textual inversion, we freeze all parameters except for the token embeddings
    # in text encoder
    elif args.train_text_encoder_ti:
        text_lora_parameters_one = []
        for name, param in text_encoder_one.named_parameters():
            if "token_embedding" in name:
                # ensure that dtype is float32, even if rest of the model that isn't trained is loaded in fp16
                param.data = param.to(dtype=torch.float32)
                param.requires_grad = True
                text_lora_parameters_one.append(param)
            else:
                param.requires_grad = False
        text_lora_parameters_two = []
        for name, param in text_encoder_two.named_parameters():
            if "token_embedding" in name:
                # ensure that dtype is float32, even if rest of the model that isn't trained is loaded in fp16
                param.data = param.to(dtype=torch.float32)
                param.requires_grad = True
                text_lora_parameters_two.append(param)
            else:
                param.requires_grad = False

    def unwrap_model(model):
        model = accelerator.unwrap_model(model)
        model = model._orig_mod if is_compiled_module(model) else model
        return model

    # create custom saving & loading hooks so that `accelerator.save_state(...)` serializes in a nice format
    def save_model_hook(models, weights, output_dir):
        if accelerator.is_main_process:
            # there are only two options here. Either are just the unet attn processor layers
            # or there are the unet and text encoder atten layers
            unet_lora_layers_to_save = None
            text_encoder_one_lora_layers_to_save = None
            text_encoder_two_lora_layers_to_save = None

            for model in models:
                if isinstance(model, type(unwrap_model(unet))):
                    unet_lora_layers_to_save = convert_state_dict_to_diffusers(get_peft_model_state_dict(model))
                elif isinstance(model, type(unwrap_model(text_encoder_one))):
                    text_encoder_one_lora_layers_to_save = convert_state_dict_to_diffusers(
                        get_peft_model_state_dict(model)
                    )
                elif isinstance(model, type(unwrap_model(text_encoder_two))):
                    text_encoder_two_lora_layers_to_save = convert_state_dict_to_diffusers(
                        get_peft_model_state_dict(model)
                    )
                else:
                    raise ValueError(f"unexpected save model: {model.__class__}")

                # make sure to pop weight so that corresponding model is not saved again
                weights.pop()

            StableDiffusionXLPipeline.save_lora_weights(
                output_dir,
                unet_lora_layers=unet_lora_layers_to_save,
                text_encoder_lora_layers=text_encoder_one_lora_layers_to_save,
                text_encoder_2_lora_layers=text_encoder_two_lora_layers_to_save,
            )
        if args.train_text_encoder_ti:
            embedding_handler.save_embeddings(f"{output_dir}/{args.output_dir}_emb.safetensors")

    def load_model_hook(models, input_dir):
        unet_ = None
        text_encoder_one_ = None
        text_encoder_two_ = None

        while len(models) > 0:
            model = models.pop()

            if isinstance(model, type(unwrap_model(unet))):
                unet_ = model
            elif isinstance(model, type(unwrap_model(text_encoder_one))):
                text_encoder_one_ = model
            elif isinstance(model, type(unwrap_model(text_encoder_two))):
                text_encoder_two_ = model
            else:
                raise ValueError(f"unexpected save model: {model.__class__}")

        lora_state_dict, network_alphas = LoraLoaderMixin.lora_state_dict(input_dir)

        unet_state_dict = {f'{k.replace("unet.", "")}': v for k, v in lora_state_dict.items() if k.startswith("unet.")}
        unet_state_dict = convert_unet_state_dict_to_peft(unet_state_dict)
        incompatible_keys = set_peft_model_state_dict(unet_, unet_state_dict, adapter_name="default")
        if incompatible_keys is not None:
            # check only for unexpected keys
            unexpected_keys = getattr(incompatible_keys, "unexpected_keys", None)
            if unexpected_keys:
                logger.warning(
                    f"Loading adapter weights from state_dict led to unexpected keys not found in the model: "
                    f" {unexpected_keys}. "
                )

        if args.train_text_encoder:
            # Do we need to call `scale_lora_layers()` here?
            _set_state_dict_into_text_encoder(lora_state_dict, prefix="text_encoder.", text_encoder=text_encoder_one_)

            _set_state_dict_into_text_encoder(
                lora_state_dict, prefix="text_encoder_2.", text_encoder=text_encoder_two_
            )

        # Make sure the trainable params are in float32. This is again needed since the base models
        # are in `weight_dtype`. More details:
        # https://github.com/huggingface/diffusers/pull/6514#discussion_r1449796804
        if args.mixed_precision == "fp16":
            models = [unet_]
            if args.train_text_encoder:
                models.extend([text_encoder_one_, text_encoder_two_])
                # only upcast trainable parameters (LoRA) into fp32
                cast_training_params(models)

    accelerator.register_save_state_pre_hook(save_model_hook)
    accelerator.register_load_state_pre_hook(load_model_hook)

    # Enable TF32 for faster training on Ampere GPUs,
    # cf https://pytorch.org/docs/stable/notes/cuda.html#tensorfloat-32-tf32-on-ampere-devices
    if args.allow_tf32 and torch.cuda.is_available():
        torch.backends.cuda.matmul.allow_tf32 = True

    if args.scale_lr:
        args.learning_rate = (
            args.learning_rate * args.gradient_accumulation_steps * args.train_batch_size * accelerator.num_processes
        )

    # Make sure the trainable params are in float32.
    if args.mixed_precision == "fp16":
        models = [unet]
        if args.train_text_encoder:
            models.extend([text_encoder_one, text_encoder_two])

        # only upcast trainable parameters (LoRA) into fp32
        cast_training_params(models, dtype=torch.float32)

    unet_lora_parameters = list(filter(lambda p: p.requires_grad, unet.parameters()))

    if args.train_text_encoder:
        text_lora_parameters_one = list(filter(lambda p: p.requires_grad, text_encoder_one.parameters()))
        text_lora_parameters_two = list(filter(lambda p: p.requires_grad, text_encoder_two.parameters()))

    # If neither --train_text_encoder nor --train_text_encoder_ti, text_encoders remain frozen during training
    freeze_text_encoder = not (args.train_text_encoder or args.train_text_encoder_ti)

    # Optimization parameters
    unet_lora_parameters_with_lr = {"params": unet_lora_parameters, "lr": args.learning_rate}
    if not freeze_text_encoder:
        # different learning rate for text encoder and unet
        text_lora_parameters_one_with_lr = {
            "params": text_lora_parameters_one,
            "weight_decay": args.adam_weight_decay_text_encoder
            if args.adam_weight_decay_text_encoder
            else args.adam_weight_decay,
            "lr": args.text_encoder_lr if args.text_encoder_lr else args.learning_rate,
        }
        text_lora_parameters_two_with_lr = {
            "params": text_lora_parameters_two,
            "weight_decay": args.adam_weight_decay_text_encoder
            if args.adam_weight_decay_text_encoder
            else args.adam_weight_decay,
            "lr": args.text_encoder_lr if args.text_encoder_lr else args.learning_rate,
        }
        params_to_optimize = [
            unet_lora_parameters_with_lr,
            text_lora_parameters_one_with_lr,
            text_lora_parameters_two_with_lr,
        ]
    else:
        params_to_optimize = [unet_lora_parameters_with_lr]

    # Optimizer creation
    if not (args.optimizer.lower() == "prodigy" or args.optimizer.lower() == "adamw"):
        logger.warning(
            f"Unsupported choice of optimizer: {args.optimizer}.Supported optimizers include [adamW, prodigy]."
            "Defaulting to adamW"
        )
        args.optimizer = "adamw"

    if args.use_8bit_adam and not args.optimizer.lower() == "adamw":
        logger.warning(
            f"use_8bit_adam is ignored when optimizer is not set to 'AdamW'. Optimizer was "
            f"set to {args.optimizer.lower()}"
        )

    if args.optimizer.lower() == "adamw":
        if args.use_8bit_adam:
            try:
                import bitsandbytes as bnb
            except ImportError:
                raise ImportError(
                    "To use 8-bit Adam, please install the bitsandbytes library: `pip install bitsandbytes`."
                )

            optimizer_class = bnb.optim.AdamW8bit
        else:
            optimizer_class = torch.optim.AdamW

        optimizer = optimizer_class(
            params_to_optimize,
            betas=(args.adam_beta1, args.adam_beta2),
            weight_decay=args.adam_weight_decay,
            eps=args.adam_epsilon,
        )

    if args.optimizer.lower() == "prodigy":
        try:
            import prodigyopt
        except ImportError:
            raise ImportError("To use Prodigy, please install the prodigyopt library: `pip install prodigyopt`")

        optimizer_class = prodigyopt.Prodigy

        if args.learning_rate <= 0.1:
            logger.warning(
                "Learning rate is too low. When using prodigy, it's generally better to set learning rate around 1.0"
            )
        if args.train_text_encoder and args.text_encoder_lr:
            logger.warning(
                f"Learning rates were provided both for the unet and the text encoder- e.g. text_encoder_lr:"
                f" {args.text_encoder_lr} and learning_rate: {args.learning_rate}. "
                f"When using prodigy only learning_rate is used as the initial learning rate."
            )
            # changes the learning rate of text_encoder_parameters_one and text_encoder_parameters_two to be
            # --learning_rate
            params_to_optimize[1]["lr"] = args.learning_rate
            params_to_optimize[2]["lr"] = args.learning_rate

        optimizer = optimizer_class(
            params_to_optimize,
            lr=args.learning_rate,
            betas=(args.adam_beta1, args.adam_beta2),
            beta3=args.prodigy_beta3,
            weight_decay=args.adam_weight_decay,
            eps=args.adam_epsilon,
            decouple=args.prodigy_decouple,
            use_bias_correction=args.prodigy_use_bias_correction,
            safeguard_warmup=args.prodigy_safeguard_warmup,
        )

    # Dataset and DataLoaders creation:
    train_dataset = DreamBoothDataset(
        instance_data_root=args.instance_data_dir,
        instance_prompt=args.instance_prompt,
        class_prompt=args.class_prompt,
        train_text_encoder_ti=args.train_text_encoder_ti,
        class_data_root=args.class_data_dir if args.with_prior_preservation else None,
        token_abstraction_dict=token_abstraction_dict if args.train_text_encoder_ti else None,
        class_num=args.num_class_images,
        size=args.resolution,
        repeats=args.repeats,
        center_crop=args.center_crop,
    )

    train_dataloader = torch.utils.data.DataLoader(
        train_dataset,
        batch_size=args.train_batch_size,
        shuffle=True,
        collate_fn=lambda examples: collate_fn(examples, args.with_prior_preservation),
        num_workers=args.dataloader_num_workers,
    )

    # Computes additional embeddings/ids required by the SDXL UNet.
    # regular text embeddings (when `train_text_encoder` is not True)
    # pooled text embeddings
    # time ids

    def compute_time_ids(crops_coords_top_left, original_size=None):
        # Adapted from pipeline.StableDiffusionXLPipeline._get_add_time_ids
        target_size = (args.resolution, args.resolution)
        add_time_ids = list(original_size + crops_coords_top_left + target_size)
        add_time_ids = torch.tensor([add_time_ids])
        add_time_ids = add_time_ids.to(accelerator.device, dtype=weight_dtype)
        return add_time_ids

    if not args.train_text_encoder:
        tokenizers = [tokenizer_one, tokenizer_two]
        text_encoders = [text_encoder_one, text_encoder_two]

        def compute_text_embeddings(prompt, text_encoders, tokenizers, clip_skip):
            with torch.no_grad():
                prompt_embeds, pooled_prompt_embeds = encode_prompt(text_encoders, tokenizers, prompt, clip_skip)
                prompt_embeds = prompt_embeds.to(accelerator.device)
                pooled_prompt_embeds = pooled_prompt_embeds.to(accelerator.device)
            return prompt_embeds, pooled_prompt_embeds

    # If no type of tuning is done on the text_encoder and custom instance prompts are NOT
    # provided (i.e. the --instance_prompt is used for all images), we encode the instance prompt once to avoid
    # the redundant encoding.
    if freeze_text_encoder and not train_dataset.custom_instance_prompts:
        instance_prompt_hidden_states, instance_pooled_prompt_embeds = compute_text_embeddings(
            args.instance_prompt, text_encoders, tokenizers, args.clip_skip
        )

    # Handle class prompt for prior-preservation.
    if args.with_prior_preservation:
        if freeze_text_encoder:
            class_prompt_hidden_states, class_pooled_prompt_embeds = compute_text_embeddings(
                args.class_prompt, text_encoders, tokenizers
            )

    # Clear the memory here
    if freeze_text_encoder and not train_dataset.custom_instance_prompts:
        del tokenizers, text_encoders
        gc.collect()
        if torch.cuda.is_available():
            torch.cuda.empty_cache()

    # If custom instance prompts are NOT provided (i.e. the instance prompt is used for all images),
    # pack the statically computed variables appropriately here. This is so that we don't
    # have to pass them to the dataloader.

    # if --train_text_encoder_ti we need add_special_tokens to be True fo textual inversion
    add_special_tokens = True if args.train_text_encoder_ti else False

    if not train_dataset.custom_instance_prompts:
        if freeze_text_encoder:
            prompt_embeds = instance_prompt_hidden_states
            unet_add_text_embeds = instance_pooled_prompt_embeds
            if args.with_prior_preservation:
                prompt_embeds = torch.cat([prompt_embeds, class_prompt_hidden_states], dim=0)
                unet_add_text_embeds = torch.cat([unet_add_text_embeds, class_pooled_prompt_embeds], dim=0)
        # if we're optimizing the text encoder (both if instance prompt is used for all images or custom prompts) we need to tokenize and encode the
        # batch prompts on all training steps
        else:
            tokens_one = tokenize_prompt(tokenizer_one, args.instance_prompt, add_special_tokens)
            tokens_two = tokenize_prompt(tokenizer_two, args.instance_prompt, add_special_tokens)
            if args.with_prior_preservation:
                class_tokens_one = tokenize_prompt(tokenizer_one, args.class_prompt, add_special_tokens)
                class_tokens_two = tokenize_prompt(tokenizer_two, args.class_prompt, add_special_tokens)
                tokens_one = torch.cat([tokens_one, class_tokens_one], dim=0)
                tokens_two = torch.cat([tokens_two, class_tokens_two], dim=0)

    if args.cache_latents:
        latents_cache = []
        for batch in tqdm(train_dataloader, desc="Caching latents"):
            with torch.no_grad():
                batch["pixel_values"] = batch["pixel_values"].to(
                    accelerator.device, non_blocking=True, dtype=torch.float32
                )
                latents_cache.append(vae.encode(batch["pixel_values"]).latent_dist)

        if args.validation_prompt is None:
            del vae
            if torch.cuda.is_available():
                torch.cuda.empty_cache()

    # Scheduler and math around the number of training steps.
    overrode_max_train_steps = False
    num_update_steps_per_epoch = math.ceil(len(train_dataloader) / args.gradient_accumulation_steps)
    if args.max_train_steps is None:
        args.max_train_steps = args.num_train_epochs * num_update_steps_per_epoch
        overrode_max_train_steps = True

    lr_scheduler = get_scheduler(
        args.lr_scheduler,
        optimizer=optimizer,
        num_warmup_steps=args.lr_warmup_steps * accelerator.num_processes,
        num_training_steps=args.max_train_steps * accelerator.num_processes,
        num_cycles=args.lr_num_cycles,
        power=args.lr_power,
    )

    # Prepare everything with our `accelerator`.
    if not freeze_text_encoder:
        unet, text_encoder_one, text_encoder_two, optimizer, train_dataloader, lr_scheduler = accelerator.prepare(
            unet, text_encoder_one, text_encoder_two, optimizer, train_dataloader, lr_scheduler
        )
    else:
        unet, optimizer, train_dataloader, lr_scheduler = accelerator.prepare(
            unet, optimizer, train_dataloader, lr_scheduler
        )

    # We need to recalculate our total training steps as the size of the training dataloader may have changed.
    num_update_steps_per_epoch = math.ceil(len(train_dataloader) / args.gradient_accumulation_steps)
    if overrode_max_train_steps:
        args.max_train_steps = args.num_train_epochs * num_update_steps_per_epoch
    # Afterwards we recalculate our number of training epochs
    args.num_train_epochs = math.ceil(args.max_train_steps / num_update_steps_per_epoch)

    # We need to initialize the trackers we use, and also store our configuration.
    # The trackers initializes automatically on the main process.
    if accelerator.is_main_process:
        tracker_name = (
            "dreambooth-lora-sd-xl"
            if "playground" not in args.pretrained_model_name_or_path
            else "dreambooth-lora-playground"
        )
        accelerator.init_trackers(tracker_name, config=vars(args))

    # Train!
    total_batch_size = args.train_batch_size * accelerator.num_processes * args.gradient_accumulation_steps

    logger.info("***** Running training *****")
    logger.info(f"  Num examples = {len(train_dataset)}")
    logger.info(f"  Num batches each epoch = {len(train_dataloader)}")
    logger.info(f"  Num Epochs = {args.num_train_epochs}")
    logger.info(f"  Instantaneous batch size per device = {args.train_batch_size}")
    logger.info(f"  Total train batch size (w. parallel, distributed & accumulation) = {total_batch_size}")
    logger.info(f"  Gradient Accumulation steps = {args.gradient_accumulation_steps}")
    logger.info(f"  Total optimization steps = {args.max_train_steps}")
    global_step = 0
    first_epoch = 0

    # Potentially load in the weights and states from a previous save
    if args.resume_from_checkpoint:
        if args.resume_from_checkpoint != "latest":
            path = os.path.basename(args.resume_from_checkpoint)
        else:
            # Get the mos recent checkpoint
            dirs = os.listdir(args.output_dir)
            dirs = [d for d in dirs if d.startswith("checkpoint")]
            dirs = sorted(dirs, key=lambda x: int(x.split("-")[1]))
            path = dirs[-1] if len(dirs) > 0 else None

        if path is None:
            accelerator.print(
                f"Checkpoint '{args.resume_from_checkpoint}' does not exist. Starting a new training run."
            )
            args.resume_from_checkpoint = None
            initial_global_step = 0
        else:
            accelerator.print(f"Resuming from checkpoint {path}")
            accelerator.load_state(os.path.join(args.output_dir, path))
            global_step = int(path.split("-")[1])

            initial_global_step = global_step
            first_epoch = global_step // num_update_steps_per_epoch

    else:
        initial_global_step = 0

    progress_bar = tqdm(
        range(0, args.max_train_steps),
        initial=initial_global_step,
        desc="Steps",
        # Only show the progress bar once on each machine.
        disable=not accelerator.is_local_main_process,
    )

    def get_sigmas(timesteps, n_dim=4, dtype=torch.float32):
        sigmas = noise_scheduler.sigmas.to(device=accelerator.device, dtype=dtype)
        schedule_timesteps = noise_scheduler.timesteps.to(accelerator.device)
        timesteps = timesteps.to(accelerator.device)

        step_indices = [(schedule_timesteps == t).nonzero().item() for t in timesteps]

        sigma = sigmas[step_indices].flatten()
        while len(sigma.shape) < n_dim:
            sigma = sigma.unsqueeze(-1)
        return sigma

    if args.train_text_encoder:
        num_train_epochs_text_encoder = int(args.train_text_encoder_frac * args.num_train_epochs)
    elif args.train_text_encoder_ti:  # args.train_text_encoder_ti
        num_train_epochs_text_encoder = int(args.train_text_encoder_ti_frac * args.num_train_epochs)
    # flag used for textual inversion
    pivoted = False
    for epoch in range(first_epoch, args.num_train_epochs):
        unet.train()
        # if performing any kind of optimization of text_encoder params
        if args.train_text_encoder or args.train_text_encoder_ti:
            if epoch == num_train_epochs_text_encoder:
                print("PIVOT HALFWAY", epoch)
                # stopping optimization of text_encoder params
                # this flag is used to reset the optimizer to optimize only on unet params
                pivoted = True

            else:
                # still optimizing the text encoder
                text_encoder_one.train()
                text_encoder_two.train()
                # set top parameter requires_grad = True for gradient checkpointing works
                if args.train_text_encoder:
                    accelerator.unwrap_model(text_encoder_one).text_model.embeddings.requires_grad_(True)
                    accelerator.unwrap_model(text_encoder_two).text_model.embeddings.requires_grad_(True)

        for step, batch in enumerate(train_dataloader):
            if pivoted:
                # stopping optimization of text_encoder params
                # re setting the optimizer to optimize only on unet params
                optimizer.param_groups[1]["lr"] = 0.0
                optimizer.param_groups[2]["lr"] = 0.0

            with accelerator.accumulate(unet):
                prompts = batch["prompts"]
                # encode batch prompts when custom prompts are provided for each image -
                if train_dataset.custom_instance_prompts:
                    if freeze_text_encoder:
                        prompt_embeds, unet_add_text_embeds = compute_text_embeddings(
                            prompts, text_encoders, tokenizers, args.clip_skip
                        )

                    else:
                        tokens_one = tokenize_prompt(tokenizer_one, prompts, add_special_tokens)
                        tokens_two = tokenize_prompt(tokenizer_two, prompts, add_special_tokens)

                if args.cache_latents:
                    model_input = latents_cache[step].sample()
                else:
                    pixel_values = batch["pixel_values"].to(dtype=vae.dtype)
                    model_input = vae.encode(pixel_values).latent_dist.sample()

                if latents_mean is None and latents_std is None:
                    model_input = model_input * vae.config.scaling_factor
                    if args.pretrained_vae_model_name_or_path is None:
                        model_input = model_input.to(weight_dtype)
                else:
                    latents_mean = latents_mean.to(device=model_input.device, dtype=model_input.dtype)
                    latents_std = latents_std.to(device=model_input.device, dtype=model_input.dtype)
                    model_input = (model_input - latents_mean) * vae.config.scaling_factor / latents_std
                    model_input = model_input.to(dtype=weight_dtype)

                # Sample noise that we'll add to the latents
                noise = torch.randn_like(model_input)
                if args.noise_offset:
                    # https://www.crosslabs.org//blog/diffusion-with-offset-noise
                    noise += args.noise_offset * torch.randn(
                        (model_input.shape[0], model_input.shape[1], 1, 1), device=model_input.device
                    )

                bsz = model_input.shape[0]

                # Sample a random timestep for each image
                if not args.do_edm_style_training:
                    timesteps = torch.randint(
                        0, noise_scheduler.config.num_train_timesteps, (bsz,), device=model_input.device
                    )
                    timesteps = timesteps.long()
                else:
                    # in EDM formulation, the model is conditioned on the pre-conditioned noise levels
                    # instead of discrete timesteps, so here we sample indices to get the noise levels
                    # from `scheduler.timesteps`
                    indices = torch.randint(0, noise_scheduler.config.num_train_timesteps, (bsz,))
                    timesteps = noise_scheduler.timesteps[indices].to(device=model_input.device)

                # Add noise to the model input according to the noise magnitude at each timestep
                # (this is the forward diffusion process)
                noisy_model_input = noise_scheduler.add_noise(model_input, noise, timesteps)
                # For EDM-style training, we first obtain the sigmas based on the continuous timesteps.
                # We then precondition the final model inputs based on these sigmas instead of the timesteps.
                # Follow: Section 5 of https://arxiv.org/abs/2206.00364.
                if args.do_edm_style_training:
                    sigmas = get_sigmas(timesteps, len(noisy_model_input.shape), noisy_model_input.dtype)
                    if "EDM" in scheduler_type:
                        inp_noisy_latents = noise_scheduler.precondition_inputs(noisy_model_input, sigmas)
                    else:
                        inp_noisy_latents = noisy_model_input / ((sigmas**2 + 1) ** 0.5)

                # time ids
                add_time_ids = torch.cat(
                    [
                        compute_time_ids(original_size=s, crops_coords_top_left=c)
                        for s, c in zip(batch["original_sizes"], batch["crop_top_lefts"])
                    ]
                )

                # Calculate the elements to repeat depending on the use of prior-preservation and custom captions.
                if not train_dataset.custom_instance_prompts:
                    elems_to_repeat_text_embeds = bsz // 2 if args.with_prior_preservation else bsz

                else:
                    elems_to_repeat_text_embeds = 1

                # Predict the noise residual
                if freeze_text_encoder:
                    unet_added_conditions = {
                        "time_ids": add_time_ids,
                        "text_embeds": unet_add_text_embeds.repeat(elems_to_repeat_text_embeds, 1),
                    }
                    prompt_embeds_input = prompt_embeds.repeat(elems_to_repeat_text_embeds, 1, 1)
                    model_pred = unet(
                        inp_noisy_latents if args.do_edm_style_training else noisy_model_input,
                        timesteps,
                        prompt_embeds_input,
                        added_cond_kwargs=unet_added_conditions,
                        return_dict=False,
                    )[0]
                else:
                    unet_added_conditions = {"time_ids": add_time_ids}
                    prompt_embeds, pooled_prompt_embeds = encode_prompt(
                        text_encoders=[text_encoder_one, text_encoder_two],
                        tokenizers=None,
                        prompt=None,
                        text_input_ids_list=[tokens_one, tokens_two],
                        clip_skip=args.clip_skip,
                    )
                    unet_added_conditions.update(
                        {"text_embeds": pooled_prompt_embeds.repeat(elems_to_repeat_text_embeds, 1)}
                    )
                    prompt_embeds_input = prompt_embeds.repeat(elems_to_repeat_text_embeds, 1, 1)
                    model_pred = unet(
                        inp_noisy_latents if args.do_edm_style_training else noisy_model_input,
                        timesteps,
                        prompt_embeds_input,
                        added_cond_kwargs=unet_added_conditions,
                        return_dict=False,
                    )[0]

                weighting = None
                if args.do_edm_style_training:
                    # Similar to the input preconditioning, the model predictions are also preconditioned
                    # on noised model inputs (before preconditioning) and the sigmas.
                    # Follow: Section 5 of https://arxiv.org/abs/2206.00364.
                    if "EDM" in scheduler_type:
                        model_pred = noise_scheduler.precondition_outputs(noisy_model_input, model_pred, sigmas)
                    else:
                        if noise_scheduler.config.prediction_type == "epsilon":
                            model_pred = model_pred * (-sigmas) + noisy_model_input
                        elif noise_scheduler.config.prediction_type == "v_prediction":
                            model_pred = model_pred * (-sigmas / (sigmas**2 + 1) ** 0.5) + (
                                noisy_model_input / (sigmas**2 + 1)
                            )
                    # We are not doing weighting here because it tends result in numerical problems.
                    # See: https://github.com/huggingface/diffusers/pull/7126#issuecomment-1968523051
                    # There might be other alternatives for weighting as well:
                    # https://github.com/huggingface/diffusers/pull/7126#discussion_r1505404686
                    if "EDM" not in scheduler_type:
                        weighting = (sigmas**-2.0).float()

                # Get the target for loss depending on the prediction type
                if noise_scheduler.config.prediction_type == "epsilon":
                    target = model_input if args.do_edm_style_training else noise
                elif noise_scheduler.config.prediction_type == "v_prediction":
                    target = (
                        model_input
                        if args.do_edm_style_training
                        else noise_scheduler.get_velocity(model_input, noise, timesteps)
                    )
                else:
                    raise ValueError(f"Unknown prediction type {noise_scheduler.config.prediction_type}")

                if args.with_prior_preservation:
                    # Chunk the noise and model_pred into two parts and compute the loss on each part separately.
                    model_pred, model_pred_prior = torch.chunk(model_pred, 2, dim=0)
                    target, target_prior = torch.chunk(target, 2, dim=0)

                    # Compute prior loss
                    if weighting is not None:
                        prior_loss = torch.mean(
                            (weighting.float() * (model_pred_prior.float() - target_prior.float()) ** 2).reshape(
                                target_prior.shape[0], -1
                            ),
                            1,
                        )
                        prior_loss = prior_loss.mean()
                    else:
                        prior_loss = F.mse_loss(model_pred_prior.float(), target_prior.float(), reduction="mean")

                if args.snr_gamma is None:
                    if weighting is not None:
                        loss = torch.mean(
                            (weighting.float() * (model_pred.float() - target.float()) ** 2).reshape(
                                target.shape[0], -1
                            ),
                            1,
                        )
                        loss = loss.mean()
                    else:
                        loss = F.mse_loss(model_pred.float(), target.float(), reduction="mean")
                else:
                    # Compute loss-weights as per Section 3.4 of https://arxiv.org/abs/2303.09556.
                    # Since we predict the noise instead of x_0, the original formulation is slightly changed.
                    # This is discussed in Section 4.2 of the same paper.

                    if args.with_prior_preservation:
                        # if we're using prior preservation, we calc snr for instance loss only -
                        # and hence only need timesteps corresponding to instance images
                        snr_timesteps, _ = torch.chunk(timesteps, 2, dim=0)
                    else:
                        snr_timesteps = timesteps

                    snr = compute_snr(noise_scheduler, snr_timesteps)
                    base_weight = (
                        torch.stack([snr, args.snr_gamma * torch.ones_like(snr_timesteps)], dim=1).min(dim=1)[0] / snr
                    )

                    if noise_scheduler.config.prediction_type == "v_prediction":
                        # Velocity objective needs to be floored to an SNR weight of one.
                        mse_loss_weights = base_weight + 1
                    else:
                        # Epsilon and sample both use the same loss weights.
                        mse_loss_weights = base_weight

                    loss = F.mse_loss(model_pred.float(), target.float(), reduction="none")
                    loss = loss.mean(dim=list(range(1, len(loss.shape)))) * mse_loss_weights
                    loss = loss.mean()

                if args.with_prior_preservation:
                    # Add the prior loss to the instance loss.
                    loss = loss + args.prior_loss_weight * prior_loss

                accelerator.backward(loss)
                if accelerator.sync_gradients:
                    params_to_clip = (
                        itertools.chain(unet_lora_parameters, text_lora_parameters_one, text_lora_parameters_two)
                        if (args.train_text_encoder or args.train_text_encoder_ti)
                        else unet_lora_parameters
                    )
                    accelerator.clip_grad_norm_(params_to_clip, args.max_grad_norm)
                optimizer.step()
                lr_scheduler.step()
                optimizer.zero_grad()

                # every step, we reset the embeddings to the original embeddings.
                if args.train_text_encoder_ti:
                    embedding_handler.retract_embeddings()

            # Checks if the accelerator has performed an optimization step behind the scenes
            if accelerator.sync_gradients:
                progress_bar.update(1)
                global_step += 1

                if accelerator.is_main_process:
                    if global_step % args.checkpointing_steps == 0:
                        # _before_ saving state, check if this save would set us over the `checkpoints_total_limit`
                        if args.checkpoints_total_limit is not None:
                            checkpoints = os.listdir(args.output_dir)
                            checkpoints = [d for d in checkpoints if d.startswith("checkpoint")]
                            checkpoints = sorted(checkpoints, key=lambda x: int(x.split("-")[1]))

                            # before we save the new checkpoint, we need to have at _most_ `checkpoints_total_limit - 1` checkpoints
                            if len(checkpoints) >= args.checkpoints_total_limit:
                                num_to_remove = len(checkpoints) - args.checkpoints_total_limit + 1
                                removing_checkpoints = checkpoints[0:num_to_remove]

                                logger.info(
                                    f"{len(checkpoints)} checkpoints already exist, removing {len(removing_checkpoints)} checkpoints"
                                )
                                logger.info(f"removing checkpoints: {', '.join(removing_checkpoints)}")

                                for removing_checkpoint in removing_checkpoints:
                                    removing_checkpoint = os.path.join(args.output_dir, removing_checkpoint)
                                    shutil.rmtree(removing_checkpoint)

                        save_path = os.path.join(args.output_dir, f"checkpoint-{global_step}")
                        accelerator.save_state(save_path)
                        logger.info(f"Saved state to {save_path}")

            logs = {"loss": loss.detach().item(), "lr": lr_scheduler.get_last_lr()[0]}
            progress_bar.set_postfix(**logs)
            accelerator.log(logs, step=global_step)

            if global_step >= args.max_train_steps:
                break

        if accelerator.is_main_process:
            if args.validation_prompt is not None and epoch % args.validation_epochs == 0:
                # create pipeline
                if freeze_text_encoder:
                    text_encoder_one = text_encoder_cls_one.from_pretrained(
                        args.pretrained_model_name_or_path,
                        subfolder="text_encoder",
                        revision=args.revision,
                        variant=args.variant,
                    )
                    text_encoder_two = text_encoder_cls_two.from_pretrained(
                        args.pretrained_model_name_or_path,
                        subfolder="text_encoder_2",
                        revision=args.revision,
                        variant=args.variant,
                    )
                pipeline = StableDiffusionXLPipeline.from_pretrained(
                    args.pretrained_model_name_or_path,
                    vae=vae,
                    tokenizer=tokenizer_one,
                    tokenizer_2=tokenizer_two,
                    text_encoder=accelerator.unwrap_model(text_encoder_one),
                    text_encoder_2=accelerator.unwrap_model(text_encoder_two),
                    unet=accelerator.unwrap_model(unet),
                    revision=args.revision,
                    variant=args.variant,
                    torch_dtype=weight_dtype,
                )
                pipeline_args = {"prompt": args.validation_prompt}

                images = log_validation(
                    pipeline,
                    args,
                    accelerator,
                    pipeline_args,
                    epoch,
                )

    # Save the lora layers
    accelerator.wait_for_everyone()
    if accelerator.is_main_process:
        unet = unwrap_model(unet)
        unet = unet.to(torch.float32)
        unet_lora_layers = convert_state_dict_to_diffusers(get_peft_model_state_dict(unet))

        if args.train_text_encoder:
            text_encoder_one = unwrap_model(text_encoder_one)
            text_encoder_lora_layers = convert_state_dict_to_diffusers(
                get_peft_model_state_dict(text_encoder_one.to(torch.float32))
            )
            text_encoder_two = unwrap_model(text_encoder_two)
            text_encoder_2_lora_layers = convert_state_dict_to_diffusers(
                get_peft_model_state_dict(text_encoder_two.to(torch.float32))
            )
        else:
            text_encoder_lora_layers = None
            text_encoder_2_lora_layers = None

        StableDiffusionXLPipeline.save_lora_weights(
            save_directory=args.output_dir,
            unet_lora_layers=unet_lora_layers,
            text_encoder_lora_layers=text_encoder_lora_layers,
            text_encoder_2_lora_layers=text_encoder_2_lora_layers,
        )

        if args.train_text_encoder_ti:
            embeddings_path = f"{args.output_dir}/{args.output_dir}_emb.safetensors"
            embedding_handler.save_embeddings(embeddings_path)

        # Final inference
        # Load previous pipeline
        vae = AutoencoderKL.from_pretrained(
            vae_path,
            subfolder="vae" if args.pretrained_vae_model_name_or_path is None else None,
            revision=args.revision,
            variant=args.variant,
            torch_dtype=weight_dtype,
        )
        pipeline = StableDiffusionXLPipeline.from_pretrained(
            args.pretrained_model_name_or_path,
            vae=vae,
            revision=args.revision,
            variant=args.variant,
            torch_dtype=weight_dtype,
        )

        # load attention processors
        pipeline.load_lora_weights(args.output_dir)

        # run inference
        images = []
        if args.validation_prompt and args.num_validation_images > 0:
            pipeline_args = {"prompt": args.validation_prompt, "num_inference_steps": 25}
            images = log_validation(
                pipeline,
                args,
                accelerator,
                pipeline_args,
                epoch,
                is_final_validation=True,
            )

        # Convert to WebUI format
        lora_state_dict = load_file(f"{args.output_dir}/pytorch_lora_weights.safetensors")
        peft_state_dict = convert_all_state_dict_to_peft(lora_state_dict)
        kohya_state_dict = convert_state_dict_to_kohya(peft_state_dict)
        save_file(kohya_state_dict, f"{args.output_dir}/{args.output_dir}.safetensors")

        save_model_card(
            model_id if not args.push_to_hub else repo_id,
            use_dora=args.use_dora,
            images=images,
            base_model=args.pretrained_model_name_or_path,
            train_text_encoder=args.train_text_encoder,
            train_text_encoder_ti=args.train_text_encoder_ti,
            token_abstraction_dict=train_dataset.token_abstraction_dict,
            instance_prompt=args.instance_prompt,
            validation_prompt=args.validation_prompt,
            repo_folder=args.output_dir,
            vae_path=args.pretrained_vae_model_name_or_path,
        )

        if args.push_to_hub:
            upload_folder(
                repo_id=repo_id,
                folder_path=args.output_dir,
                commit_message="End of training",
                ignore_patterns=["step_*", "epoch_*"],
            )

    accelerator.end_training()


if __name__ == "__main__":
    args = parse_args()
    main(args)<|MERGE_RESOLUTION|>--- conflicted
+++ resolved
@@ -1260,15 +1260,11 @@
 
         # We are only ALWAYS interested in the pooled output of the final text encoder
         pooled_prompt_embeds = prompt_embeds[0]
-<<<<<<< HEAD
         if clip_skip is None:
             prompt_embeds = prompt_embeds.hidden_states[-2]
         else:
             # "2" because SDXL always indexes from the penultimate layer.
             prompt_embeds = prompt_embeds.hidden_states[-(clip_skip + 2)]
-=======
-        prompt_embeds = prompt_embeds[-1][-2]
->>>>>>> 35f45ecd
         bs_embed, seq_len, _ = prompt_embeds.shape
         prompt_embeds = prompt_embeds.view(bs_embed, seq_len, -1)
         prompt_embeds_list.append(prompt_embeds)
