# Stable Diffusion text-to-image fine-tuning

The `train_text_to_image.py` script shows how to fine-tune stable diffusion model on your own dataset.

___Note___:

___This script is experimental. The script fine-tunes the whole model and often times the model overfits and runs into issues like catastrophic forgetting. It's recommended to try different hyperparameters to get the best result on your dataset.___


## Running locally with PyTorch
### Installing the dependencies

Before running the scripts, make sure to install the library's training dependencies:

**Important**

To make sure you can successfully run the latest versions of the example scripts, we highly recommend **installing from source** and keeping the install up to date as we update the example scripts frequently and install some example-specific requirements. To do this, execute the following steps in a new virtual environment:
```bash
git clone https://github.com/huggingface/diffusers
cd diffusers
pip install .
```

Then cd in the example folder  and run
```bash
pip install -r requirements.txt
```

And initialize an [🤗Accelerate](https://github.com/huggingface/accelerate/) environment with:

```bash
accelerate config
```

Note also that we use PEFT library as backend for LoRA training, make sure to have `peft>=0.6.0` installed in your environment.

### Naruto example

You need to accept the model license before downloading or using the weights. In this example we'll use model version `v1-4`, so you'll need to visit [its card](https://huggingface.co/CompVis/stable-diffusion-v1-4), read the license and tick the checkbox if you agree.

You have to be a registered user in 🤗 Hugging Face Hub, and you'll also need to use an access token for the code to work. For more information on access tokens, please refer to [this section of the documentation](https://huggingface.co/docs/hub/security-tokens).

Run the following command to authenticate your token

```bash
huggingface-cli login
```

If you have already cloned the repo, then you won't need to go through these steps.

<br>

#### Hardware
With `gradient_checkpointing` and `mixed_precision` it should be possible to fine tune the model on a single 24GB GPU. For higher `batch_size` and faster training it's better to use GPUs with >30GB memory.

**___Note: Change the `resolution` to 768 if you are using the [stable-diffusion-2](https://huggingface.co/stabilityai/stable-diffusion-2) 768x768 model.___**
<!-- accelerate_snippet_start -->
```bash
export MODEL_NAME="CompVis/stable-diffusion-v1-4"
export DATASET_NAME="lambdalabs/naruto-blip-captions"

accelerate launch --mixed_precision="fp16"  train_text_to_image.py \
  --pretrained_model_name_or_path=$MODEL_NAME \
  --dataset_name=$DATASET_NAME \
  --use_ema \
  --resolution=512 --center_crop --random_flip \
  --train_batch_size=1 \
  --gradient_accumulation_steps=4 \
  --gradient_checkpointing \
  --max_train_steps=15000 \
  --learning_rate=1e-05 \
  --max_grad_norm=1 \
  --lr_scheduler="constant" --lr_warmup_steps=0 \
  --output_dir="sd-naruto-model"
```
<!-- accelerate_snippet_end -->


To run on your own training files prepare the dataset according to the format required by `datasets`, you can find the instructions for how to do that in this [document](https://huggingface.co/docs/datasets/v2.4.0/en/image_load#imagefolder-with-metadata).
If you wish to use custom loading logic, you should modify the script, we have left pointers for that in the training script.

```bash
export MODEL_NAME="CompVis/stable-diffusion-v1-4"
export TRAIN_DIR="path_to_your_dataset"

accelerate launch --mixed_precision="fp16" train_text_to_image.py \
  --pretrained_model_name_or_path=$MODEL_NAME \
  --train_data_dir=$TRAIN_DIR \
  --use_ema \
  --resolution=512 --center_crop --random_flip \
  --train_batch_size=1 \
  --gradient_accumulation_steps=4 \
  --gradient_checkpointing \
  --max_train_steps=15000 \
  --learning_rate=1e-05 \
  --max_grad_norm=1 \
  --lr_scheduler="constant" --lr_warmup_steps=0 \
  --output_dir="sd-naruto-model"
```


Once the training is finished the model will be saved in the `output_dir` specified in the command. In this example it's `sd-naruto-model`. To load the fine-tuned model for inference just pass that path to `StableDiffusionPipeline`

```python
import torch
from diffusers import StableDiffusionPipeline

model_path = "path_to_saved_model"
pipe = StableDiffusionPipeline.from_pretrained(model_path, torch_dtype=torch.float16)
pipe.to("cuda")

image = pipe(prompt="yoda").images[0]
image.save("yoda-naruto.png")
```

Checkpoints only save the unet, so to run inference from a checkpoint, just load the unet

```python
import torch
from diffusers import StableDiffusionPipeline, UNet2DConditionModel

model_path = "path_to_saved_model"
unet = UNet2DConditionModel.from_pretrained(model_path + "/checkpoint-<N>/unet", torch_dtype=torch.float16)

pipe = StableDiffusionPipeline.from_pretrained("<initial model>", unet=unet, torch_dtype=torch.float16)
pipe.to("cuda")

image = pipe(prompt="yoda").images[0]
image.save("yoda-naruto.png")
```

#### Training with multiple GPUs

`accelerate` allows for seamless multi-GPU training. Follow the instructions [here](https://huggingface.co/docs/accelerate/basic_tutorials/launch)
for running distributed training with `accelerate`. Here is an example command:

```bash
export MODEL_NAME="CompVis/stable-diffusion-v1-4"
export DATASET_NAME="lambdalabs/naruto-blip-captions"

accelerate launch --mixed_precision="fp16" --multi_gpu  train_text_to_image.py \
  --pretrained_model_name_or_path=$MODEL_NAME \
  --dataset_name=$DATASET_NAME \
  --use_ema \
  --resolution=512 --center_crop --random_flip \
  --train_batch_size=1 \
  --gradient_accumulation_steps=4 \
  --gradient_checkpointing \
  --max_train_steps=15000 \
  --learning_rate=1e-05 \
  --max_grad_norm=1 \
  --lr_scheduler="constant" --lr_warmup_steps=0 \
  --output_dir="sd-naruto-model"
```


#### Training with Min-SNR weighting

We support training with the Min-SNR weighting strategy proposed in [Efficient Diffusion Training via Min-SNR Weighting Strategy](https://arxiv.org/abs/2303.09556) which helps to achieve faster convergence
by rebalancing the loss. In order to use it, one needs to set the `--snr_gamma` argument. The recommended
value when using it is 5.0.

You can find [this project on Weights and Biases](https://wandb.ai/sayakpaul/text2image-finetune-minsnr) that compares the loss surfaces of the following setups:

* Training without the Min-SNR weighting strategy
* Training with the Min-SNR weighting strategy (`snr_gamma` set to 5.0)
* Training with the Min-SNR weighting strategy (`snr_gamma` set to 1.0)

For our small Narutos dataset, the effects of Min-SNR weighting strategy might not appear to be pronounced, but for larger datasets, we believe the effects will be more pronounced.

Also, note that in this example, we either predict `epsilon` (i.e., the noise) or the `v_prediction`. For both of these cases, the formulation of the Min-SNR weighting strategy that we have used holds.

<<<<<<< HEAD
#### Training with EMA weights

Through the `EMAModel` class, we support a convenient method of tracking an exponential moving average of model parameters.  This helps to smooth out noise in model parameter updates and generally improves model performance.  If enabled with the `--use_ema` argument, the final model checkpoint that is saved at the end of training will use the EMA weights.

EMA weights require an additional full-precision copy of the model parameters to be stored in memory, but otherwise have very little performance overhead.  `--foreach_ema` can be used to further reduce the overhead.  If you are short on VRAM and still want to use EMA weights, you can store them in CPU RAM by using the `--offload_ema` argument.  This will keep the EMA weights in pinned CPU memory during the training step.  Then, once every model parameter update, it will transfer the EMA weights back to the GPU which can then update the parameters on the GPU, before sending them back to the CPU.  Both of these transfers are set up as non-blocking, so CUDA devices should be able to overlap this transfer with other computations.  With sufficient bandwidth between the host and device and a sufficiently long gap between model parameter updates, storing EMA weights in CPU RAM should have no additional performance overhead, as long as no other calls force synchronization.
=======
#### Training with DREAM

We support training epsilon (noise) prediction models using the [DREAM (Diffusion Rectification and Estimation-Adaptive Models) strategy](https://arxiv.org/abs/2312.00210). DREAM claims to increase model fidelity for the performance cost of an extra grad-less unet `forward` step in the training loop.  You can turn on DREAM training by using the `--dream_training` argument. The `--dream_detail_preservation` argument controls the detail preservation variable p and is the default of 1 from the paper.

>>>>>>> e7b9a076

## Training with LoRA

Low-Rank Adaption of Large Language Models was first introduced by Microsoft in [LoRA: Low-Rank Adaptation of Large Language Models](https://arxiv.org/abs/2106.09685) by *Edward J. Hu, Yelong Shen, Phillip Wallis, Zeyuan Allen-Zhu, Yuanzhi Li, Shean Wang, Lu Wang, Weizhu Chen*.

In a nutshell, LoRA allows adapting pretrained models by adding pairs of rank-decomposition matrices to existing weights and **only** training those newly added weights. This has a couple of advantages:

- Previous pretrained weights are kept frozen so that model is not prone to [catastrophic forgetting](https://www.pnas.org/doi/10.1073/pnas.1611835114).
- Rank-decomposition matrices have significantly fewer parameters than original model, which means that trained LoRA weights are easily portable.
- LoRA attention layers allow to control to which extent the model is adapted toward new training images via a `scale` parameter.

[cloneofsimo](https://github.com/cloneofsimo) was the first to try out LoRA training for Stable Diffusion in the popular [lora](https://github.com/cloneofsimo/lora) GitHub repository.

With LoRA, it's possible to fine-tune Stable Diffusion on a custom image-caption pair dataset
on consumer GPUs like Tesla T4, Tesla V100.

### Training

First, you need to set up your development environment as is explained in the [installation section](#installing-the-dependencies). Make sure to set the `MODEL_NAME` and `DATASET_NAME` environment variables. Here, we will use [Stable Diffusion v1-4](https://hf.co/CompVis/stable-diffusion-v1-4) and the [Narutos dataset](https://huggingface.co/datasets/lambdalabs/naruto-blip-captions).

**___Note: Change the `resolution` to 768 if you are using the [stable-diffusion-2](https://huggingface.co/stabilityai/stable-diffusion-2) 768x768 model.___**

**___Note: It is quite useful to monitor the training progress by regularly generating sample images during training. [Weights and Biases](https://docs.wandb.ai/quickstart) is a nice solution to easily see generating images during training. All you need to do is to run `pip install wandb` before training to automatically log images.___**

```bash
export MODEL_NAME="CompVis/stable-diffusion-v1-4"
export DATASET_NAME="lambdalabs/naruto-blip-captions"
```

For this example we want to directly store the trained LoRA embeddings on the Hub, so
we need to be logged in and add the `--push_to_hub` flag.

```bash
huggingface-cli login
```

Now we can start training!

```bash
accelerate launch --mixed_precision="fp16" train_text_to_image_lora.py \
  --pretrained_model_name_or_path=$MODEL_NAME \
  --dataset_name=$DATASET_NAME --caption_column="text" \
  --resolution=512 --random_flip \
  --train_batch_size=1 \
  --num_train_epochs=100 --checkpointing_steps=5000 \
  --learning_rate=1e-04 --lr_scheduler="constant" --lr_warmup_steps=0 \
  --seed=42 \
  --output_dir="sd-naruto-model-lora" \
  --validation_prompt="cute dragon creature" --report_to="wandb"
```

The above command will also run inference as fine-tuning progresses and log the results to Weights and Biases.

**___Note: When using LoRA we can use a much higher learning rate compared to non-LoRA fine-tuning. Here we use *1e-4* instead of the usual *1e-5*. Also, by using LoRA, it's possible to run `train_text_to_image_lora.py` in consumer GPUs like T4 or V100.___**

The final LoRA embedding weights have been uploaded to [sayakpaul/sd-model-finetuned-lora-t4](https://huggingface.co/sayakpaul/sd-model-finetuned-lora-t4). **___Note: [The final weights](https://huggingface.co/sayakpaul/sd-model-finetuned-lora-t4/blob/main/pytorch_lora_weights.bin) are only 3 MB in size, which is orders of magnitudes smaller than the original model.___**

You can check some inference samples that were logged during the course of the fine-tuning process [here](https://wandb.ai/sayakpaul/text2image-fine-tune/runs/q4lc0xsw).

### Inference

Once you have trained a model using above command, the inference can be done simply using the `StableDiffusionPipeline` after loading the trained LoRA weights.  You
need to pass the `output_dir` for loading the LoRA weights which, in this case, is `sd-naruto-model-lora`.

```python
from diffusers import StableDiffusionPipeline
import torch

model_path = "sayakpaul/sd-model-finetuned-lora-t4"
pipe = StableDiffusionPipeline.from_pretrained("CompVis/stable-diffusion-v1-4", torch_dtype=torch.float16)
pipe.unet.load_attn_procs(model_path)
pipe.to("cuda")

prompt = "A naruto with green eyes and red legs."
image = pipe(prompt, num_inference_steps=30, guidance_scale=7.5).images[0]
image.save("naruto.png")
```

If you are loading the LoRA parameters from the Hub and if the Hub repository has
a `base_model` tag (such as [this](https://huggingface.co/sayakpaul/sd-model-finetuned-lora-t4/blob/main/README.md?code=true#L4)), then
you can do:

```py
from huggingface_hub.repocard import RepoCard

lora_model_id = "sayakpaul/sd-model-finetuned-lora-t4"
card = RepoCard.load(lora_model_id)
base_model_id = card.data.to_dict()["base_model"]

pipe = StableDiffusionPipeline.from_pretrained(base_model_id, torch_dtype=torch.float16)
...
```

## Training with Flax/JAX

For faster training on TPUs and GPUs you can leverage the flax training example. Follow the instructions above to get the model and dataset before running the script.

**___Note: The flax example doesn't yet support features like gradient checkpoint, gradient accumulation etc, so to use flax for faster training we will need >30GB cards or TPU v3.___**


Before running the scripts, make sure to install the library's training dependencies:

```bash
pip install -U -r requirements_flax.txt
```

```bash
export MODEL_NAME="duongna/stable-diffusion-v1-4-flax"
export DATASET_NAME="lambdalabs/naruto-blip-captions"

python train_text_to_image_flax.py \
  --pretrained_model_name_or_path=$MODEL_NAME \
  --dataset_name=$DATASET_NAME \
  --resolution=512 --center_crop --random_flip \
  --train_batch_size=1 \
  --mixed_precision="fp16" \
  --max_train_steps=15000 \
  --learning_rate=1e-05 \
  --max_grad_norm=1 \
  --output_dir="sd-naruto-model"
```

To run on your own training files prepare the dataset according to the format required by `datasets`, you can find the instructions for how to do that in this [document](https://huggingface.co/docs/datasets/v2.4.0/en/image_load#imagefolder-with-metadata).
If you wish to use custom loading logic, you should modify the script, we have left pointers for that in the training script.

```bash
export MODEL_NAME="duongna/stable-diffusion-v1-4-flax"
export TRAIN_DIR="path_to_your_dataset"

python train_text_to_image_flax.py \
  --pretrained_model_name_or_path=$MODEL_NAME \
  --train_data_dir=$TRAIN_DIR \
  --resolution=512 --center_crop --random_flip \
  --train_batch_size=1 \
  --mixed_precision="fp16" \
  --max_train_steps=15000 \
  --learning_rate=1e-05 \
  --max_grad_norm=1 \
  --output_dir="sd-naruto-model"
```

### Training with xFormers:

You can enable memory efficient attention by [installing xFormers](https://huggingface.co/docs/diffusers/main/en/optimization/xformers) and passing the `--enable_xformers_memory_efficient_attention` argument to the script.

xFormers training is not available for Flax/JAX.

**Note**:

According to [this issue](https://github.com/huggingface/diffusers/issues/2234#issuecomment-1416931212), xFormers `v0.0.16` cannot be used for training in some GPUs. If you observe that problem, please install a development version as indicated in that comment.

## Stable Diffusion XL

* We support fine-tuning the UNet shipped in [Stable Diffusion XL](https://huggingface.co/papers/2307.01952) via the `train_text_to_image_sdxl.py` script. Please refer to the docs [here](./README_sdxl.md).
* We also support fine-tuning of the UNet and Text Encoder shipped in [Stable Diffusion XL](https://huggingface.co/papers/2307.01952) with LoRA via the `train_text_to_image_lora_sdxl.py` script. Please refer to the docs [here](./README_sdxl.md).<|MERGE_RESOLUTION|>--- conflicted
+++ resolved
@@ -170,18 +170,18 @@
 
 Also, note that in this example, we either predict `epsilon` (i.e., the noise) or the `v_prediction`. For both of these cases, the formulation of the Min-SNR weighting strategy that we have used holds.
 
-<<<<<<< HEAD
+
 #### Training with EMA weights
 
 Through the `EMAModel` class, we support a convenient method of tracking an exponential moving average of model parameters.  This helps to smooth out noise in model parameter updates and generally improves model performance.  If enabled with the `--use_ema` argument, the final model checkpoint that is saved at the end of training will use the EMA weights.
 
 EMA weights require an additional full-precision copy of the model parameters to be stored in memory, but otherwise have very little performance overhead.  `--foreach_ema` can be used to further reduce the overhead.  If you are short on VRAM and still want to use EMA weights, you can store them in CPU RAM by using the `--offload_ema` argument.  This will keep the EMA weights in pinned CPU memory during the training step.  Then, once every model parameter update, it will transfer the EMA weights back to the GPU which can then update the parameters on the GPU, before sending them back to the CPU.  Both of these transfers are set up as non-blocking, so CUDA devices should be able to overlap this transfer with other computations.  With sufficient bandwidth between the host and device and a sufficiently long gap between model parameter updates, storing EMA weights in CPU RAM should have no additional performance overhead, as long as no other calls force synchronization.
-=======
+
 #### Training with DREAM
 
 We support training epsilon (noise) prediction models using the [DREAM (Diffusion Rectification and Estimation-Adaptive Models) strategy](https://arxiv.org/abs/2312.00210). DREAM claims to increase model fidelity for the performance cost of an extra grad-less unet `forward` step in the training loop.  You can turn on DREAM training by using the `--dream_training` argument. The `--dream_detail_preservation` argument controls the detail preservation variable p and is the default of 1 from the paper.
 
->>>>>>> e7b9a076
+
 
 ## Training with LoRA
 
