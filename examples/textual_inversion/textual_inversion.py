--- conflicted
+++ resolved
@@ -518,24 +518,16 @@
     if args.tokenizer_name:
         tokenizer = MultiTokenCLIPTokenizer.from_pretrained(args.tokenizer_name)
     elif args.pretrained_model_name_or_path:
-<<<<<<< HEAD
         tokenizer = MultiTokenCLIPTokenizer.from_pretrained(args.pretrained_model_name_or_path, subfolder="tokenizer")
 
-    # Load models and create wrapper for stable diffusion
+    # Load scheduler and models
+    noise_scheduler = DDPMScheduler.from_pretrained(args.pretrained_model_name_or_path, subfolder="scheduler")
     text_encoder = CLIPTextModel.from_pretrained(
-        args.pretrained_model_name_or_path,
-        subfolder="text_encoder",
-        revision=args.revision,
-    )
-    vae = AutoencoderKL.from_pretrained(
-        args.pretrained_model_name_or_path,
-        subfolder="vae",
-        revision=args.revision,
-    )
+        args.pretrained_model_name_or_path, subfolder="text_encoder", revision=args.revision
+    )
+    vae = AutoencoderKL.from_pretrained(args.pretrained_model_name_or_path, subfolder="vae", revision=args.revision)
     unet = UNet2DConditionModel.from_pretrained(
-        args.pretrained_model_name_or_path,
-        subfolder="unet",
-        revision=args.revision,
+        args.pretrained_model_name_or_path, subfolder="unet", revision=args.revision
     )
     if is_xformers_available():
         try:
@@ -546,43 +538,6 @@
                 f" correctly and a GPU is available: {e}"
             )
     add_tokens(tokenizer, text_encoder, args.placeholder_token, args.num_vec_per_token, args.initializer_token)
-=======
-        tokenizer = CLIPTokenizer.from_pretrained(args.pretrained_model_name_or_path, subfolder="tokenizer")
-
-    # Load scheduler and models
-    noise_scheduler = DDPMScheduler.from_pretrained(args.pretrained_model_name_or_path, subfolder="scheduler")
-    text_encoder = CLIPTextModel.from_pretrained(
-        args.pretrained_model_name_or_path, subfolder="text_encoder", revision=args.revision
-    )
-    vae = AutoencoderKL.from_pretrained(args.pretrained_model_name_or_path, subfolder="vae", revision=args.revision)
-    unet = UNet2DConditionModel.from_pretrained(
-        args.pretrained_model_name_or_path, subfolder="unet", revision=args.revision
-    )
-
-    # Add the placeholder token in tokenizer
-    num_added_tokens = tokenizer.add_tokens(args.placeholder_token)
-    if num_added_tokens == 0:
-        raise ValueError(
-            f"The tokenizer already contains the token {args.placeholder_token}. Please pass a different"
-            " `placeholder_token` that is not already in the tokenizer."
-        )
-
-    # Convert the initializer_token, placeholder_token to ids
-    token_ids = tokenizer.encode(args.initializer_token, add_special_tokens=False)
-    # Check if initializer_token is a single token or a sequence of tokens
-    if len(token_ids) > 1:
-        raise ValueError("The initializer token must be a single token.")
-
-    initializer_token_id = token_ids[0]
-    placeholder_token_id = tokenizer.convert_tokens_to_ids(args.placeholder_token)
-
-    # Resize the token embeddings as we are adding new special tokens to the tokenizer
-    text_encoder.resize_token_embeddings(len(tokenizer))
-
-    # Initialise the newly added placeholder token with the embeddings of the initializer token
-    token_embeds = text_encoder.get_input_embeddings().weight.data
-    token_embeds[placeholder_token_id] = token_embeds[initializer_token_id]
->>>>>>> b2ea8a84
 
     # Freeze vae and unet
     vae.requires_grad_(False)
@@ -757,13 +712,8 @@
                 else:
                     raise ValueError(f"Unknown prediction type {noise_scheduler.config.prediction_type}")
 
-<<<<<<< HEAD
-
-                loss = F.mse_loss(model_pred.float(), target.float(), reduction="none").mean([1, 2, 3]).mean()
-=======
                 loss = F.mse_loss(model_pred.float(), target.float(), reduction="mean")
 
->>>>>>> b2ea8a84
                 accelerator.backward(loss)
 
                 optimizer.step()
