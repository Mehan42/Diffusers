import argparse
import itertools
import math
import os
import random
from pathlib import Path
from typing import Optional

import numpy as np
import torch
import torch.nn.functional as F
import torch.utils.checkpoint
from torch.utils.data import Dataset

import PIL
from accelerate import Accelerator
from accelerate.logging import get_logger
from accelerate.utils import set_seed
from diffusers import AutoencoderKL, DDPMScheduler, PNDMScheduler, StableDiffusionPipeline, UNet2DConditionModel
from diffusers.optimization import get_scheduler
from diffusers.pipelines.stable_diffusion import StableDiffusionSafetyChecker
from huggingface_hub import HfFolder, Repository, whoami
from PIL import Image
from torchvision import transforms
from tqdm.auto import tqdm
from transformers import CLIPFeatureExtractor, CLIPTextModel, CLIPTokenizer


logger = get_logger(__name__)


<<<<<<< HEAD
def add_tokens_and_get_placeholder_token(args, token_ids, tokenizer, text_encoder):
    assert args.num_vec_per_token >= len(token_ids)
    placeholder_tokens = [f"{args.placeholder_token}_{i}" for i in range(args.num_vec_per_token)]

    for placeholder_token in placeholder_tokens:
        num_added_tokens = tokenizer.add_tokens(placeholder_token)
        if num_added_tokens == 0:
            raise ValueError(
                f"The tokenizer already contains the token {placeholder_token}. Please pass a different"
                " `placeholder_token` that is not already in the tokenizer."
            )
    placeholder_token = " ".join(placeholder_tokens)
    placeholder_token_ids = tokenizer.encode(placeholder_token, add_special_tokens=False)
    print(f"The placeholder tokens are {placeholder_token} while the ids are {placeholder_token_ids}")
    text_encoder.resize_token_embeddings(len(tokenizer))
    token_embeds = text_encoder.get_input_embeddings().weight.data
    if args.initialize_rest_random:
        # The idea is that the placeholder tokens form adjectives as in x x x white dog.
        for i, placeholder_token_id in enumerate(placeholder_token_ids):
            if len(placeholder_token_ids) - i < len(token_ids):
                token_embeds[placeholder_token_id] = token_embeds[token_ids[i % len(token_ids)]]
            else:
                token_embeds[placeholder_token_id] = torch.rand_like(token_embeds[placeholder_token_id])
    else:
        for i, placeholder_token_id in enumerate(placeholder_token_ids):
            token_embeds[placeholder_token_id] = token_embeds[token_ids[i % len(token_ids)]]
    return placeholder_token, placeholder_token_ids
=======
def save_progress(text_encoder, placeholder_token_id, accelerator, args):
    logger.info("Saving embeddings")
    learned_embeds = accelerator.unwrap_model(text_encoder).get_input_embeddings().weight[placeholder_token_id]
    learned_embeds_dict = {args.placeholder_token: learned_embeds.detach().cpu()}
    torch.save(learned_embeds_dict, os.path.join(args.output_dir, "learned_embeds.bin"))
>>>>>>> c16761e9


def parse_args():
    parser = argparse.ArgumentParser(description="Simple example of a training script.")
    parser.add_argument(
<<<<<<< HEAD
        "--num_vec_per_token",
        type=int,
        default=1,
        help=(
            "The number of vectors used to represent the placeholder token. The higher the number, the better the"
            " result at the cost of editability. This can be fixed by prompt editing."
        ),
    )
    parser.add_argument(
        "--initialize_rest_random",
        action="store_true",
        help="Initialize rest of the placeholder tokens with random.",
=======
        "--save_steps",
        type=int,
        default=500,
        help="Save learned_embeds.bin every X updates steps.",
>>>>>>> c16761e9
    )
    parser.add_argument(
        "--pretrained_model_name_or_path",
        type=str,
        default=None,
        required=True,
        help="Path to pretrained model or model identifier from huggingface.co/models.",
    )
    parser.add_argument(
        "--tokenizer_name",
        type=str,
        default=None,
        help="Pretrained tokenizer name or path if not the same as model_name",
    )
    parser.add_argument(
        "--train_data_dir", type=str, default=None, required=True, help="A folder containing the training data."
    )
    parser.add_argument(
        "--placeholder_token",
        type=str,
        default=None,
        required=True,
        help="A token to use as a placeholder for the concept.",
    )
    parser.add_argument(
        "--initializer_token", type=str, default=None, required=True, help="A token to use as initializer word."
    )
    parser.add_argument("--learnable_property", type=str, default="object", help="Choose between 'object' and 'style'")
    parser.add_argument("--repeats", type=int, default=100, help="How many times to repeat the training data.")
    parser.add_argument(
        "--output_dir",
        type=str,
        default="text-inversion-model",
        help="The output directory where the model predictions and checkpoints will be written.",
    )
    parser.add_argument("--seed", type=int, default=None, help="A seed for reproducible training.")
    parser.add_argument(
        "--resolution",
        type=int,
        default=512,
        help=(
            "The resolution for input images, all the images in the train/validation dataset will be resized to this"
            " resolution"
        ),
    )
    parser.add_argument(
        "--center_crop", action="store_true", help="Whether to center crop images before resizing to resolution"
    )
    parser.add_argument(
        "--train_batch_size", type=int, default=16, help="Batch size (per device) for the training dataloader."
    )
    parser.add_argument("--num_train_epochs", type=int, default=100)
    parser.add_argument(
        "--max_train_steps",
        type=int,
        default=5000,
        help="Total number of training steps to perform.  If provided, overrides num_train_epochs.",
    )
    parser.add_argument(
        "--gradient_accumulation_steps",
        type=int,
        default=1,
        help="Number of updates steps to accumulate before performing a backward/update pass.",
    )
    parser.add_argument(
        "--learning_rate",
        type=float,
        default=1e-4,
        help="Initial learning rate (after the potential warmup period) to use.",
    )
    parser.add_argument(
        "--scale_lr",
        action="store_true",
        default=True,
        help="Scale the learning rate by the number of GPUs, gradient accumulation steps, and batch size.",
    )
    parser.add_argument(
        "--lr_scheduler",
        type=str,
        default="constant",
        help=(
            'The scheduler type to use. Choose between ["linear", "cosine", "cosine_with_restarts", "polynomial",'
            ' "constant", "constant_with_warmup"]'
        ),
    )
    parser.add_argument(
        "--lr_warmup_steps", type=int, default=500, help="Number of steps for the warmup in the lr scheduler."
    )
    parser.add_argument("--adam_beta1", type=float, default=0.9, help="The beta1 parameter for the Adam optimizer.")
    parser.add_argument("--adam_beta2", type=float, default=0.999, help="The beta2 parameter for the Adam optimizer.")
    parser.add_argument("--adam_weight_decay", type=float, default=1e-2, help="Weight decay to use.")
    parser.add_argument("--adam_epsilon", type=float, default=1e-08, help="Epsilon value for the Adam optimizer")
    parser.add_argument("--push_to_hub", action="store_true", help="Whether or not to push the model to the Hub.")
    parser.add_argument(
        "--use_auth_token",
        action="store_true",
        help=(
            "Will use the token generated when running `huggingface-cli login` (necessary to use this script with"
            " private models)."
        ),
    )
    parser.add_argument("--hub_token", type=str, default=None, help="The token to use to push to the Model Hub.")
    parser.add_argument(
        "--hub_model_id",
        type=str,
        default=None,
        help="The name of the repository to keep in sync with the local `output_dir`.",
    )
    parser.add_argument(
        "--logging_dir",
        type=str,
        default="logs",
        help=(
            "[TensorBoard](https://www.tensorflow.org/tensorboard) log directory. Will default to"
            " *output_dir/runs/**CURRENT_DATETIME_HOSTNAME***."
        ),
    )
    parser.add_argument(
        "--mixed_precision",
        type=str,
        default="no",
        choices=["no", "fp16", "bf16"],
        help=(
            "Whether to use mixed precision. Choose"
            "between fp16 and bf16 (bfloat16). Bf16 requires PyTorch >= 1.10."
            "and an Nvidia Ampere GPU."
        ),
    )
    parser.add_argument("--local_rank", type=int, default=-1, help="For distributed training: local_rank")

    args = parser.parse_args()
    env_local_rank = int(os.environ.get("LOCAL_RANK", -1))
    if env_local_rank != -1 and env_local_rank != args.local_rank:
        args.local_rank = env_local_rank

    if args.train_data_dir is None:
        raise ValueError("You must specify a train data directory.")

    return args


imagenet_templates_small = [
    "a photo of a {}",
    "a rendering of a {}",
    "a cropped photo of the {}",
    "the photo of a {}",
    "a photo of a clean {}",
    "a photo of a dirty {}",
    "a dark photo of the {}",
    "a photo of my {}",
    "a photo of the cool {}",
    "a close-up photo of a {}",
    "a bright photo of the {}",
    "a cropped photo of a {}",
    "a photo of the {}",
    "a good photo of the {}",
    "a photo of one {}",
    "a close-up photo of the {}",
    "a rendition of the {}",
    "a photo of the clean {}",
    "a rendition of a {}",
    "a photo of a nice {}",
    "a good photo of a {}",
    "a photo of the nice {}",
    "a photo of the small {}",
    "a photo of the weird {}",
    "a photo of the large {}",
    "a photo of a cool {}",
    "a photo of a small {}",
]

imagenet_style_templates_small = [
    "a painting in the style of {}",
    "a rendering in the style of {}",
    "a cropped painting in the style of {}",
    "the painting in the style of {}",
    "a clean painting in the style of {}",
    "a dirty painting in the style of {}",
    "a dark painting in the style of {}",
    "a picture in the style of {}",
    "a cool painting in the style of {}",
    "a close-up painting in the style of {}",
    "a bright painting in the style of {}",
    "a cropped painting in the style of {}",
    "a good painting in the style of {}",
    "a close-up painting in the style of {}",
    "a rendition in the style of {}",
    "a nice painting in the style of {}",
    "a small painting in the style of {}",
    "a weird painting in the style of {}",
    "a large painting in the style of {}",
]


class TextualInversionDataset(Dataset):
    def __init__(
        self,
        data_root,
        tokenizer,
        learnable_property="object",  # [object, style]
        size=512,
        repeats=100,
        interpolation="bicubic",
        flip_p=0.5,
        set="train",
        placeholder_token="*",
        center_crop=False,
    ):
        self.data_root = data_root
        self.tokenizer = tokenizer
        self.learnable_property = learnable_property
        self.size = size
        self.placeholder_token = placeholder_token
        self.center_crop = center_crop
        self.flip_p = flip_p

        self.image_paths = [os.path.join(self.data_root, file_path) for file_path in os.listdir(self.data_root)]

        self.num_images = len(self.image_paths)
        self._length = self.num_images

        if set == "train":
            self._length = self.num_images * repeats

        self.interpolation = {
            "linear": PIL.Image.LINEAR,
            "bilinear": PIL.Image.BILINEAR,
            "bicubic": PIL.Image.BICUBIC,
            "lanczos": PIL.Image.LANCZOS,
        }[interpolation]

        self.templates = imagenet_style_templates_small if learnable_property == "style" else imagenet_templates_small
        self.flip_transform = transforms.RandomHorizontalFlip(p=self.flip_p)

    def __len__(self):
        return self._length

    def __getitem__(self, i):
        example = {}
        image = Image.open(self.image_paths[i % self.num_images])

        if not image.mode == "RGB":
            image = image.convert("RGB")

        placeholder_string = self.placeholder_token
        text = random.choice(self.templates).format(placeholder_string)

        example["input_ids"] = self.tokenizer(
            text,
            padding="max_length",
            truncation=True,
            max_length=self.tokenizer.model_max_length,
            return_tensors="pt",
        ).input_ids[0]

        # default to score-sde preprocessing
        img = np.array(image).astype(np.uint8)

        if self.center_crop:
            crop = min(img.shape[0], img.shape[1])
            h, w, = (
                img.shape[0],
                img.shape[1],
            )
            img = img[(h - crop) // 2 : (h + crop) // 2, (w - crop) // 2 : (w + crop) // 2]

        image = Image.fromarray(img)
        image = image.resize((self.size, self.size), resample=self.interpolation)

        image = self.flip_transform(image)
        image = np.array(image).astype(np.uint8)
        image = (image / 127.5 - 1.0).astype(np.float32)

        example["pixel_values"] = torch.from_numpy(image).permute(2, 0, 1)
        return example


def get_full_repo_name(model_id: str, organization: Optional[str] = None, token: Optional[str] = None):
    if token is None:
        token = HfFolder.get_token()
    if organization is None:
        username = whoami(token)["name"]
        return f"{username}/{model_id}"
    else:
        return f"{organization}/{model_id}"


def freeze_params(params):
    for param in params:
        param.requires_grad = False


def main():
    args = parse_args()
    logging_dir = os.path.join(args.output_dir, args.logging_dir)

    accelerator = Accelerator(
        gradient_accumulation_steps=args.gradient_accumulation_steps,
        mixed_precision=args.mixed_precision,
        log_with="tensorboard",
        logging_dir=logging_dir,
    )

    # If passed along, set the training seed now.
    if args.seed is not None:
        set_seed(args.seed)

    # Handle the repository creation
    if accelerator.is_main_process:
        if args.push_to_hub:
            if args.hub_model_id is None:
                repo_name = get_full_repo_name(Path(args.output_dir).name, token=args.hub_token)
            else:
                repo_name = args.hub_model_id
            repo = Repository(args.output_dir, clone_from=repo_name)

            with open(os.path.join(args.output_dir, ".gitignore"), "w+") as gitignore:
                if "step_*" not in gitignore:
                    gitignore.write("step_*\n")
                if "epoch_*" not in gitignore:
                    gitignore.write("epoch_*\n")
        elif args.output_dir is not None:
            os.makedirs(args.output_dir, exist_ok=True)

    # Load the tokenizer and add the placeholder token as a additional special token
    if args.tokenizer_name:
        tokenizer = CLIPTokenizer.from_pretrained(args.tokenizer_name)
    elif args.pretrained_model_name_or_path:
        tokenizer = CLIPTokenizer.from_pretrained(
            args.pretrained_model_name_or_path, subfolder="tokenizer", use_auth_token=args.use_auth_token
        )

    # Load models and create wrapper for stable diffusion
    text_encoder = CLIPTextModel.from_pretrained(
        args.pretrained_model_name_or_path, subfolder="text_encoder", use_auth_token=args.use_auth_token
    )
    vae = AutoencoderKL.from_pretrained(
        args.pretrained_model_name_or_path, subfolder="vae", use_auth_token=args.use_auth_token
    )
    unet = UNet2DConditionModel.from_pretrained(
        args.pretrained_model_name_or_path, subfolder="unet", use_auth_token=args.use_auth_token
    )
    token_ids = tokenizer.encode(args.initializer_token, add_special_tokens=False)
    # regardless of whether the number of token_ids is 1 or more, it'll set one and then keep repeating.
    placeholder_token, placeholder_token_ids = add_tokens_and_get_placeholder_token(
        args, token_ids, tokenizer, text_encoder
    )

    # Freeze vae and unet
    freeze_params(vae.parameters())
    freeze_params(unet.parameters())
    # Freeze all parameters except for the token embeddings in text encoder
    params_to_freeze = itertools.chain(
        text_encoder.text_model.encoder.parameters(),
        text_encoder.text_model.final_layer_norm.parameters(),
        text_encoder.text_model.embeddings.position_embedding.parameters(),
    )
    freeze_params(params_to_freeze)

    if args.scale_lr:
        args.learning_rate = (
            args.learning_rate * args.gradient_accumulation_steps * args.train_batch_size * accelerator.num_processes
        )

    # Initialize the optimizer
    optimizer = torch.optim.AdamW(
        text_encoder.get_input_embeddings().parameters(),  # only optimize the embeddings
        lr=args.learning_rate,
        betas=(args.adam_beta1, args.adam_beta2),
        weight_decay=args.adam_weight_decay,
        eps=args.adam_epsilon,
    )

    # TODO (patil-suraj): load scheduler using args
    noise_scheduler = DDPMScheduler(
        beta_start=0.00085,
        beta_end=0.012,
        beta_schedule="scaled_linear",
        num_train_timesteps=1000,
    )

    train_dataset = TextualInversionDataset(
        data_root=args.train_data_dir,
        tokenizer=tokenizer,
        size=args.resolution,
        placeholder_token=placeholder_token,
        repeats=args.repeats,
        learnable_property=args.learnable_property,
        center_crop=args.center_crop,
        set="train",
    )
    train_dataloader = torch.utils.data.DataLoader(train_dataset, batch_size=args.train_batch_size, shuffle=True)

    # Scheduler and math around the number of training steps.
    overrode_max_train_steps = False
    num_update_steps_per_epoch = math.ceil(len(train_dataloader) / args.gradient_accumulation_steps)
    if args.max_train_steps is None:
        args.max_train_steps = args.num_train_epochs * num_update_steps_per_epoch
        overrode_max_train_steps = True

    lr_scheduler = get_scheduler(
        args.lr_scheduler,
        optimizer=optimizer,
        num_warmup_steps=args.lr_warmup_steps * args.gradient_accumulation_steps,
        num_training_steps=args.max_train_steps * args.gradient_accumulation_steps,
    )

    text_encoder, optimizer, train_dataloader, lr_scheduler = accelerator.prepare(
        text_encoder, optimizer, train_dataloader, lr_scheduler
    )

    # Move vae and unet to device
    vae.to(accelerator.device)
    unet.to(accelerator.device)

    # Keep vae and unet in eval model as we don't train these
    vae.eval()
    unet.eval()

    # We need to recalculate our total training steps as the size of the training dataloader may have changed.
    num_update_steps_per_epoch = math.ceil(len(train_dataloader) / args.gradient_accumulation_steps)
    if overrode_max_train_steps:
        args.max_train_steps = args.num_train_epochs * num_update_steps_per_epoch
    # Afterwards we recalculate our number of training epochs
    args.num_train_epochs = math.ceil(args.max_train_steps / num_update_steps_per_epoch)

    # We need to initialize the trackers we use, and also store our configuration.
    # The trackers initializes automatically on the main process.
    if accelerator.is_main_process:
        accelerator.init_trackers("textual_inversion", config=vars(args))

    # Train!
    total_batch_size = args.train_batch_size * accelerator.num_processes * args.gradient_accumulation_steps

    logger.info("***** Running training *****")
    logger.info(f"  Num examples = {len(train_dataset)}")
    logger.info(f"  Num Epochs = {args.num_train_epochs}")
    logger.info(f"  Instantaneous batch size per device = {args.train_batch_size}")
    logger.info(f"  Total train batch size (w. parallel, distributed & accumulation) = {total_batch_size}")
    logger.info(f"  Gradient Accumulation steps = {args.gradient_accumulation_steps}")
    logger.info(f"  Total optimization steps = {args.max_train_steps}")
    # Only show the progress bar once on each machine.
    progress_bar = tqdm(range(args.max_train_steps), disable=not accelerator.is_local_main_process)
    progress_bar.set_description("Steps")
    global_step = 0

    for epoch in range(args.num_train_epochs):
        text_encoder.train()
        for step, batch in enumerate(train_dataloader):
            with accelerator.accumulate(text_encoder):
                # Convert images to latent space
                latents = vae.encode(batch["pixel_values"]).latent_dist.sample().detach()
                latents = latents * 0.18215

                # Sample noise that we'll add to the latents
                noise = torch.randn(latents.shape).to(latents.device)
                bsz = latents.shape[0]
                # Sample a random timestep for each image
                timesteps = torch.randint(
                    0, noise_scheduler.config.num_train_timesteps, (bsz,), device=latents.device
                ).long()

                # Add noise to the latents according to the noise magnitude at each timestep
                # (this is the forward diffusion process)
                noisy_latents = noise_scheduler.add_noise(latents, noise, timesteps)

                # Get the text embedding for conditioning
                encoder_hidden_states = text_encoder(batch["input_ids"])[0]

                # Predict the noise residual
                noise_pred = unet(noisy_latents, timesteps, encoder_hidden_states).sample

                loss = F.mse_loss(noise_pred, noise, reduction="none").mean([1, 2, 3]).mean()
                accelerator.backward(loss)

                # Zero out the gradients for all token embeddings except the newly added
                # embeddings for the concept, as we only want to optimize the concept embeddings
                if accelerator.num_processes > 1:
                    grads = text_encoder.module.get_input_embeddings().weight.grad
                else:
                    grads = text_encoder.get_input_embeddings().weight.grad
                # Get the index for tokens that we want to zero the grads for
                grad_mask = torch.arange(len(tokenizer)) != placeholder_token_ids[0]
                for i in range(1, len(placeholder_token_ids)):
                    grad_mask = grad_mask & (torch.arange(len(tokenizer)) != placeholder_token_ids[i])
                grads.data[grad_mask, :] = grads.data[grad_mask, :].fill_(0)

                optimizer.step()
                lr_scheduler.step()
                optimizer.zero_grad()

            # Checks if the accelerator has performed an optimization step behind the scenes
            if accelerator.sync_gradients:
                progress_bar.update(1)
                global_step += 1
                if global_step % args.save_steps == 0:
                    save_progress(text_encoder, placeholder_token_id, accelerator, args)

            logs = {"loss": loss.detach().item(), "lr": lr_scheduler.get_last_lr()[0]}
            progress_bar.set_postfix(**logs)
            accelerator.log(logs, step=global_step)

            if global_step >= args.max_train_steps:
                break

        accelerator.wait_for_everyone()

    # Create the pipeline using using the trained modules and save it.
    if accelerator.is_main_process:
        pipeline = StableDiffusionPipeline(
            text_encoder=accelerator.unwrap_model(text_encoder),
            vae=vae,
            unet=unet,
            tokenizer=tokenizer,
            scheduler=PNDMScheduler(
                beta_start=0.00085, beta_end=0.012, beta_schedule="scaled_linear", skip_prk_steps=True
            ),
            safety_checker=StableDiffusionSafetyChecker.from_pretrained("CompVis/stable-diffusion-safety-checker"),
            feature_extractor=CLIPFeatureExtractor.from_pretrained("openai/clip-vit-base-patch32"),
        )
        pipeline.save_pretrained(args.output_dir)
        # Also save the newly trained embeddings
<<<<<<< HEAD
        learned_embeds = accelerator.unwrap_model(text_encoder).get_input_embeddings().weight[placeholder_token_ids]
        learned_embeds_dict = {}

        for i, placeholder_token in enumerate(placeholder_token.split(" ")):
            learned_embeds_dict[placeholder_token] = learned_embeds[i].detach().cpu()
        torch.save(learned_embeds_dict, os.path.join(args.output_dir, "learned_embeds.bin"))
=======
        save_progress(text_encoder, placeholder_token_id, accelerator, args)
>>>>>>> c16761e9

        if args.push_to_hub:
            repo.push_to_hub(
                args, pipeline, repo, commit_message="End of training", blocking=False, auto_lfs_prune=True
            )

    accelerator.end_training()


if __name__ == "__main__":
    main()<|MERGE_RESOLUTION|>--- conflicted
+++ resolved
@@ -29,7 +29,6 @@
 logger = get_logger(__name__)
 
 
-<<<<<<< HEAD
 def add_tokens_and_get_placeholder_token(args, token_ids, tokenizer, text_encoder):
     assert args.num_vec_per_token >= len(token_ids)
     placeholder_tokens = [f"{args.placeholder_token}_{i}" for i in range(args.num_vec_per_token)]
@@ -57,19 +56,21 @@
         for i, placeholder_token_id in enumerate(placeholder_token_ids):
             token_embeds[placeholder_token_id] = token_embeds[token_ids[i % len(token_ids)]]
     return placeholder_token, placeholder_token_ids
-=======
-def save_progress(text_encoder, placeholder_token_id, accelerator, args):
+
+
+def save_progress(text_encoder, placeholder_token_ids, accelerator, args):
     logger.info("Saving embeddings")
-    learned_embeds = accelerator.unwrap_model(text_encoder).get_input_embeddings().weight[placeholder_token_id]
-    learned_embeds_dict = {args.placeholder_token: learned_embeds.detach().cpu()}
+    learned_embeds = accelerator.unwrap_model(text_encoder).get_input_embeddings().weight[placeholder_token_ids]
+    learned_embeds_dict = {}
+
+    for i, placeholder_token in enumerate(placeholder_token.split(" ")):
+        learned_embeds_dict[placeholder_token] = learned_embeds[i].detach().cpu()
     torch.save(learned_embeds_dict, os.path.join(args.output_dir, "learned_embeds.bin"))
->>>>>>> c16761e9
 
 
 def parse_args():
     parser = argparse.ArgumentParser(description="Simple example of a training script.")
     parser.add_argument(
-<<<<<<< HEAD
         "--num_vec_per_token",
         type=int,
         default=1,
@@ -79,15 +80,13 @@
         ),
     )
     parser.add_argument(
-        "--initialize_rest_random",
-        action="store_true",
-        help="Initialize rest of the placeholder tokens with random.",
-=======
+        "--initialize_rest_random", action="store_true", help="Initialize rest of the placeholder tokens with random."
+    )
+    parser.add_argument(
         "--save_steps",
         type=int,
         default=500,
         help="Save learned_embeds.bin every X updates steps.",
->>>>>>> c16761e9
     )
     parser.add_argument(
         "--pretrained_model_name_or_path",
@@ -584,7 +583,7 @@
                 progress_bar.update(1)
                 global_step += 1
                 if global_step % args.save_steps == 0:
-                    save_progress(text_encoder, placeholder_token_id, accelerator, args)
+                    save_progress(text_encoder, placeholder_token_ids, accelerator, args)
 
             logs = {"loss": loss.detach().item(), "lr": lr_scheduler.get_last_lr()[0]}
             progress_bar.set_postfix(**logs)
@@ -610,16 +609,7 @@
         )
         pipeline.save_pretrained(args.output_dir)
         # Also save the newly trained embeddings
-<<<<<<< HEAD
-        learned_embeds = accelerator.unwrap_model(text_encoder).get_input_embeddings().weight[placeholder_token_ids]
-        learned_embeds_dict = {}
-
-        for i, placeholder_token in enumerate(placeholder_token.split(" ")):
-            learned_embeds_dict[placeholder_token] = learned_embeds[i].detach().cpu()
-        torch.save(learned_embeds_dict, os.path.join(args.output_dir, "learned_embeds.bin"))
-=======
-        save_progress(text_encoder, placeholder_token_id, accelerator, args)
->>>>>>> c16761e9
+        save_progress(text_encoder, placeholder_token_ids, accelerator, args)
 
         if args.push_to_hub:
             repo.push_to_hub(
