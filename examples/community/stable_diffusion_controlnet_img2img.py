# Inspired by: https://github.com/haofanwang/ControlNet-for-Diffusers/

import inspect
from typing import Any, Callable, Dict, List, Optional, Tuple, Union

import numpy as np
import PIL.Image
import torch
from transformers import CLIPImageProcessor, CLIPTextModel, CLIPTokenizer

from diffusers import AutoencoderKL, ControlNetModel, DiffusionPipeline, UNet2DConditionModel, logging
from diffusers.pipelines.stable_diffusion import StableDiffusionPipelineOutput, StableDiffusionSafetyChecker
from diffusers.pipelines.stable_diffusion.pipeline_stable_diffusion_controlnet import MultiControlNetModel
from diffusers.schedulers import KarrasDiffusionSchedulers
from diffusers.utils import (
    PIL_INTERPOLATION,
    is_accelerate_available,
    is_accelerate_version,
    randn_tensor,
    replace_example_docstring,
)


logger = logging.get_logger(__name__)  # pylint: disable=invalid-name

EXAMPLE_DOC_STRING = """
    Examples:
        ```py
        >>> import numpy as np
        >>> import torch
        >>> from PIL import Image
        >>> from diffusers import ControlNetModel, UniPCMultistepScheduler
        >>> from diffusers.utils import load_image

        >>> input_image = load_image("https://hf.co/datasets/huggingface/documentation-images/resolve/main/diffusers/input_image_vermeer.png")

        >>> controlnet = ControlNetModel.from_pretrained("lllyasviel/sd-controlnet-canny", torch_dtype=torch.float16)

        >>> pipe_controlnet = StableDiffusionControlNetImg2ImgPipeline.from_pretrained(
                "runwayml/stable-diffusion-v1-5",
                controlnet=controlnet,
                safety_checker=None,
                torch_dtype=torch.float16
                )

        >>> pipe_controlnet.scheduler = UniPCMultistepScheduler.from_config(pipe_controlnet.scheduler.config)
        >>> pipe_controlnet.enable_xformers_memory_efficient_attention()
        >>> pipe_controlnet.enable_model_cpu_offload()

        # using image with edges for our canny controlnet
        >>> control_image = load_image(
            "https://hf.co/datasets/huggingface/documentation-images/resolve/main/diffusers/vermeer_canny_edged.png")


        >>> result_img = pipe_controlnet(controlnet_conditioning_image=control_image,
                        image=input_image,
                        prompt="an android robot, cyberpank, digitl art masterpiece",
                        num_inference_steps=20).images[0]

        >>> result_img.show()
        ```
"""


def prepare_image(image):
    if isinstance(image, torch.Tensor):
        # Batch single image
        if image.ndim == 3:
            image = image.unsqueeze(0)

        image = image.to(dtype=torch.float32)
    else:
        # preprocess image
        if isinstance(image, (PIL.Image.Image, np.ndarray)):
            image = [image]

        if isinstance(image, list) and isinstance(image[0], PIL.Image.Image):
            image = [np.array(i.convert("RGB"))[None, :] for i in image]
            image = np.concatenate(image, axis=0)
        elif isinstance(image, list) and isinstance(image[0], np.ndarray):
            image = np.concatenate([i[None, :] for i in image], axis=0)

        image = image.transpose(0, 3, 1, 2)
        image = torch.from_numpy(image).to(dtype=torch.float32) / 127.5 - 1.0

    return image


def prepare_controlnet_conditioning_image(
    controlnet_conditioning_image,
    width,
    height,
    batch_size,
    num_images_per_prompt,
    device,
    dtype,
    do_classifier_free_guidance,
):
    if not isinstance(controlnet_conditioning_image, torch.Tensor):
        if isinstance(controlnet_conditioning_image, PIL.Image.Image):
            controlnet_conditioning_image = [controlnet_conditioning_image]

        if isinstance(controlnet_conditioning_image[0], PIL.Image.Image):
            controlnet_conditioning_image = [
                np.array(i.resize((width, height), resample=PIL_INTERPOLATION["lanczos"]))[None, :]
                for i in controlnet_conditioning_image
            ]
            controlnet_conditioning_image = np.concatenate(controlnet_conditioning_image, axis=0)
            controlnet_conditioning_image = np.array(controlnet_conditioning_image).astype(np.float32) / 255.0
            controlnet_conditioning_image = controlnet_conditioning_image.transpose(0, 3, 1, 2)
            controlnet_conditioning_image = torch.from_numpy(controlnet_conditioning_image)
        elif isinstance(controlnet_conditioning_image[0], torch.Tensor):
            controlnet_conditioning_image = torch.cat(controlnet_conditioning_image, dim=0)

    image_batch_size = controlnet_conditioning_image.shape[0]

    if image_batch_size == 1:
        repeat_by = batch_size
    else:
        # image batch size is the same as prompt batch size
        repeat_by = num_images_per_prompt

    controlnet_conditioning_image = controlnet_conditioning_image.repeat_interleave(repeat_by, dim=0)

    controlnet_conditioning_image = controlnet_conditioning_image.to(device=device, dtype=dtype)

    if do_classifier_free_guidance:
        controlnet_conditioning_image = torch.cat([controlnet_conditioning_image] * 2)

    return controlnet_conditioning_image


class StableDiffusionControlNetImg2ImgPipeline(DiffusionPipeline):
    """
    Inspired by: https://github.com/haofanwang/ControlNet-for-Diffusers/
    """

    _optional_components = ["safety_checker", "feature_extractor"]

    def __init__(
        self,
        vae: AutoencoderKL,
        text_encoder: CLIPTextModel,
        tokenizer: CLIPTokenizer,
        unet: UNet2DConditionModel,
        controlnet: Union[ControlNetModel, List[ControlNetModel], Tuple[ControlNetModel], MultiControlNetModel],
        scheduler: KarrasDiffusionSchedulers,
        safety_checker: StableDiffusionSafetyChecker,
        feature_extractor: CLIPImageProcessor,
        requires_safety_checker: bool = True,
    ):
        super().__init__()

        if safety_checker is None and requires_safety_checker:
            logger.warning(
                f"You have disabled the safety checker for {self.__class__} by passing `safety_checker=None`. Ensure"
                " that you abide to the conditions of the Stable Diffusion license and do not expose unfiltered"
                " results in services or applications open to the public. Both the diffusers team and Hugging Face"
                " strongly recommend to keep the safety filter enabled in all public facing circumstances, disabling"
                " it only for use-cases that involve analyzing network behavior or auditing its results. For more"
                " information, please have a look at https://github.com/huggingface/diffusers/pull/254 ."
            )

        if safety_checker is not None and feature_extractor is None:
            raise ValueError(
                "Make sure to define a feature extractor when loading {self.__class__} if you want to use the safety"
                " checker. If you do not want to use the safety checker, you can pass `'safety_checker=None'` instead."
            )

        if isinstance(controlnet, (list, tuple)):
            controlnet = MultiControlNetModel(controlnet)

        self.register_modules(
            vae=vae,
            text_encoder=text_encoder,
            tokenizer=tokenizer,
            unet=unet,
            controlnet=controlnet,
            scheduler=scheduler,
            safety_checker=safety_checker,
            feature_extractor=feature_extractor,
        )
        self.vae_scale_factor = 2 ** (len(self.vae.config.block_out_channels) - 1)
        self.register_to_config(requires_safety_checker=requires_safety_checker)

    def enable_vae_slicing(self):
        r"""
        Enable sliced VAE decoding.

        When this option is enabled, the VAE will split the input tensor in slices to compute decoding in several
        steps. This is useful to save some memory and allow larger batch sizes.
        """
        self.vae.enable_slicing()

    def disable_vae_slicing(self):
        r"""
        Disable sliced VAE decoding. If `enable_vae_slicing` was previously invoked, this method will go back to
        computing decoding in one step.
        """
        self.vae.disable_slicing()

    def enable_sequential_cpu_offload(self, gpu_id=0):
        r"""
        Offloads all models to CPU using accelerate, significantly reducing memory usage. When called, unet,
        text_encoder, vae, controlnet, and safety checker have their state dicts saved to CPU and then are moved to a
        `torch.device('meta') and loaded to GPU only when their specific submodule has its `forward` method called.
        Note that offloading happens on a submodule basis. Memory savings are higher than with
        `enable_model_cpu_offload`, but performance is lower.
        """
        if is_accelerate_available():
            from accelerate import cpu_offload
        else:
            raise ImportError("Please install accelerate via `pip install accelerate`")

        device = torch.device(f"cuda:{gpu_id}")

        for cpu_offloaded_model in [self.unet, self.text_encoder, self.vae, self.controlnet]:
            cpu_offload(cpu_offloaded_model, device)

        if self.safety_checker is not None:
            cpu_offload(self.safety_checker, execution_device=device, offload_buffers=True)

    def enable_model_cpu_offload(self, gpu_id=0):
        r"""
        Offloads all models to CPU using accelerate, reducing memory usage with a low impact on performance. Compared
        to `enable_sequential_cpu_offload`, this method moves one whole model at a time to the GPU when its `forward`
        method is called, and the model remains in GPU until the next model runs. Memory savings are lower than with
        `enable_sequential_cpu_offload`, but performance is much better due to the iterative execution of the `unet`.
        """
        if is_accelerate_available() and is_accelerate_version(">=", "0.17.0.dev0"):
            from accelerate import cpu_offload_with_hook
        else:
            raise ImportError("`enable_model_cpu_offload` requires `accelerate v0.17.0` or higher.")

        device = torch.device(f"cuda:{gpu_id}")

        hook = None
        for cpu_offloaded_model in [self.text_encoder, self.unet, self.vae]:
            _, hook = cpu_offload_with_hook(cpu_offloaded_model, device, prev_module_hook=hook)

        if self.safety_checker is not None:
            # the safety checker can offload the vae again
            _, hook = cpu_offload_with_hook(self.safety_checker, device, prev_module_hook=hook)

        # control net hook has be manually offloaded as it alternates with unet
        cpu_offload_with_hook(self.controlnet, device)

        # We'll offload the last model manually.
        self.final_offload_hook = hook

    @property
    def _execution_device(self):
        r"""
        Returns the device on which the pipeline's models will be executed. After calling
        `pipeline.enable_sequential_cpu_offload()` the execution device can only be inferred from Accelerate's module
        hooks.
        """
        if not hasattr(self.unet, "_hf_hook"):
            return self.device
        for module in self.unet.modules():
            if (
                hasattr(module, "_hf_hook")
                and hasattr(module._hf_hook, "execution_device")
                and module._hf_hook.execution_device is not None
            ):
                return torch.device(module._hf_hook.execution_device)
        return self.device

    def _encode_prompt(
        self,
        prompt,
        device,
        num_images_per_prompt,
        do_classifier_free_guidance,
        negative_prompt=None,
        prompt_embeds: Optional[torch.FloatTensor] = None,
        negative_prompt_embeds: Optional[torch.FloatTensor] = None,
    ):
        r"""
        Encodes the prompt into text encoder hidden states.

        Args:
             prompt (`str` or `List[str]`, *optional*):
                prompt to be encoded
            device: (`torch.device`):
                torch device
            num_images_per_prompt (`int`):
                number of images that should be generated per prompt
            do_classifier_free_guidance (`bool`):
                whether to use classifier free guidance or not
            negative_prompt (`str` or `List[str]`, *optional*):
                The prompt or prompts not to guide the image generation. If not defined, one has to pass
                `negative_prompt_embeds` instead. Ignored when not using guidance (i.e., ignored if `guidance_scale` is less than `1`).
            prompt_embeds (`torch.FloatTensor`, *optional*):
                Pre-generated text embeddings. Can be used to easily tweak text inputs, *e.g.* prompt weighting. If not
                provided, text embeddings will be generated from `prompt` input argument.
            negative_prompt_embeds (`torch.FloatTensor`, *optional*):
                Pre-generated negative text embeddings. Can be used to easily tweak text inputs, *e.g.* prompt
                weighting. If not provided, negative_prompt_embeds will be generated from `negative_prompt` input
                argument.
        """
        if prompt is not None and isinstance(prompt, str):
            batch_size = 1
        elif prompt is not None and isinstance(prompt, list):
            batch_size = len(prompt)
        else:
            batch_size = prompt_embeds.shape[0]

        if prompt_embeds is None:
            text_inputs = self.tokenizer(
                prompt,
                padding="max_length",
                max_length=self.tokenizer.model_max_length,
                truncation=True,
                return_tensors="pt",
            )
            text_input_ids = text_inputs.input_ids
            untruncated_ids = self.tokenizer(prompt, padding="longest", return_tensors="pt").input_ids

            if untruncated_ids.shape[-1] >= text_input_ids.shape[-1] and not torch.equal(
                text_input_ids, untruncated_ids
            ):
                removed_text = self.tokenizer.batch_decode(
                    untruncated_ids[:, self.tokenizer.model_max_length - 1 : -1]
                )
                logger.warning(
                    "The following part of your input was truncated because CLIP can only handle sequences up to"
                    f" {self.tokenizer.model_max_length} tokens: {removed_text}"
                )

            if hasattr(self.text_encoder.config, "use_attention_mask") and self.text_encoder.config.use_attention_mask:
                attention_mask = text_inputs.attention_mask.to(device)
            else:
                attention_mask = None

            prompt_embeds = self.text_encoder(
                text_input_ids.to(device),
                attention_mask=attention_mask,
            )
            prompt_embeds = prompt_embeds[0]

        prompt_embeds = prompt_embeds.to(dtype=self.text_encoder.dtype, device=device)

        bs_embed, seq_len, _ = prompt_embeds.shape
        # duplicate text embeddings for each generation per prompt, using mps friendly method
        prompt_embeds = prompt_embeds.repeat(1, num_images_per_prompt, 1)
        prompt_embeds = prompt_embeds.view(bs_embed * num_images_per_prompt, seq_len, -1)

        # get unconditional embeddings for classifier free guidance
        if do_classifier_free_guidance and negative_prompt_embeds is None:
            uncond_tokens: List[str]
            if negative_prompt is None:
                uncond_tokens = [""] * batch_size
            elif type(prompt) is not type(negative_prompt):
                raise TypeError(
                    f"`negative_prompt` should be the same type to `prompt`, but got {type(negative_prompt)} !="
                    f" {type(prompt)}."
                )
            elif isinstance(negative_prompt, str):
                uncond_tokens = [negative_prompt]
            elif batch_size != len(negative_prompt):
                raise ValueError(
                    f"`negative_prompt`: {negative_prompt} has batch size {len(negative_prompt)}, but `prompt`:"
                    f" {prompt} has batch size {batch_size}. Please make sure that passed `negative_prompt` matches"
                    " the batch size of `prompt`."
                )
            else:
                uncond_tokens = negative_prompt

            max_length = prompt_embeds.shape[1]
            uncond_input = self.tokenizer(
                uncond_tokens,
                padding="max_length",
                max_length=max_length,
                truncation=True,
                return_tensors="pt",
            )

            if hasattr(self.text_encoder.config, "use_attention_mask") and self.text_encoder.config.use_attention_mask:
                attention_mask = uncond_input.attention_mask.to(device)
            else:
                attention_mask = None

            negative_prompt_embeds = self.text_encoder(
                uncond_input.input_ids.to(device),
                attention_mask=attention_mask,
            )
            negative_prompt_embeds = negative_prompt_embeds[0]

        if do_classifier_free_guidance:
            # duplicate unconditional embeddings for each generation per prompt, using mps friendly method
            seq_len = negative_prompt_embeds.shape[1]

            negative_prompt_embeds = negative_prompt_embeds.to(dtype=self.text_encoder.dtype, device=device)

            negative_prompt_embeds = negative_prompt_embeds.repeat(1, num_images_per_prompt, 1)
            negative_prompt_embeds = negative_prompt_embeds.view(batch_size * num_images_per_prompt, seq_len, -1)

            # For classifier free guidance, we need to do two forward passes.
            # Here we concatenate the unconditional and text embeddings into a single batch
            # to avoid doing two forward passes
            prompt_embeds = torch.cat([negative_prompt_embeds, prompt_embeds])

        return prompt_embeds

    def run_safety_checker(self, image, device, dtype):
        if self.safety_checker is not None:
            safety_checker_input = self.feature_extractor(self.numpy_to_pil(image), return_tensors="pt").to(device)
            image, has_nsfw_concept = self.safety_checker(
                images=image, clip_input=safety_checker_input.pixel_values.to(dtype)
            )
        else:
            has_nsfw_concept = None
        return image, has_nsfw_concept

    def decode_latents(self, latents):
        latents = 1 / self.vae.config.scaling_factor * latents
        image = self.vae.decode(latents).sample
        image = (image / 2 + 0.5).clamp(0, 1)
        # we always cast to float32 as this does not cause significant overhead and is compatible with bfloat16
        image = image.cpu().permute(0, 2, 3, 1).float().numpy()
        return image

    def prepare_extra_step_kwargs(self, generator, eta):
        # prepare extra kwargs for the scheduler step, since not all schedulers have the same signature
        # eta (η) is only used with the DDIMScheduler, it will be ignored for other schedulers.
        # eta corresponds to η in DDIM paper: https://arxiv.org/abs/2010.02502
        # and should be between [0, 1]

        accepts_eta = "eta" in set(inspect.signature(self.scheduler.step).parameters.keys())
        extra_step_kwargs = {}
        if accepts_eta:
            extra_step_kwargs["eta"] = eta

        # check if the scheduler accepts generator
        accepts_generator = "generator" in set(inspect.signature(self.scheduler.step).parameters.keys())
        if accepts_generator:
            extra_step_kwargs["generator"] = generator
        return extra_step_kwargs

    def check_controlnet_conditioning_image(self, image, prompt, prompt_embeds):
        image_is_pil = isinstance(image, PIL.Image.Image)
        image_is_tensor = isinstance(image, torch.Tensor)
        image_is_pil_list = isinstance(image, list) and isinstance(image[0], PIL.Image.Image)
        image_is_tensor_list = isinstance(image, list) and isinstance(image[0], torch.Tensor)

        if not image_is_pil and not image_is_tensor and not image_is_pil_list and not image_is_tensor_list:
            raise TypeError(
                "image must be passed and be one of PIL image, torch tensor, list of PIL images, or list of torch tensors"
            )

        if image_is_pil:
            image_batch_size = 1
        elif image_is_tensor:
            image_batch_size = image.shape[0]
        elif image_is_pil_list:
            image_batch_size = len(image)
        elif image_is_tensor_list:
            image_batch_size = len(image)
        else:
            raise ValueError("controlnet condition image is not valid")

        if prompt is not None and isinstance(prompt, str):
            prompt_batch_size = 1
        elif prompt is not None and isinstance(prompt, list):
            prompt_batch_size = len(prompt)
        elif prompt_embeds is not None:
            prompt_batch_size = prompt_embeds.shape[0]
        else:
            raise ValueError("prompt or prompt_embeds are not valid")

        if image_batch_size != 1 and image_batch_size != prompt_batch_size:
            raise ValueError(
                f"If image batch size is not 1, image batch size must be same as prompt batch size. image batch size: {image_batch_size}, prompt batch size: {prompt_batch_size}"
            )

    def check_inputs(
        self,
        prompt,
        image,
        controlnet_conditioning_image,
        height,
        width,
        callback_steps,
        negative_prompt=None,
        prompt_embeds=None,
        negative_prompt_embeds=None,
        strength=None,
        controlnet_guidance_start=None,
        controlnet_guidance_end=None,
<<<<<<< HEAD
=======
        controlnet_conditioning_scale=None,
>>>>>>> 8c530fc2
    ):
        if height % 8 != 0 or width % 8 != 0:
            raise ValueError(f"`height` and `width` have to be divisible by 8 but are {height} and {width}.")

        if (callback_steps is None) or (
            callback_steps is not None and (not isinstance(callback_steps, int) or callback_steps <= 0)
        ):
            raise ValueError(
                f"`callback_steps` has to be a positive integer but is {callback_steps} of type"
                f" {type(callback_steps)}."
            )

        if prompt is not None and prompt_embeds is not None:
            raise ValueError(
                f"Cannot forward both `prompt`: {prompt} and `prompt_embeds`: {prompt_embeds}. Please make sure to"
                " only forward one of the two."
            )
        elif prompt is None and prompt_embeds is None:
            raise ValueError(
                "Provide either `prompt` or `prompt_embeds`. Cannot leave both `prompt` and `prompt_embeds` undefined."
            )
        elif prompt is not None and (not isinstance(prompt, str) and not isinstance(prompt, list)):
            raise ValueError(f"`prompt` has to be of type `str` or `list` but is {type(prompt)}")

        if negative_prompt is not None and negative_prompt_embeds is not None:
            raise ValueError(
                f"Cannot forward both `negative_prompt`: {negative_prompt} and `negative_prompt_embeds`:"
                f" {negative_prompt_embeds}. Please make sure to only forward one of the two."
            )

        if prompt_embeds is not None and negative_prompt_embeds is not None:
            if prompt_embeds.shape != negative_prompt_embeds.shape:
                raise ValueError(
                    "`prompt_embeds` and `negative_prompt_embeds` must have the same shape when passed directly, but"
                    f" got: `prompt_embeds` {prompt_embeds.shape} != `negative_prompt_embeds`"
                    f" {negative_prompt_embeds.shape}."
                )

        # check controlnet condition image

        if isinstance(self.controlnet, ControlNetModel):
            self.check_controlnet_conditioning_image(controlnet_conditioning_image, prompt, prompt_embeds)
        elif isinstance(self.controlnet, MultiControlNetModel):
            if not isinstance(controlnet_conditioning_image, list):
                raise TypeError("For multiple controlnets: `image` must be type `list`")

            if len(controlnet_conditioning_image) != len(self.controlnet.nets):
                raise ValueError(
                    "For multiple controlnets: `image` must have the same length as the number of controlnets."
                )

            for image_ in controlnet_conditioning_image:
                self.check_controlnet_conditioning_image(image_, prompt, prompt_embeds)
        else:
            assert False

        # Check `controlnet_conditioning_scale`

        if isinstance(self.controlnet, ControlNetModel):
            if not isinstance(controlnet_conditioning_scale, float):
                raise TypeError("For single controlnet: `controlnet_conditioning_scale` must be type `float`.")
        elif isinstance(self.controlnet, MultiControlNetModel):
            if isinstance(controlnet_conditioning_scale, list) and len(controlnet_conditioning_scale) != len(
                self.controlnet.nets
            ):
                raise ValueError(
                    "For multiple controlnets: When `controlnet_conditioning_scale` is specified as `list`, it must have"
                    " the same length as the number of controlnets"
                )
        else:
            assert False

        if isinstance(image, torch.Tensor):
            if image.ndim != 3 and image.ndim != 4:
                raise ValueError("`image` must have 3 or 4 dimensions")

            if image.ndim == 3:
                image_batch_size = 1
                image_channels, image_height, image_width = image.shape
            elif image.ndim == 4:
                image_batch_size, image_channels, image_height, image_width = image.shape
            else:
                assert False

            if image_channels != 3:
                raise ValueError("`image` must have 3 channels")

            if image.min() < -1 or image.max() > 1:
                raise ValueError("`image` should be in range [-1, 1]")

        if self.vae.config.latent_channels != self.unet.config.in_channels:
            raise ValueError(
                f"The config of `pipeline.unet` expects {self.unet.config.in_channels} but received"
                f" latent channels: {self.vae.config.latent_channels},"
                f" Please verify the config of `pipeline.unet` and the `pipeline.vae`"
            )

        if strength < 0 or strength > 1:
            raise ValueError(f"The value of `strength` should in [0.0, 1.0] but is {strength}")

        if controlnet_guidance_start < 0 or controlnet_guidance_start > 1:
            raise ValueError(
                f"The value of `controlnet_guidance_start` should in [0.0, 1.0] but is {controlnet_guidance_start}"
            )

        if controlnet_guidance_end < 0 or controlnet_guidance_end > 1:
            raise ValueError(
                f"The value of `controlnet_guidance_end` should in [0.0, 1.0] but is {controlnet_guidance_end}"
            )

        if controlnet_guidance_start > controlnet_guidance_end:
            raise ValueError(
                "The value of `controlnet_guidance_start` should be less than `controlnet_guidance_end`, but got"
                f" `controlnet_guidance_start` {controlnet_guidance_start} >= `controlnet_guidance_end` {controlnet_guidance_end}"
            )

    def get_timesteps(self, num_inference_steps, strength, device):
        # get the original timestep using init_timestep
        init_timestep = min(int(num_inference_steps * strength), num_inference_steps)

        t_start = max(num_inference_steps - init_timestep, 0)
        timesteps = self.scheduler.timesteps[t_start:]

        return timesteps, num_inference_steps - t_start

    def prepare_latents(self, image, timestep, batch_size, num_images_per_prompt, dtype, device, generator=None):
        if not isinstance(image, (torch.Tensor, PIL.Image.Image, list)):
            raise ValueError(
                f"`image` has to be of type `torch.Tensor`, `PIL.Image.Image` or list but is {type(image)}"
            )

        image = image.to(device=device, dtype=dtype)

        batch_size = batch_size * num_images_per_prompt
        if isinstance(generator, list) and len(generator) != batch_size:
            raise ValueError(
                f"You have passed a list of generators of length {len(generator)}, but requested an effective batch"
                f" size of {batch_size}. Make sure the batch size matches the length of the generators."
            )

        if isinstance(generator, list):
            init_latents = [
                self.vae.encode(image[i : i + 1]).latent_dist.sample(generator[i]) for i in range(batch_size)
            ]
            init_latents = torch.cat(init_latents, dim=0)
        else:
            init_latents = self.vae.encode(image).latent_dist.sample(generator)

        init_latents = self.vae.config.scaling_factor * init_latents

        if batch_size > init_latents.shape[0] and batch_size % init_latents.shape[0] == 0:
            raise ValueError(
                f"Cannot duplicate `image` of batch size {init_latents.shape[0]} to {batch_size} text prompts."
            )
        else:
            init_latents = torch.cat([init_latents], dim=0)

        shape = init_latents.shape
        noise = randn_tensor(shape, generator=generator, device=device, dtype=dtype)

        # get latents
        init_latents = self.scheduler.add_noise(init_latents, noise, timestep)
        latents = init_latents

        return latents

    def _default_height_width(self, height, width, image):
        if isinstance(image, list):
            image = image[0]

        if height is None:
            if isinstance(image, PIL.Image.Image):
                height = image.height
            elif isinstance(image, torch.Tensor):
                height = image.shape[3]

            height = (height // 8) * 8  # round down to nearest multiple of 8

        if width is None:
            if isinstance(image, PIL.Image.Image):
                width = image.width
            elif isinstance(image, torch.Tensor):
                width = image.shape[2]

            width = (width // 8) * 8  # round down to nearest multiple of 8

        return height, width

    @torch.no_grad()
    @replace_example_docstring(EXAMPLE_DOC_STRING)
    def __call__(
        self,
        prompt: Union[str, List[str]] = None,
        image: Union[torch.Tensor, PIL.Image.Image] = None,
        controlnet_conditioning_image: Union[
            torch.FloatTensor, PIL.Image.Image, List[torch.FloatTensor], List[PIL.Image.Image]
        ] = None,
        strength: float = 0.8,
        height: Optional[int] = None,
        width: Optional[int] = None,
        num_inference_steps: int = 50,
        guidance_scale: float = 7.5,
        negative_prompt: Optional[Union[str, List[str]]] = None,
        num_images_per_prompt: Optional[int] = 1,
        eta: float = 0.0,
        generator: Optional[Union[torch.Generator, List[torch.Generator]]] = None,
        latents: Optional[torch.FloatTensor] = None,
        prompt_embeds: Optional[torch.FloatTensor] = None,
        negative_prompt_embeds: Optional[torch.FloatTensor] = None,
        output_type: Optional[str] = "pil",
        return_dict: bool = True,
        callback: Optional[Callable[[int, int, torch.FloatTensor], None]] = None,
        callback_steps: int = 1,
        cross_attention_kwargs: Optional[Dict[str, Any]] = None,
<<<<<<< HEAD
        controlnet_conditioning_scale: float = 1.0,
=======
        controlnet_conditioning_scale: Union[float, List[float]] = 1.0,
>>>>>>> 8c530fc2
        controlnet_guidance_start: float = 0.0,
        controlnet_guidance_end: float = 1.0,
    ):
        r"""
        Function invoked when calling the pipeline for generation.

        Args:
            prompt (`str` or `List[str]`, *optional*):
                The prompt or prompts to guide the image generation. If not defined, one has to pass `prompt_embeds`.
                instead.
            image (`torch.Tensor` or `PIL.Image.Image`):
                `Image`, or tensor representing an image batch which will be inpainted, *i.e.* parts of the image will
                be masked out with `mask_image` and repainted according to `prompt`.
            controlnet_conditioning_image (`torch.FloatTensor`, `PIL.Image.Image`, `List[torch.FloatTensor]` or `List[PIL.Image.Image]`):
                The ControlNet input condition. ControlNet uses this input condition to generate guidance to Unet. If
                the type is specified as `Torch.FloatTensor`, it is passed to ControlNet as is. PIL.Image.Image` can
                also be accepted as an image. The control image is automatically resized to fit the output image.
            strength (`float`, *optional*):
                Conceptually, indicates how much to transform the reference `image`. Must be between 0 and 1. `image`
                will be used as a starting point, adding more noise to it the larger the `strength`. The number of
                denoising steps depends on the amount of noise initially added. When `strength` is 1, added noise will
                be maximum and the denoising process will run for the full number of iterations specified in
                `num_inference_steps`. A value of 1, therefore, essentially ignores `image`.
            height (`int`, *optional*, defaults to self.unet.config.sample_size * self.vae_scale_factor):
                The height in pixels of the generated image.
            width (`int`, *optional*, defaults to self.unet.config.sample_size * self.vae_scale_factor):
                The width in pixels of the generated image.
            num_inference_steps (`int`, *optional*, defaults to 50):
                The number of denoising steps. More denoising steps usually lead to a higher quality image at the
                expense of slower inference.
            guidance_scale (`float`, *optional*, defaults to 7.5):
                Guidance scale as defined in [Classifier-Free Diffusion Guidance](https://arxiv.org/abs/2207.12598).
                `guidance_scale` is defined as `w` of equation 2. of [Imagen
                Paper](https://arxiv.org/pdf/2205.11487.pdf). Guidance scale is enabled by setting `guidance_scale >
                1`. Higher guidance scale encourages to generate images that are closely linked to the text `prompt`,
                usually at the expense of lower image quality.
            negative_prompt (`str` or `List[str]`, *optional*):
                The prompt or prompts not to guide the image generation. If not defined, one has to pass
                `negative_prompt_embeds` instead. Ignored when not using guidance (i.e., ignored if `guidance_scale` is less than `1`).
            num_images_per_prompt (`int`, *optional*, defaults to 1):
                The number of images to generate per prompt.
            eta (`float`, *optional*, defaults to 0.0):
                Corresponds to parameter eta (η) in the DDIM paper: https://arxiv.org/abs/2010.02502. Only applies to
                [`schedulers.DDIMScheduler`], will be ignored for others.
            generator (`torch.Generator` or `List[torch.Generator]`, *optional*):
                One or a list of [torch generator(s)](https://pytorch.org/docs/stable/generated/torch.Generator.html)
                to make generation deterministic.
            latents (`torch.FloatTensor`, *optional*):
                Pre-generated noisy latents, sampled from a Gaussian distribution, to be used as inputs for image
                generation. Can be used to tweak the same generation with different prompts. If not provided, a latents
                tensor will ge generated by sampling using the supplied random `generator`.
            prompt_embeds (`torch.FloatTensor`, *optional*):
                Pre-generated text embeddings. Can be used to easily tweak text inputs, *e.g.* prompt weighting. If not
                provided, text embeddings will be generated from `prompt` input argument.
            negative_prompt_embeds (`torch.FloatTensor`, *optional*):
                Pre-generated negative text embeddings. Can be used to easily tweak text inputs, *e.g.* prompt
                weighting. If not provided, negative_prompt_embeds will be generated from `negative_prompt` input
                argument.
            output_type (`str`, *optional*, defaults to `"pil"`):
                The output format of the generate image. Choose between
                [PIL](https://pillow.readthedocs.io/en/stable/): `PIL.Image.Image` or `np.array`.
            return_dict (`bool`, *optional*, defaults to `True`):
                Whether or not to return a [`~pipelines.stable_diffusion.StableDiffusionPipelineOutput`] instead of a
                plain tuple.
            callback (`Callable`, *optional*):
                A function that will be called every `callback_steps` steps during inference. The function will be
                called with the following arguments: `callback(step: int, timestep: int, latents: torch.FloatTensor)`.
            callback_steps (`int`, *optional*, defaults to 1):
                The frequency at which the `callback` function will be called. If not specified, the callback will be
                called at every step.
            cross_attention_kwargs (`dict`, *optional*):
                A kwargs dictionary that if specified is passed along to the `AttentionProcessor` as defined under
                `self.processor` in
                [diffusers.cross_attention](https://github.com/huggingface/diffusers/blob/main/src/diffusers/models/cross_attention.py).
            controlnet_conditioning_scale (`float`, *optional*, defaults to 1.0):
                The outputs of the controlnet are multiplied by `controlnet_conditioning_scale` before they are added
                to the residual in the original unet.
            controlnet_guidance_start ('float', *optional*, defaults to 0.0):
                The percentage of total steps the controlnet starts applying. Must be between 0 and 1.
            controlnet_guidance_end ('float', *optional*, defaults to 1.0):
                The percentage of total steps the controlnet ends applying. Must be between 0 and 1. Must be greater
                than `controlnet_guidance_start`.

        Examples:

        Returns:
            [`~pipelines.stable_diffusion.StableDiffusionPipelineOutput`] or `tuple`:
            [`~pipelines.stable_diffusion.StableDiffusionPipelineOutput`] if `return_dict` is True, otherwise a `tuple.
            When returning a tuple, the first element is a list with the generated images, and the second element is a
            list of `bool`s denoting whether the corresponding generated image likely represents "not-safe-for-work"
            (nsfw) content, according to the `safety_checker`.
        """
        # 0. Default height and width to unet
        height, width = self._default_height_width(height, width, controlnet_conditioning_image)

        # 1. Check inputs. Raise error if not correct
        self.check_inputs(
            prompt,
            image,
            controlnet_conditioning_image,
            height,
            width,
            callback_steps,
            negative_prompt,
            prompt_embeds,
            negative_prompt_embeds,
            strength,
            controlnet_guidance_start,
            controlnet_guidance_end,
<<<<<<< HEAD
=======
            controlnet_conditioning_scale,
>>>>>>> 8c530fc2
        )

        # 2. Define call parameters
        if prompt is not None and isinstance(prompt, str):
            batch_size = 1
        elif prompt is not None and isinstance(prompt, list):
            batch_size = len(prompt)
        else:
            batch_size = prompt_embeds.shape[0]

        device = self._execution_device
        # here `guidance_scale` is defined analog to the guidance weight `w` of equation (2)
        # of the Imagen paper: https://arxiv.org/pdf/2205.11487.pdf . `guidance_scale = 1`
        # corresponds to doing no classifier free guidance.
        do_classifier_free_guidance = guidance_scale > 1.0

        if isinstance(self.controlnet, MultiControlNetModel) and isinstance(controlnet_conditioning_scale, float):
            controlnet_conditioning_scale = [controlnet_conditioning_scale] * len(self.controlnet.nets)

        # 3. Encode input prompt
        prompt_embeds = self._encode_prompt(
            prompt,
            device,
            num_images_per_prompt,
            do_classifier_free_guidance,
            negative_prompt,
            prompt_embeds=prompt_embeds,
            negative_prompt_embeds=negative_prompt_embeds,
        )

        # 4. Prepare image, and controlnet_conditioning_image
        image = prepare_image(image)

        # condition image(s)
        if isinstance(self.controlnet, ControlNetModel):
            controlnet_conditioning_image = prepare_controlnet_conditioning_image(
                controlnet_conditioning_image=controlnet_conditioning_image,
                width=width,
                height=height,
                batch_size=batch_size * num_images_per_prompt,
                num_images_per_prompt=num_images_per_prompt,
                device=device,
                dtype=self.controlnet.dtype,
                do_classifier_free_guidance=do_classifier_free_guidance,
            )
        elif isinstance(self.controlnet, MultiControlNetModel):
            controlnet_conditioning_images = []

            for image_ in controlnet_conditioning_image:
                image_ = prepare_controlnet_conditioning_image(
                    controlnet_conditioning_image=image_,
                    width=width,
                    height=height,
                    batch_size=batch_size * num_images_per_prompt,
                    num_images_per_prompt=num_images_per_prompt,
                    device=device,
                    dtype=self.controlnet.dtype,
                    do_classifier_free_guidance=do_classifier_free_guidance,
                )

                controlnet_conditioning_images.append(image_)

            controlnet_conditioning_image = controlnet_conditioning_images
        else:
            assert False

        # 5. Prepare timesteps
        self.scheduler.set_timesteps(num_inference_steps, device=device)
        timesteps, num_inference_steps = self.get_timesteps(num_inference_steps, strength, device)
        latent_timestep = timesteps[:1].repeat(batch_size * num_images_per_prompt)

        # 6. Prepare latent variables
        latents = self.prepare_latents(
            image,
            latent_timestep,
            batch_size,
            num_images_per_prompt,
            prompt_embeds.dtype,
            device,
            generator,
        )

        # 7. Prepare extra step kwargs. TODO: Logic should ideally just be moved out of the pipeline
        extra_step_kwargs = self.prepare_extra_step_kwargs(generator, eta)

        # 8. Denoising loop
        num_warmup_steps = len(timesteps) - num_inference_steps * self.scheduler.order
        with self.progress_bar(total=num_inference_steps) as progress_bar:
            for i, t in enumerate(timesteps):
                # expand the latents if we are doing classifier free guidance
                latent_model_input = torch.cat([latents] * 2) if do_classifier_free_guidance else latents

                latent_model_input = self.scheduler.scale_model_input(latent_model_input, t)

                # compute the percentage of total steps we are at
                current_sampling_percent = i / len(timesteps)

                if (
                    current_sampling_percent < controlnet_guidance_start
                    or current_sampling_percent > controlnet_guidance_end
                ):
                    # do not apply the controlnet
                    down_block_res_samples = None
                    mid_block_res_sample = None
                else:
                    # apply the controlnet
                    down_block_res_samples, mid_block_res_sample = self.controlnet(
                        latent_model_input,
                        t,
                        encoder_hidden_states=prompt_embeds,
                        controlnet_cond=controlnet_conditioning_image,
<<<<<<< HEAD
                        return_dict=False,
                    )

                    down_block_res_samples = [
                        down_block_res_sample * controlnet_conditioning_scale
                        for down_block_res_sample in down_block_res_samples
                    ]
                    mid_block_res_sample *= controlnet_conditioning_scale
=======
                        conditioning_scale=controlnet_conditioning_scale,
                        return_dict=False,
                    )
>>>>>>> 8c530fc2

                # predict the noise residual
                noise_pred = self.unet(
                    latent_model_input,
                    t,
                    encoder_hidden_states=prompt_embeds,
                    cross_attention_kwargs=cross_attention_kwargs,
                    down_block_additional_residuals=down_block_res_samples,
                    mid_block_additional_residual=mid_block_res_sample,
                ).sample

                # perform guidance
                if do_classifier_free_guidance:
                    noise_pred_uncond, noise_pred_text = noise_pred.chunk(2)
                    noise_pred = noise_pred_uncond + guidance_scale * (noise_pred_text - noise_pred_uncond)

                # compute the previous noisy sample x_t -> x_t-1
                latents = self.scheduler.step(noise_pred, t, latents, **extra_step_kwargs).prev_sample

                # call the callback, if provided
                if i == len(timesteps) - 1 or ((i + 1) > num_warmup_steps and (i + 1) % self.scheduler.order == 0):
                    progress_bar.update()
                    if callback is not None and i % callback_steps == 0:
                        callback(i, t, latents)

        # If we do sequential model offloading, let's offload unet and controlnet
        # manually for max memory savings
        if hasattr(self, "final_offload_hook") and self.final_offload_hook is not None:
            self.unet.to("cpu")
            self.controlnet.to("cpu")
            torch.cuda.empty_cache()

        if output_type == "latent":
            image = latents
            has_nsfw_concept = None
        elif output_type == "pil":
            # 8. Post-processing
            image = self.decode_latents(latents)

            # 9. Run safety checker
            image, has_nsfw_concept = self.run_safety_checker(image, device, prompt_embeds.dtype)

            # 10. Convert to PIL
            image = self.numpy_to_pil(image)
        else:
            # 8. Post-processing
            image = self.decode_latents(latents)

            # 9. Run safety checker
            image, has_nsfw_concept = self.run_safety_checker(image, device, prompt_embeds.dtype)

        # Offload last model to CPU
        if hasattr(self, "final_offload_hook") and self.final_offload_hook is not None:
            self.final_offload_hook.offload()

        if not return_dict:
            return (image, has_nsfw_concept)

        return StableDiffusionPipelineOutput(images=image, nsfw_content_detected=has_nsfw_concept)<|MERGE_RESOLUTION|>--- conflicted
+++ resolved
@@ -488,10 +488,7 @@
         strength=None,
         controlnet_guidance_start=None,
         controlnet_guidance_end=None,
-<<<<<<< HEAD
-=======
         controlnet_conditioning_scale=None,
->>>>>>> 8c530fc2
     ):
         if height % 8 != 0 or width % 8 != 0:
             raise ValueError(f"`height` and `width` have to be divisible by 8 but are {height} and {width}.")
@@ -706,11 +703,7 @@
         callback: Optional[Callable[[int, int, torch.FloatTensor], None]] = None,
         callback_steps: int = 1,
         cross_attention_kwargs: Optional[Dict[str, Any]] = None,
-<<<<<<< HEAD
-        controlnet_conditioning_scale: float = 1.0,
-=======
         controlnet_conditioning_scale: Union[float, List[float]] = 1.0,
->>>>>>> 8c530fc2
         controlnet_guidance_start: float = 0.0,
         controlnet_guidance_end: float = 1.0,
     ):
@@ -820,10 +813,7 @@
             strength,
             controlnet_guidance_start,
             controlnet_guidance_end,
-<<<<<<< HEAD
-=======
             controlnet_conditioning_scale,
->>>>>>> 8c530fc2
         )
 
         # 2. Define call parameters
@@ -935,20 +925,9 @@
                         t,
                         encoder_hidden_states=prompt_embeds,
                         controlnet_cond=controlnet_conditioning_image,
-<<<<<<< HEAD
-                        return_dict=False,
-                    )
-
-                    down_block_res_samples = [
-                        down_block_res_sample * controlnet_conditioning_scale
-                        for down_block_res_sample in down_block_res_samples
-                    ]
-                    mid_block_res_sample *= controlnet_conditioning_scale
-=======
                         conditioning_scale=controlnet_conditioning_scale,
                         return_dict=False,
                     )
->>>>>>> 8c530fc2
 
                 # predict the noise residual
                 noise_pred = self.unet(
