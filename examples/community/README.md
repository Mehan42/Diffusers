--- conflicted
+++ resolved
@@ -31,12 +31,9 @@
 | UnCLIP Image Interpolation Pipeline | Diffusion Pipeline that allows passing two images/image_embeddings and produces images while interpolating between their image-embeddings | [UnCLIP Image Interpolation Pipeline](#unclip-image-interpolation-pipeline)                   | -                                                                                                                                                                                                                  | [Naga Sai Abhinay Devarinti](https://github.com/Abhinay1997/) | 
 | DDIM Noise Comparative Analysis Pipeline | Investigating how the diffusion models learn visual concepts from each noise level (which is a contribution of [P2 weighting (CVPR 2022)](https://arxiv.org/abs/2204.00227)) | [DDIM Noise Comparative Analysis Pipeline](#ddim-noise-comparative-analysis-pipeline) | - |[Aengus (Duc-Anh)](https://github.com/aengusng8) |
 | CLIP Guided Img2Img Stable Diffusion Pipeline | Doing CLIP guidance for image to image generation with Stable Diffusion | [CLIP Guided Img2Img Stable Diffusion](#clip-guided-img2img-stable-diffusion) | - | [Nipun Jindal](https://github.com/nipunjindal/) | 
-<<<<<<< HEAD
+| TensorRT Stable Diffusion Pipeline | Accelerates the Stable Diffusion Text2Image Pipeline using TensorRT | [TensorRT Stable Diffusion Pipeline](#tensorrt-text2image-stable-diffusion-pipeline) | - |[Asfiya Baig](https://github.com/asfiyab-nvidia) |
 | EDICT Image Editing Pipeline | Diffusion pipeline for text-guided image editing | [EDICT Image Editing Pipeline](#edict-image-editing-pipeline) | - | [Joqsan Azocar](https://github.com/Joqsan) | 
 
-=======
-| TensorRT Stable Diffusion Pipeline | Accelerates the Stable Diffusion Text2Image Pipeline using TensorRT | [TensorRT Stable Diffusion Pipeline](#tensorrt-text2image-stable-diffusion-pipeline) | - |[Asfiya Baig](https://github.com/asfiyab-nvidia) |
->>>>>>> 71de5b70
 
 
 To load a custom pipeline you just need to pass the `custom_pipeline` argument to `DiffusionPipeline`, as one of the files in `diffusers/examples/community`. Feel free to send a PR with your own pipelines, we will merge them quickly.
@@ -1136,8 +1133,36 @@
 
 ![img2img_clip_guidance](https://huggingface.co/datasets/njindal/images/resolve/main/clip_guided_img2img.jpg)
 
-<<<<<<< HEAD
-
+### TensorRT Text2Image Stable Diffusion Pipeline
+
+The TensorRT Pipeline can be used to accelerate the Text2Image Stable Diffusion Inference run.
+
+NOTE: The ONNX conversions and TensorRT engine build may take up to 30 minutes.
+
+```python
+import torch
+from diffusers import DDIMScheduler
+from diffusers.pipelines.stable_diffusion import StableDiffusionPipeline
+
+# Use the DDIMScheduler scheduler here instead
+scheduler = DDIMScheduler.from_pretrained("stabilityai/stable-diffusion-2-1",
+                                            subfolder="scheduler")
+
+pipe = StableDiffusionPipeline.from_pretrained("stabilityai/stable-diffusion-2-1",
+                                                custom_pipeline="stable_diffusion_tensorrt_txt2img",
+                                                revision='fp16',
+                                                torch_dtype=torch.float16,
+                                                scheduler=scheduler,)
+
+# re-use cached folder to save ONNX models and TensorRT Engines
+pipe.set_cached_folder("stabilityai/stable-diffusion-2-1", revision='fp16',)
+
+pipe = pipe.to("cuda")
+
+prompt = "a beautiful photograph of Mt. Fuji during cherry blossom"
+image = pipe(prompt).images[0]
+image.save('tensorrt_mt_fuji.png')
+```
 
 ### EDICT Image Editing Pipeline
 
@@ -1221,36 +1246,4 @@
 
 Output Image
 
-![img2img_edict_text_editing](https://huggingface.co/datasets/Joqsan/images/resolve/main/imagenet_dog_1_cropped_generated.png)
-=======
-### TensorRT Text2Image Stable Diffusion Pipeline
-
-The TensorRT Pipeline can be used to accelerate the Text2Image Stable Diffusion Inference run.
-
-NOTE: The ONNX conversions and TensorRT engine build may take up to 30 minutes.
-
-```python
-import torch
-from diffusers import DDIMScheduler
-from diffusers.pipelines.stable_diffusion import StableDiffusionPipeline
-
-# Use the DDIMScheduler scheduler here instead
-scheduler = DDIMScheduler.from_pretrained("stabilityai/stable-diffusion-2-1",
-                                            subfolder="scheduler")
-
-pipe = StableDiffusionPipeline.from_pretrained("stabilityai/stable-diffusion-2-1",
-                                                custom_pipeline="stable_diffusion_tensorrt_txt2img",
-                                                revision='fp16',
-                                                torch_dtype=torch.float16,
-                                                scheduler=scheduler,)
-
-# re-use cached folder to save ONNX models and TensorRT Engines
-pipe.set_cached_folder("stabilityai/stable-diffusion-2-1", revision='fp16',)
-
-pipe = pipe.to("cuda")
-
-prompt = "a beautiful photograph of Mt. Fuji during cherry blossom"
-image = pipe(prompt).images[0]
-image.save('tensorrt_mt_fuji.png')
-```
->>>>>>> 71de5b70
+![img2img_edict_text_editing](https://huggingface.co/datasets/Joqsan/images/resolve/main/imagenet_dog_1_cropped_generated.png)