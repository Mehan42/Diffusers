--- conflicted
+++ resolved
@@ -6,15 +6,6 @@
 Please have a look at the following table to get an overview of all community examples. Click on the **Code Example** to get a copy-and-paste ready code example that you can try out.
 If a community doesn't work as expected, please open an issue and ping the author on it.
 
-<<<<<<< HEAD
-| Example   |      Description      |      Code Example |  Colab |    Author |
-|:----------|:----------------------|:-----------------|:-------------|----------:|
-| CLIP Guided Stable Diffusion | Doing CLIP guidance for text to image generation with Stable Diffusion| [CLIP Guided Stable Diffusion](#clip-guided-stable-diffusion) | [![Open In Colab](https://colab.research.google.com/assets/colab-badge.svg)](https://colab.research.google.com/github/huggingface/notebooks/blob/main/diffusers/CLIP_Guided_Stable_diffusion_with_diffusers.ipynb) | [Suraj Patil](https://github.com/patil-suraj/) | 
-| One Step U-Net (Dummy) | Example showcasing of how to use Community Pipelines (see https://github.com/huggingface/diffusers/issues/841) | [One Step U-Net](#one-step-unet) | - | [Patrick von Platen](https://github.com/patrickvonplaten/) |
-| Stable Diffusion Interpolation | Interpolate the latent space of Stable Diffusion between different prompts/seeds | [Stable Diffusion Interpolation](#stable-diffusion-interpolation) | - | [Nate Raw](https://github.com/nateraw/) |
-| Stable Diffusion Mega | **One** Stable Diffusion Pipeline with all functionalities of [Text2Image](https://github.com/huggingface/diffusers/blob/main/src/diffusers/pipelines/stable_diffusion/pipeline_stable_diffusion.py), [Image2Image](https://github.com/huggingface/diffusers/blob/main/src/diffusers/pipelines/stable_diffusion/pipeline_stable_diffusion_img2img.py) and [Inpainting](https://github.com/huggingface/diffusers/blob/main/src/diffusers/pipelines/stable_diffusion/pipeline_stable_diffusion_inpaint.py) | [Stable Diffusion Mega](#stable-diffusion-mega) | - | [Patrick von Platen](https://github.com/patrickvonplaten/) |
-| Speech to Image | Using automatic-speech-recognition to transcribe text and Stable Diffusion to generate images | [Speech to Image](#speech-to-image) | - | [Mikail Duzenli](https://github.com/MikailINTech)
-=======
 | Example                                | Description                                                                                                                                                                                                                                                                                                                                                                                                                                                                                              | Code Example                                                      | Colab                                                                                                                                                                                                              |                                                     Author |
 |:---------------------------------------|:---------------------------------------------------------------------------------------------------------------------------------------------------------------------------------------------------------------------------------------------------------------------------------------------------------------------------------------------------------------------------------------------------------------------------------------------------------------------------------------------------------|:------------------------------------------------------------------|:-------------------------------------------------------------------------------------------------------------------------------------------------------------------------------------------------------------------|-----------------------------------------------------------:|
 | CLIP Guided Stable Diffusion           | Doing CLIP guidance for text to image generation with Stable Diffusion                                                                                                                                                                                                                                                                                                                                                                                                                                   | [CLIP Guided Stable Diffusion](#clip-guided-stable-diffusion)     | [![Open In Colab](https://colab.research.google.com/assets/colab-badge.svg)](https://colab.research.google.com/github/huggingface/notebooks/blob/main/diffusers/CLIP_Guided_Stable_diffusion_with_diffusers.ipynb) |             [Suraj Patil](https://github.com/patil-suraj/) | 
@@ -22,7 +13,7 @@
 | Stable Diffusion Interpolation         | Interpolate the latent space of Stable Diffusion between different prompts/seeds                                                                                                                                                                                                                                                                                                                                                                                                                         | [Stable Diffusion Interpolation](#stable-diffusion-interpolation) | -                                                                                                                                                                                                                  |                    [Nate Raw](https://github.com/nateraw/) |
 | Stable Diffusion Mega                  | **One** Stable Diffusion Pipeline with all functionalities of [Text2Image](https://github.com/huggingface/diffusers/blob/main/src/diffusers/pipelines/stable_diffusion/pipeline_stable_diffusion.py), [Image2Image](https://github.com/huggingface/diffusers/blob/main/src/diffusers/pipelines/stable_diffusion/pipeline_stable_diffusion_img2img.py) and [Inpainting](https://github.com/huggingface/diffusers/blob/main/src/diffusers/pipelines/stable_diffusion/pipeline_stable_diffusion_inpaint.py) | [Stable Diffusion Mega](#stable-diffusion-mega)                   | -                                                                                                                                                                                                                  | [Patrick von Platen](https://github.com/patrickvonplaten/) |
 | Long Prompt Weighting Stable Diffusion | **One** Stable Diffusion Pipeline without tokens length limit, and support parsing weighting in prompt.                                                                                                                                                                                                                                                                                                                                                                                                  | [Long Prompt Weighting Stable Diffusion](#long-prompt-weighting-stable-diffusion)                                                                 | -                                                                                                                                                                                                                  |                        [SkyTNT](https://github.com/SkyTNT) |
->>>>>>> 2a0c8235
+| Speech to Image                        | Using automatic-speech-recognition to transcribe text and Stable Diffusion to generate images                                                                                                                                                                                                                                                                                                                                                                                                            | [Speech to Image](#speech-to-image)                               | -                                                                                                                                                                                                                  | [Mikail Duzenli](https://github.com/MikailINTech)
 
 To load a custom pipeline you just need to pass the `custom_pipeline` argument to `DiffusionPipeline`, as one of the files in `diffusers/examples/community`. Feel free to send a PR with your own pipelines, we will merge them quickly.
 ```py
@@ -179,7 +170,54 @@
 
 As shown above this one pipeline can run all both "text-to-image", "image-to-image", and "inpainting" in one pipeline.
 
-<<<<<<< HEAD
+### Long Prompt Weighting Stable Diffusion
+
+The Pipeline lets you input prompt without 77 token length limit. And you can increase words weighting by using "()" or decrease words weighting by using "[]"
+The Pipeline also lets you use the main use cases of the stable diffusion pipeline in a single class.
+
+#### pytorch
+
+```python
+from diffusers import DiffusionPipeline
+import torch
+
+pipe = DiffusionPipeline.from_pretrained(
+    'hakurei/waifu-diffusion',
+    custom_pipeline="lpw_stable_diffusion",
+    revision="fp16",
+    torch_dtype=torch.float16
+)
+pipe=pipe.to("cuda")
+
+prompt = "best_quality (1girl:1.3) bow bride brown_hair closed_mouth frilled_bow frilled_hair_tubes frills (full_body:1.3) fox_ear hair_bow hair_tubes happy hood japanese_clothes kimono long_sleeves red_bow smile solo tabi uchikake white_kimono wide_sleeves cherry_blossoms"
+neg_prompt = "lowres, bad_anatomy, error_body, error_hair, error_arm, error_hands, bad_hands, error_fingers, bad_fingers, missing_fingers, error_legs, bad_legs, multiple_legs, missing_legs, error_lighting, error_shadow, error_reflection, text, error, extra_digit, fewer_digits, cropped, worst_quality, low_quality, normal_quality, jpeg_artifacts, signature, watermark, username, blurry"
+
+pipe.text2img(prompt, negative_prompt=neg_prompt, width=512,height=512,max_embeddings_multiples=3).images[0]
+
+```
+
+#### onnxruntime
+
+```python
+from diffusers import DiffusionPipeline
+import torch
+
+pipe = DiffusionPipeline.from_pretrained(
+    'CompVis/stable-diffusion-v1-4',
+    custom_pipeline="lpw_stable_diffusion_onnx",
+    revision="onnx",
+    provider="CUDAExecutionProvider"
+)
+
+prompt = "a photo of an astronaut riding a horse on mars, best quality"
+neg_prompt = "lowres, bad anatomy, error body, error hair, error arm, error hands, bad hands, error fingers, bad fingers, missing fingers, error legs, bad legs, multiple legs, missing legs, error lighting, error shadow, error reflection, text, error, extra digit, fewer digits, cropped, worst quality, low quality, normal quality, jpeg artifacts, signature, watermark, username, blurry"
+
+pipe.text2img(prompt,negative_prompt=neg_prompt, width=512, height=512, max_embeddings_multiples=3).images[0]
+
+```
+
+if you see `Token indices sequence length is longer than the specified maximum sequence length for this model ( *** > 77 ) . Running this sequence through the model will result in indexing errors`. Do not worry, it is normal.
+
 ### Speech to Image
 
 The following code can generate an image from an audio sample using pre-trained OpenAI whisper-small and Stable Diffusion.
@@ -225,55 +263,4 @@
 ```
 This example produces the following image:
 
-![image](https://user-images.githubusercontent.com/45072645/196901736-77d9c6fc-63ee-4072-90b0-dc8b903d63e3.png)
-
-
-=======
-### Long Prompt Weighting Stable Diffusion
-
-The Pipeline lets you input prompt without 77 token length limit. And you can increase words weighting by using "()" or decrease words weighting by using "[]"
-The Pipeline also lets you use the main use cases of the stable diffusion pipeline in a single class.
-
-#### pytorch
-
-```python
-from diffusers import DiffusionPipeline
-import torch
-
-pipe = DiffusionPipeline.from_pretrained(
-    'hakurei/waifu-diffusion',
-    custom_pipeline="lpw_stable_diffusion",
-    revision="fp16",
-    torch_dtype=torch.float16
-)
-pipe=pipe.to("cuda")
-
-prompt = "best_quality (1girl:1.3) bow bride brown_hair closed_mouth frilled_bow frilled_hair_tubes frills (full_body:1.3) fox_ear hair_bow hair_tubes happy hood japanese_clothes kimono long_sleeves red_bow smile solo tabi uchikake white_kimono wide_sleeves cherry_blossoms"
-neg_prompt = "lowres, bad_anatomy, error_body, error_hair, error_arm, error_hands, bad_hands, error_fingers, bad_fingers, missing_fingers, error_legs, bad_legs, multiple_legs, missing_legs, error_lighting, error_shadow, error_reflection, text, error, extra_digit, fewer_digits, cropped, worst_quality, low_quality, normal_quality, jpeg_artifacts, signature, watermark, username, blurry"
-
-pipe.text2img(prompt, negative_prompt=neg_prompt, width=512,height=512,max_embeddings_multiples=3).images[0]
-
-```
-
-#### onnxruntime
-
-```python
-from diffusers import DiffusionPipeline
-import torch
-
-pipe = DiffusionPipeline.from_pretrained(
-    'CompVis/stable-diffusion-v1-4',
-    custom_pipeline="lpw_stable_diffusion_onnx",
-    revision="onnx",
-    provider="CUDAExecutionProvider"
-)
-
-prompt = "a photo of an astronaut riding a horse on mars, best quality"
-neg_prompt = "lowres, bad anatomy, error body, error hair, error arm, error hands, bad hands, error fingers, bad fingers, missing fingers, error legs, bad legs, multiple legs, missing legs, error lighting, error shadow, error reflection, text, error, extra digit, fewer digits, cropped, worst quality, low quality, normal quality, jpeg artifacts, signature, watermark, username, blurry"
-
-pipe.text2img(prompt,negative_prompt=neg_prompt, width=512, height=512, max_embeddings_multiples=3).images[0]
-
-```
-
-if you see `Token indices sequence length is longer than the specified maximum sequence length for this model ( *** > 77 ) . Running this sequence through the model will result in indexing errors`. Do not worry, it is normal.
->>>>>>> 2a0c8235
+![image](https://user-images.githubusercontent.com/45072645/196901736-77d9c6fc-63ee-4072-90b0-dc8b903d63e3.png)