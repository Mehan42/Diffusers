--- conflicted
+++ resolved
@@ -73,13 +73,11 @@
 | Stable Diffusion BoxDiff Pipeline | Training-free controlled generation with bounding boxes using [BoxDiff](https://github.com/showlab/BoxDiff) | [Stable Diffusion BoxDiff Pipeline](#stable-diffusion-boxdiff) | - | [Jingyang Zhang](https://github.com/zjysteven/) |
 |   FRESCO V2V Pipeline                                                                                                    | Implementation of [[CVPR 2024] FRESCO: Spatial-Temporal Correspondence for Zero-Shot Video Translation](https://arxiv.org/abs/2403.12962)                                                                                                                                                                                                                                                                                                                                                                                                                                      | [FRESCO V2V Pipeline](#fresco)      | - |              [Yifan Zhou](https://github.com/SingleZombie) |
 | AnimateDiff IPEX Pipeline | Accelerate AnimateDiff inference pipeline with BF16/FP32 precision on Intel Xeon CPUs with [IPEX](https://github.com/intel/intel-extension-for-pytorch) | [AnimateDiff on IPEX](#animatediff-on-ipex) | - | [Dan Li](https://github.com/ustcuna/) |
-<<<<<<< HEAD
 | HunyuanDiT Differential Diffusion Pipeline | Applies [Differential Diffsuion](https://github.com/exx8/differential-diffusion) to [HunyuanDiT](https://github.com/huggingface/diffusers/pull/8240). | [HunyuanDiT with Differential Diffusion](#hunyuandit-with-differential-diffusion) | [![Open In Colab](https://colab.research.google.com/assets/colab-badge.svg)](https://colab.research.google.com/drive/1v44a5fpzyr4Ffr4v2XBQ7BajzG874N4P?usp=sharing) | [Monjoy Choudhury](https://github.com/MnCSSJ4x) |
 | AuraFlow Differential Diffusion Pipeline | Applies [Differential Diffusion](https://github.com/exx8/differential-diffusion) to [AuraFlow](https://github.com/huggingface/diffusers/pull/8796). | [AuraFlow with Differential Diffusion](#auraflow-with-differential-diffusion) | - | [Nikhil Satani](https://github.com/satani99) |
-=======
 | HunyuanDiT Differential Diffusion Pipeline | Applies [Differential Diffusion](https://github.com/exx8/differential-diffusion) to [HunyuanDiT](https://github.com/huggingface/diffusers/pull/8240). | [HunyuanDiT with Differential Diffusion](#hunyuandit-with-differential-diffusion) | [![Open In Colab](https://colab.research.google.com/assets/colab-badge.svg)](https://colab.research.google.com/drive/1v44a5fpzyr4Ffr4v2XBQ7BajzG874N4P?usp=sharing) | [Monjoy Choudhury](https://github.com/MnCSSJ4x) |
 | [🪆Matryoshka Diffusion Models](https://huggingface.co/papers/2310.15111) | A diffusion process that denoises inputs at multiple resolutions jointly and uses a NestedUNet architecture where features and parameters for small scale inputs are nested within those of the large scales. See [original codebase](https://github.com/apple/ml-mdm). | [🪆Matryoshka Diffusion Models](#matryoshka-diffusion-models) | [![Hugging Face Space](https://img.shields.io/badge/🤗%20Hugging%20Face-Space-yellow)](https://huggingface.co/spaces/pcuenq/mdm) [![Open In Colab](https://colab.research.google.com/assets/colab-badge.svg)](https://colab.research.google.com/gist/tolgacangoz/1f54875fc7aeaabcf284ebde64820966/matryoshka_hf.ipynb) | [M. Tolga Cangöz](https://github.com/tolgacangoz) |
->>>>>>> 9366c8f8
+
 
 To load a custom pipeline you just need to pass the `custom_pipeline` argument to `DiffusionPipeline`, as one of the files in `diffusers/examples/community`. Feel free to send a PR with your own pipelines, we will merge them quickly.
 
@@ -4330,7 +4328,7 @@
 
 A colab notebook demonstrating all results can be found [here](https://colab.research.google.com/drive/1v44a5fpzyr4Ffr4v2XBQ7BajzG874N4P?usp=sharing). Depth Maps have also been added in the same colab.
 
-<<<<<<< HEAD
+
 ### AuraFlow with Differential Diffusion
 #### Usage
 
@@ -4359,7 +4357,7 @@
     strength=1.0,
     map=map,
 ).images[0]
-=======
+
 ### 🪆Matryoshka Diffusion Models
 
 ![🪆Matryoshka Diffusion Models](https://github.com/user-attachments/assets/bf90b53b-48c3-4769-a805-d9dfe4a7c572)
@@ -4402,7 +4400,7 @@
 
 # pipe.change_nesting_level(<int>)  # 0, 1, or 2
 # 50+, 100+, and 250+ num_inference_steps are recommended for nesting levels 0, 1, and 2 respectively.
->>>>>>> 9366c8f8
+
 ```
 
 # Perturbed-Attention Guidance
