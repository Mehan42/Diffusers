--- conflicted
+++ resolved
@@ -53,13 +53,9 @@
 write_basic_config()
 ```
 
-<<<<<<< HEAD
 When running `accelerate config`, if we specify torch compile mode to True there can be dramatic speedups.
 Note also that we use PEFT library as backend for LoRA training, make sure to have `peft>=0.6.0` installed in your environment.
 
-=======
-When running `accelerate config`, if we specify torch compile mode to True there can be dramatic speedups. 
->>>>>>> a1d55e14
 
 ### Dog toy example
 
@@ -78,11 +74,8 @@
 )
 ```
 
-<<<<<<< HEAD
 This will also allow us to push the trained LoRA parameters to the Hugging Face Hub platform.
 
-=======
->>>>>>> a1d55e14
 Now, we can launch training using:
 
 ```bash
