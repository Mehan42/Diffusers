--- conflicted
+++ resolved
@@ -205,12 +205,12 @@
         help="Revision of pretrained model identifier from huggingface.co/models.",
     )
     parser.add_argument(
-<<<<<<< HEAD
         "--variant",
         type=str,
         default=None,
         help="Variant of the model files of the pretrained model identifier from huggingface.co/models, 'e.g.' fp16",
-=======
+    )
+    parser.add_argument(
         "--dataset_name",
         type=str,
         default=None,
@@ -225,7 +225,6 @@
         type=str,
         default=None,
         help="The config of the Dataset, leave as None if there's only one config.",
->>>>>>> 2a7f43a7
     )
     parser.add_argument(
         "--instance_data_dir",
