--- conflicted
+++ resolved
@@ -56,11 +56,8 @@
 from diffusers.training_utils import compute_snr
 from diffusers.utils import check_min_version, convert_state_dict_to_diffusers, is_wandb_available
 from diffusers.utils.import_utils import is_xformers_available
-<<<<<<< HEAD
 from diffusers.utils.state_dict_utils import convert_state_dict_to_peft, convert_unet_state_dict_to_peft
-=======
 from diffusers.utils.torch_utils import is_compiled_module
->>>>>>> 33d2b5b0
 
 
 # Will error if the minimal version of diffusers is not installed. Remove at your own risks.
@@ -153,6 +150,7 @@
         return CLIPTextModelWithProjection
     else:
         raise ValueError(f"{model_class} is not supported.")
+    
 
 
 def parse_args(input_args=None):
@@ -1001,25 +999,11 @@
         text_encoder_one.add_adapter(text_lora_config)
         text_encoder_two.add_adapter(text_lora_config)
 
-<<<<<<< HEAD
-=======
-    # Make sure the trainable params are in float32.
-    if args.mixed_precision == "fp16":
-        models = [unet]
-        if args.train_text_encoder:
-            models.extend([text_encoder_one, text_encoder_two])
-        for model in models:
-            for param in model.parameters():
-                # only upcast trainable parameters (LoRA) into fp32
-                if param.requires_grad:
-                    param.data = param.to(torch.float32)
-
     def unwrap_model(model):
         model = accelerator.unwrap_model(model)
         model = model._orig_mod if is_compiled_module(model) else model
         return model
 
->>>>>>> 33d2b5b0
     # create custom saving & loading hooks so that `accelerator.save_state(...)` serializes in a nice format
     def save_model_hook(models, weights, output_dir):
         if accelerator.is_main_process:
