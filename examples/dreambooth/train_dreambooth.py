--- conflicted
+++ resolved
@@ -28,11 +28,7 @@
 import torch.utils.checkpoint
 from torch.utils.data import Dataset
 
-<<<<<<< HEAD
 import accelerate
-import datasets
-=======
->>>>>>> bbb46ad3
 import diffusers
 import transformers
 from accelerate import Accelerator
