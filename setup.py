# Copyright 2023 The HuggingFace Team. All rights reserved.
#
# Licensed under the Apache License, Version 2.0 (the "License");
# you may not use this file except in compliance with the License.
# You may obtain a copy of the License at
#
#     http://www.apache.org/licenses/LICENSE-2.0
#
# Unless required by applicable law or agreed to in writing, software
# distributed under the License is distributed on an "AS IS" BASIS,
# WITHOUT WARRANTIES OR CONDITIONS OF ANY KIND, either express or implied.
# See the License for the specific language governing permissions and
# limitations under the License.

"""
Simple check list from AllenNLP repo: https://github.com/allenai/allennlp/blob/main/setup.py

To create the package for PyPI.

1. Run `make pre-release` (or `make pre-patch` for a patch release) then run `make fix-copies` to fix the index of the
   documentation.

   If releasing on a special branch, copy the updated README.md on the main branch for the commit you will make
   for the post-release and run `make fix-copies` on the main branch as well.

2. Run Tests for Amazon Sagemaker. The documentation is located in `./tests/sagemaker/README.md`, otherwise @philschmid.

3. Unpin specific versions from setup.py that use a git install.

4. Checkout the release branch (v<RELEASE>-release, for example v4.19-release), and commit these changes with the
   message: "Release: <RELEASE>" and push.

5. Wait for the tests on main to be completed and be green (otherwise revert and fix bugs).

6. Add a tag in git to mark the release: "git tag v<RELEASE> -m 'Adds tag v<RELEASE> for PyPI'"
   Push the tag to git: git push --tags origin v<RELEASE>-release

7. Build both the sources and the wheel. Do not change anything in setup.py between
   creating the wheel and the source distribution (obviously).

   For the wheel, run: "python setup.py bdist_wheel" in the top level directory
   (This will build a wheel for the Python version you use to build it).

   For the sources, run: "python setup.py sdist"
   You should now have a /dist directory with both .whl and .tar.gz source versions.

   Long story cut short, you need to run both before you can upload the distribution to the
   test PyPI and the actual PyPI servers:

   python setup.py bdist_wheel && python setup.py sdist

8. Check that everything looks correct by uploading the package to the PyPI test server:

   twine upload dist/* -r pypitest
   (pypi suggests using twine as other methods upload files via plaintext.)
   You may have to specify the repository url, use the following command then:
   twine upload dist/* -r pypitest --repository-url=https://test.pypi.org/legacy/

   Check that you can install it in a virtualenv by running:
   pip install -i https://testpypi.python.org/pypi diffusers

   If you are testing from a Colab Notebook, for instance, then do:
   pip install diffusers && pip uninstall diffusers
   pip install -i https://testpypi.python.org/pypi diffusers

   Check you can run the following commands:
   python -c "from diffusers import __version__; print(__version__)"
   python -c "from diffusers import DiffusionPipeline; pipe = DiffusionPipeline.from_pretrained('fusing/unet-ldm-dummy-update'); pipe()"
   python -c "from diffusers import DiffusionPipeline; pipe = DiffusionPipeline.from_pretrained('hf-internal-testing/tiny-stable-diffusion-pipe', safety_checker=None); pipe('ah suh du')"
   python -c "from diffusers import *"

9. Upload the final version to the actual PyPI:
   twine upload dist/* -r pypi

10. Prepare the release notes and publish them on GitHub once everything is looking hunky-dory.

11. Run `make post-release` (or, for a patch release, `make post-patch`). If you were on a branch for the release,
    you need to go back to main before executing this.
"""

import os
import re
import sys
from distutils.core import Command

from setuptools import find_packages, setup


# IMPORTANT:
# 1. all dependencies should be listed here with their version requirements if any
# 2. once modified, run: `make deps_table_update` to update src/diffusers/dependency_versions_table.py
_deps = [
    "Pillow",  # keep the PIL.Image.Resampling deprecation away
    "accelerate>=0.11.0",
    "compel==0.1.8",
    "datasets",
    "filelock",
    "flax>=0.4.1",
    "hf-doc-builder>=0.3.0",
    "huggingface-hub>=0.13.2",
    "requests-mock==1.10.0",
    "importlib_metadata",
    "invisible-watermark>=0.2.0",
    "isort>=5.5.4",
    "jax>=0.4.1",
    "jaxlib>=0.4.1",
    "Jinja2",
    "k-diffusion>=0.0.12",
    "torchsde",
    "note_seq",
    "librosa",
    "numpy",
    "omegaconf",
    "parameterized",
    "peft<=0.6.2",
    "protobuf>=3.20.3,<4",
    "pytest",
    "pytest-timeout",
    "pytest-xdist",
<<<<<<< HEAD
    "ruff>=0.1.5,<=0.2",
=======
    "python>=3.8.0",
    "ruff==0.0.280",
>>>>>>> 913986af
    "safetensors>=0.3.1",
    "sentencepiece>=0.1.91,!=0.1.92",
    "scipy",
    "onnx",
    "regex!=2019.12.17",
    "requests",
    "tensorboard",
    "torch>=1.4",
    "torchvision",
    "transformers>=4.25.1",
    "urllib3<=2.0.0",
]

# this is a lookup table with items like:
#
# tokenizers: "huggingface-hub==0.8.0"
# packaging: "packaging"
#
# some of the values are versioned whereas others aren't.
deps = {b: a for a, b in (re.findall(r"^(([^!=<>~]+)(?:[!=<>~].*)?$)", x)[0] for x in _deps)}

# since we save this data in src/diffusers/dependency_versions_table.py it can be easily accessed from
# anywhere. If you need to quickly access the data from this table in a shell, you can do so easily with:
#
# python -c 'import sys; from diffusers.dependency_versions_table import deps; \
# print(" ".join([deps[x] for x in sys.argv[1:]]))' tokenizers datasets
#
# Just pass the desired package names to that script as it's shown with 2 packages above.
#
# If diffusers is not yet installed and the work is done from the cloned repo remember to add `PYTHONPATH=src` to the script above
#
# You can then feed this for example to `pip`:
#
# pip install -U $(python -c 'import sys; from diffusers.dependency_versions_table import deps; \
# print(" ".join([deps[x] for x in sys.argv[1:]]))' tokenizers datasets)
#


def deps_list(*pkgs):
    return [deps[pkg] for pkg in pkgs]


class DepsTableUpdateCommand(Command):
    """
    A custom distutils command that updates the dependency table.
    usage: python setup.py deps_table_update
    """

    description = "build runtime dependency table"
    user_options = [
        # format: (long option, short option, description).
        (
            "dep-table-update",
            None,
            "updates src/diffusers/dependency_versions_table.py",
        ),
    ]

    def initialize_options(self):
        pass

    def finalize_options(self):
        pass

    def run(self):
        entries = "\n".join([f'    "{k}": "{v}",' for k, v in deps.items()])
        content = [
            "# THIS FILE HAS BEEN AUTOGENERATED. To update:",
            "# 1. modify the `_deps` dict in setup.py",
            "# 2. run `make deps_table_update`",
            "deps = {",
            entries,
            "}",
            "",
        ]
        target = "src/diffusers/dependency_versions_table.py"
        print(f"updating {target}")
        with open(target, "w", encoding="utf-8", newline="\n") as f:
            f.write("\n".join(content))


extras = {}
extras["quality"] = deps_list("urllib3", "isort", "ruff", "hf-doc-builder")
extras["docs"] = deps_list("hf-doc-builder")
extras["training"] = deps_list("accelerate", "datasets", "protobuf", "tensorboard", "Jinja2")
extras["test"] = deps_list(
    "compel",
    "datasets",
    "Jinja2",
    "invisible-watermark",
    "k-diffusion",
    "librosa",
    "omegaconf",
    "parameterized",
    "pytest",
    "pytest-timeout",
    "pytest-xdist",
    "requests-mock",
    "safetensors",
    "sentencepiece",
    "scipy",
    "torchvision",
    "transformers",
)
extras["torch"] = deps_list("torch", "accelerate")

if os.name == "nt":  # windows
    extras["flax"] = []  # jax is not supported on windows
else:
    extras["flax"] = deps_list("jax", "jaxlib", "flax")

extras["dev"] = (
    extras["quality"] + extras["test"] + extras["training"] + extras["docs"] + extras["torch"] + extras["flax"]
)

install_requires = [
    deps["importlib_metadata"],
    deps["filelock"],
    deps["huggingface-hub"],
    deps["numpy"],
    deps["regex"],
    deps["requests"],
    deps["safetensors"],
    deps["Pillow"],
]

version_range_max = max(sys.version_info[1], 10) + 1

setup(
    name="diffusers",
    version="0.24.0.dev0",  # expected format is one of x.y.z.dev0, or x.y.z.rc1 or x.y.z (no to dashes, yes to dots)
    description="State-of-the-art diffusion in PyTorch and JAX.",
    long_description=open("README.md", "r", encoding="utf-8").read(),
    long_description_content_type="text/markdown",
    keywords="deep learning diffusion jax pytorch stable diffusion audioldm",
    license="Apache",
    author="The HuggingFace team",
    author_email="patrick@huggingface.co",
    url="https://github.com/huggingface/diffusers",
    package_dir={"": "src"},
    packages=find_packages("src"),
    package_data={"diffusers": ["py.typed"]},
    include_package_data=True,
    python_requires=">=3.8.0",
    install_requires=list(install_requires),
    extras_require=extras,
    entry_points={"console_scripts": ["diffusers-cli=diffusers.commands.diffusers_cli:main"]},
    classifiers=[
        "Development Status :: 5 - Production/Stable",
        "Intended Audience :: Developers",
        "Intended Audience :: Education",
        "Intended Audience :: Science/Research",
        "License :: OSI Approved :: Apache Software License",
        "Operating System :: OS Independent",
        "Topic :: Scientific/Engineering :: Artificial Intelligence",
        "Programming Language :: Python :: 3",
    ]
    + [f"Programming Language :: Python :: 3.{i}" for i in range(8, version_range_max)],
    cmdclass={"deps_table_update": DepsTableUpdateCommand},
)


# Release checklist
# 1. Change the version in __init__.py and setup.py.
# 2. Commit these changes with the message: "Release: Release"
# 3. Add a tag in git to mark the release: "git tag RELEASE -m 'Adds tag RELEASE for PyPI'"
#    Push the tag to git: git push --tags origin main
# 4. Run the following commands in the top-level directory:
#      python setup.py bdist_wheel
#      python setup.py sdist
# 5. Upload the package to the PyPI test server first:
#      twine upload dist/* -r pypitest
#      twine upload dist/* -r pypitest --repository-url=https://test.pypi.org/legacy/
# 6. Check that you can install it in a virtualenv by running:
#      pip install -i https://testpypi.python.org/pypi diffusers
#      diffusers env
#      diffusers test
# 7. Upload the final version to the actual PyPI:
#      twine upload dist/* -r pypi
# 8. Add release notes to the tag in GitHub once everything is looking hunky-dory.
# 9. Update the version in __init__.py, setup.py to the new version "-dev" and push to main.<|MERGE_RESOLUTION|>--- conflicted
+++ resolved
@@ -117,12 +117,8 @@
     "pytest",
     "pytest-timeout",
     "pytest-xdist",
-<<<<<<< HEAD
+    "python>=3.8.0",
     "ruff>=0.1.5,<=0.2",
-=======
-    "python>=3.8.0",
-    "ruff==0.0.280",
->>>>>>> 913986af
     "safetensors>=0.3.1",
     "sentencepiece>=0.1.91,!=0.1.92",
     "scipy",
