--- conflicted
+++ resolved
@@ -174,10 +174,5 @@
 # ruff
 .ruff_cache
 
-<<<<<<< HEAD
-wandb
-.cursorignore
-=======
 # wandb
-wandb
->>>>>>> 3b37488f
+wandb