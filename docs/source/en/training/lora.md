<!--Copyright 2023 The HuggingFace Team. All rights reserved.

Licensed under the Apache License, Version 2.0 (the "License"); you may not use this file except in compliance with
the License. You may obtain a copy of the License at

http://www.apache.org/licenses/LICENSE-2.0

Unless required by applicable law or agreed to in writing, software distributed under the License is distributed on
an "AS IS" BASIS, WITHOUT WARRANTIES OR CONDITIONS OF ANY KIND, either express or implied. See the License for the
specific language governing permissions and limitations under the License.
-->

# Low-Rank Adaptation of Large Language Models (LoRA)

<Tip warning={true}>

This is an experimental feature. Its APIs can change in future.

</Tip>

[Low-Rank Adaptation of Large Language Models (LoRA)](https://arxiv.org/abs/2106.09685) is a training method that accelerates the training of large models while consuming less memory. It adds pairs of rank-decomposition weight matrices (called **update matrices**) to existing weights, and **only** trains those newly added weights. This has a couple of advantages:

- Previous pretrained weights are kept frozen so the model is not as prone to [catastrophic forgetting](https://www.pnas.org/doi/10.1073/pnas.1611835114).
- Rank-decomposition matrices have significantly fewer parameters than the original model, which means that trained LoRA weights are easily portable.
- LoRA matrices are generally added to the attention layers of the original model. 🧨 Diffusers provides the [`~diffusers.loaders.UNet2DConditionLoadersMixin.load_attn_procs`] method to load the LoRA weights into a model's attention layers. You can control the extent to which the model is adapted toward new training images via a `scale` parameter. 
- The greater memory-efficiency allows you to run fine-tuning on consumer GPUs like the Tesla T4, RTX 3080 or even the RTX 2080 Ti! GPUs like the T4 are free and readily accessible in Kaggle or Google Colab notebooks.

<Tip>

💡 LoRA is not only limited to attention layers. The authors found that amending
the attention layers of a language model is sufficient to obtain good downstream performance with great efficiency. This is why it's common to just add the LoRA weights to the attention layers of a model. Check out the [Using LoRA for efficient Stable Diffusion fine-tuning](https://huggingface.co/blog/lora) blog for more information about how LoRA works!

</Tip>

[cloneofsimo](https://github.com/cloneofsimo) was the first to try out LoRA training for Stable Diffusion in the popular [lora](https://github.com/cloneofsimo/lora) GitHub repository. 🧨 Diffusers now supports finetuning with LoRA for [text-to-image generation](https://github.com/huggingface/diffusers/tree/main/examples/text_to_image#training-with-lora) and [DreamBooth](https://github.com/huggingface/diffusers/tree/main/examples/dreambooth#training-with-low-rank-adaptation-of-large-language-models-lora). This guide will show you how to do both.

If you'd like to store or share your model with the community, login to your Hugging Face account (create [one](hf.co/join) if you don't have one already):

```bash
huggingface-cli login
```

## Text-to-image

Finetuning a model like Stable Diffusion, which has billions of parameters, can be slow and difficult. With LoRA, it is much easier and faster to finetune a diffusion model. It can run on hardware with as little as 11GB of GPU RAM without resorting to tricks such as 8-bit optimizers.

### Training[[text-to-image-training]]

Let's finetune [`stable-diffusion-v1-5`](https://huggingface.co/runwayml/stable-diffusion-v1-5) on the [Pokémon BLIP captions](https://huggingface.co/datasets/lambdalabs/pokemon-blip-captions) dataset to generate your own Pokémon.

Specify the `MODEL_NAME` environment variable (either a Hub model repository id or a path to the directory containing the model weights) and pass it to the [`pretrained_model_name_or_path`](https://huggingface.co/docs/diffusers/en/api/diffusion_pipeline#diffusers.DiffusionPipeline.from_pretrained.pretrained_model_name_or_path) argument. You'll also need to set the `DATASET_NAME` environment variable to the name of the dataset you want to train on. To use your own dataset, take a look at the [Create a dataset for training](create_dataset) guide.

The `OUTPUT_DIR` and `HUB_MODEL_ID` variables are optional and specify where to save the model to on the Hub:

```bash
export MODEL_NAME="runwayml/stable-diffusion-v1-5"
export OUTPUT_DIR="/sddata/finetune/lora/pokemon"
export HUB_MODEL_ID="pokemon-lora"
export DATASET_NAME="lambdalabs/pokemon-blip-captions"
```

There are some flags to be aware of before you start training:

* `--push_to_hub` stores the trained LoRA embeddings on the Hub.
* `--report_to=wandb` reports and logs the training results to your Weights & Biases dashboard (as an example, take a look at this [report](https://wandb.ai/pcuenq/text2image-fine-tune/runs/b4k1w0tn?workspace=user-pcuenq)).
* `--learning_rate=1e-04`, you can afford to use a higher learning rate than you normally would with LoRA.

Now you're ready to launch the training (you can find the full training script [here](https://github.com/huggingface/diffusers/blob/main/examples/text_to_image/train_text_to_image_lora.py)). Training takes about 5 hours on a 2080 Ti GPU with 11GB of RAM, and it'll create and save model checkpoints and the `pytorch_lora_weights` in your repository.

```bash
accelerate launch --mixed_precision="fp16"  train_text_to_image_lora.py \
  --pretrained_model_name_or_path=$MODEL_NAME \
  --dataset_name=$DATASET_NAME \
  --dataloader_num_workers=8 \
  --resolution=512 --center_crop --random_flip \
  --train_batch_size=1 \
  --gradient_accumulation_steps=4 \
  --max_train_steps=15000 \
  --learning_rate=1e-04 \
  --max_grad_norm=1 \
  --lr_scheduler="cosine" --lr_warmup_steps=0 \
  --output_dir=${OUTPUT_DIR} \
  --push_to_hub \
  --hub_model_id=${HUB_MODEL_ID} \
  --report_to=wandb \
  --checkpointing_steps=500 \
  --validation_prompt="A pokemon with blue eyes." \
  --seed=1337
```

### Inference[[text-to-image-inference]]

Now you can use the model for inference by loading the base model in the [`StableDiffusionPipeline`] and then the [`DPMSolverMultistepScheduler`]:

```py
>>> import torch
>>> from diffusers import StableDiffusionPipeline, DPMSolverMultistepScheduler

>>> model_base = "runwayml/stable-diffusion-v1-5"

>>> pipe = StableDiffusionPipeline.from_pretrained(model_base, torch_dtype=torch.float16)
>>> pipe.scheduler = DPMSolverMultistepScheduler.from_config(pipe.scheduler.config)
```

Load the LoRA weights from your finetuned model *on top of the base model weights*, and then move the pipeline to a GPU for faster inference. When you merge the LoRA weights with the frozen pretrained model weights, you can optionally adjust how much of the weights to merge with the `scale` parameter:

<Tip>

💡 A `scale` value of `0` is the same as not using your LoRA weights and you're only using the base model weights, and a `scale` value of `1` means you're only using the fully finetuned LoRA weights. Values between `0` and `1` interpolates between the two weights.

</Tip>

```py
>>> pipe.unet.load_attn_procs(lora_model_path)
>>> pipe.to("cuda")
# use half the weights from the LoRA finetuned model and half the weights from the base model

>>> image = pipe(
...     "A pokemon with blue eyes.", num_inference_steps=25, guidance_scale=7.5, cross_attention_kwargs={"scale": 0.5}
... ).images[0]
# use the weights from the fully finetuned LoRA model

>>> image = pipe("A pokemon with blue eyes.", num_inference_steps=25, guidance_scale=7.5).images[0]
>>> image.save("blue_pokemon.png")
```

<Tip>

If you are loading the LoRA parameters from the Hub and if the Hub repository has
a `base_model` tag (such as [this](https://huggingface.co/sayakpaul/sd-model-finetuned-lora-t4/blob/main/README.md?code=true#L4)), then
you can do: 

```py 
from huggingface_hub.repocard import RepoCard

lora_model_id = "sayakpaul/sd-model-finetuned-lora-t4"
card = RepoCard.load(lora_model_id)
base_model_id = card.data.to_dict()["base_model"]

pipe = StableDiffusionPipeline.from_pretrained(base_model_id, torch_dtype=torch.float16)
...
```

</Tip>


## DreamBooth

[DreamBooth](https://arxiv.org/abs/2208.12242) is a finetuning technique for personalizing a text-to-image model like Stable Diffusion to generate photorealistic images of a subject in different contexts, given a few images of the subject. However, DreamBooth is very sensitive to hyperparameters and it is easy to overfit. Some important hyperparameters to consider include those that affect the training time (learning rate, number of training steps), and inference time (number of steps, scheduler type).

<Tip>

💡 Take a look at the [Training Stable Diffusion with DreamBooth using 🧨 Diffusers](https://huggingface.co/blog/dreambooth) blog for an in-depth analysis of DreamBooth experiments and recommended settings.

</Tip>

### Training[[dreambooth-training]]

Let's finetune [`stable-diffusion-v1-5`](https://huggingface.co/runwayml/stable-diffusion-v1-5) with DreamBooth and LoRA with some 🐶 [dog images](https://drive.google.com/drive/folders/1BO_dyz-p65qhBRRMRA4TbZ8qW4rB99JZ). Download and save these images to a directory. To use your own dataset, take a look at the [Create a dataset for training](create_dataset) guide.

To start, specify the `MODEL_NAME` environment variable (either a Hub model repository id or a path to the directory containing the model weights) and pass it to the [`pretrained_model_name_or_path`](https://huggingface.co/docs/diffusers/en/api/diffusion_pipeline#diffusers.DiffusionPipeline.from_pretrained.pretrained_model_name_or_path) argument. You'll also need to set `INSTANCE_DIR` to the path of the directory containing the images. 

The `OUTPUT_DIR` variables is optional and specifies where to save the model to on the Hub:

```bash
export MODEL_NAME="runwayml/stable-diffusion-v1-5"
export INSTANCE_DIR="path-to-instance-images"
export OUTPUT_DIR="path-to-save-model"
```

There are some flags to be aware of before you start training:

* `--push_to_hub` stores the trained LoRA embeddings on the Hub.
* `--report_to=wandb` reports and logs the training results to your Weights & Biases dashboard (as an example, take a look at this [report](https://wandb.ai/pcuenq/text2image-fine-tune/runs/b4k1w0tn?workspace=user-pcuenq)).
* `--learning_rate=1e-04`, you can afford to use a higher learning rate than you normally would with LoRA.

Now you're ready to launch the training (you can find the full training script [here](https://github.com/huggingface/diffusers/blob/main/examples/dreambooth/train_dreambooth_lora.py)). The script creates and saves model checkpoints and the `pytorch_lora_weights.bin` file in your repository.

It's also possible to additionally fine-tune the text encoder with LoRA. This, in most cases, leads
to better results with a slight increase in the compute. To allow fine-tuning the text encoder with LoRA,
specify the `--train_text_encoder` while launching the `train_dreambooth_lora.py` script.

```bash
accelerate launch train_dreambooth_lora.py \
  --pretrained_model_name_or_path=$MODEL_NAME  \
  --instance_data_dir=$INSTANCE_DIR \
  --output_dir=$OUTPUT_DIR \
  --instance_prompt="a photo of sks dog" \
  --resolution=512 \
  --train_batch_size=1 \
  --gradient_accumulation_steps=1 \
  --checkpointing_steps=100 \
  --learning_rate=1e-4 \
  --report_to="wandb" \
  --lr_scheduler="constant" \
  --lr_warmup_steps=0 \
  --max_train_steps=500 \
  --validation_prompt="A photo of sks dog in a bucket" \
  --validation_epochs=50 \
  --seed="0" \
  --push_to_hub
``` 

### Inference[[dreambooth-inference]]

Now you can use the model for inference by loading the base model in the [`StableDiffusionPipeline`]:

```py
>>> import torch
>>> from diffusers import StableDiffusionPipeline

>>> model_base = "runwayml/stable-diffusion-v1-5"

>>> pipe = StableDiffusionPipeline.from_pretrained(model_base, torch_dtype=torch.float16)
```

Load the LoRA weights from your finetuned DreamBooth model *on top of the base model weights*, and then move the pipeline to a GPU for faster inference. When you merge the LoRA weights with the frozen pretrained model weights, you can optionally adjust how much of the weights to merge with the `scale` parameter:

<Tip>

💡 A `scale` value of `0` is the same as not using your LoRA weights and you're only using the base model weights, and a `scale` value of `1` means you're only using the fully finetuned LoRA weights. Values between `0` and `1` interpolates between the two weights.

</Tip>

```py
>>> pipe.unet.load_attn_procs(lora_model_path)
>>> pipe.to("cuda")
# use half the weights from the LoRA finetuned model and half the weights from the base model

>>> image = pipe(
...     "A picture of a sks dog in a bucket.",
...     num_inference_steps=25,
...     guidance_scale=7.5,
...     cross_attention_kwargs={"scale": 0.5},
... ).images[0]
# use the weights from the fully finetuned LoRA model

>>> image = pipe("A picture of a sks dog in a bucket.", num_inference_steps=25, guidance_scale=7.5).images[0]
>>> image.save("bucket-dog.png")
```

If you used `--train_text_encoder` during training, then use `pipe.load_lora_weights()` to load the LoRA
weights. For example:

```python
from huggingface_hub.repocard import RepoCard
from diffusers import StableDiffusionPipeline
import torch

lora_model_id = "sayakpaul/dreambooth-text-encoder-test"
card = RepoCard.load(lora_model_id)
base_model_id = card.data.to_dict()["base_model"]

pipe = StableDiffusionPipeline.from_pretrained(base_model_id, torch_dtype=torch.float16)
pipe = pipe.to("cuda")
pipe.load_lora_weights(lora_model_id)
image = pipe("A picture of a sks dog in a bucket", num_inference_steps=25).images[0]
```

<Tip>

If your LoRA parameters involve the UNet as well as the Text Encoder, then passing
`cross_attention_kwargs={"scale": 0.5}` will apply the `scale` value to both the UNet 
and the Text Encoder. 

</Tip>

Note that the use of [`~diffusers.loaders.LoraLoaderMixin.load_lora_weights`] is preferred to [`~diffusers.loaders.UNet2DConditionLoadersMixin.load_attn_procs`] for loading LoRA parameters. This is because
[`~diffusers.loaders.LoraLoaderMixin.load_lora_weights`] can handle the following situations:

* LoRA parameters that don't have separate identifiers for the UNet and the text encoder (such as [`"patrickvonplaten/lora_dreambooth_dog_example"`](https://huggingface.co/patrickvonplaten/lora_dreambooth_dog_example)). So, you can just do:

  ```py 
  pipe.load_lora_weights(lora_model_path)
  ```

* LoRA parameters that have separate identifiers for the UNet and the text encoder such as: [`"sayakpaul/dreambooth"`](https://huggingface.co/sayakpaul/dreambooth).

**Note** that it is possible to provide a local directory path to [`~diffusers.loaders.LoraLoaderMixin.load_lora_weights`] as well as [`~diffusers.loaders.UNet2DConditionLoadersMixin.load_attn_procs`]. To know about the supported inputs,
refer to the respective docstrings.

## Unloading LoRA parameters

You can call [`~diffusers.loaders.LoraLoaderMixin.unload_lora_weights`] on a pipeline to unload the LoRA parameters.

## Supporting A1111 themed LoRA checkpoints from Diffusers

This support was made possible because of our amazing contributors: [@takuma104](https://github.com/takuma104) and [@isidentical](https://github.com/isidentical).

To provide seamless interoperability with A1111 to our users, we support loading A1111 formatted
LoRA checkpoints using [`~diffusers.loaders.LoraLoaderMixin.load_lora_weights`] in a limited capacity.
In this section, we explain how to load an A1111 formatted LoRA checkpoint from [CivitAI](https://civitai.com/)
in Diffusers and perform inference with it. 

First, download a checkpoint. We'll use
[this one](https://civitai.com/models/13239/light-and-shadow) for demonstration purposes. 

```bash
wget https://civitai.com/api/download/models/15603 -O light_and_shadow.safetensors
```

Next, we initialize a [`~DiffusionPipeline`]:

```python 
import torch

from diffusers import StableDiffusionPipeline, DPMSolverMultistepScheduler

pipeline = StableDiffusionPipeline.from_pretrained(
    "gsdf/Counterfeit-V2.5", torch_dtype=torch.float16, safety_checker=None
).to("cuda")
pipeline.scheduler = DPMSolverMultistepScheduler.from_config(
    pipeline.scheduler.config, use_karras_sigmas=True
)
```

We then load the checkpoint downloaded from CivitAI: 

```python 
pipeline.load_lora_weights(".", weight_name="light_and_shadow.safetensors")
```

<Tip warning={true}>

If you're loading a checkpoint in the `safetensors` format, please ensure you have `safetensors` installed.

</Tip>

And then it's time for running inference: 

```python 
prompt = "masterpiece, best quality, 1girl, at dusk"
negative_prompt = ("(low quality, worst quality:1.4), (bad anatomy), (inaccurate limb:1.2), "
                   "bad composition, inaccurate eyes, extra digit, fewer digits, (extra arms:1.2), large breasts")

images = pipeline(prompt=prompt, 
    negative_prompt=negative_prompt, 
    width=512, 
    height=768, 
    num_inference_steps=15, 
    num_images_per_prompt=4,
    generator=torch.manual_seed(0)
).images
```

Below is a comparison between the LoRA and the non-LoRA results:

![lora_non_lora](https://huggingface.co/datasets/huggingface/documentation-images/resolve/main/diffusers/lora_non_lora_comparison.png)

You have a similar checkpoint stored on the Hugging Face Hub, you can load it
directly with [`~diffusers.loaders.LoraLoaderMixin.load_lora_weights`] like so: 

```python 
lora_model_id = "sayakpaul/civitai-light-shadow-lora"
lora_filename = "light_and_shadow.safetensors"
pipeline.load_lora_weights(lora_model_id, weight_name=lora_filename)
```

### Supporting Stable Diffusion XL LoRAs trained using the Kohya-trainer

With this [PR](https://github.com/huggingface/diffusers/pull/4287), there should now be better support for loading Kohya-style LoRAs trained on Stable Diffusion XL (SDXL).

Here are some example checkpoints we tried out:

* SDXL 0.9:
  * https://civitai.com/models/22279?modelVersionId=118556 
  * https://civitai.com/models/104515/sdxlor30costumesrevue-starlight-saijoclaudine-lora 
  * https://civitai.com/models/108448/daiton-sdxl-test 
  * https://filebin.net/2ntfqqnapiu9q3zx/pixelbuildings128-v1.safetensors
* SDXL 1.0:
  * https://huggingface.co/stabilityai/stable-diffusion-xl-base-1.0/blob/main/sd_xl_offset_example-lora_1.0.safetensors

Here is an example of how to perform inference with these checkpoints in `diffusers`:

```python
from diffusers import DiffusionPipeline
import torch 

base_model_id = "stabilityai/stable-diffusion-xl-base-0.9"
pipeline = DiffusionPipeline.from_pretrained(base_model_id, torch_dtype=torch.float16).to("cuda")
pipeline.load_lora_weights(".", weight_name="Kamepan.safetensors")

prompt = "anime screencap, glint, drawing, best quality, light smile, shy, a full body of a girl wearing wedding dress in the middle of the forest beneath the trees, fireflies, big eyes, 2d, cute, anime girl, waifu, cel shading, magical girl, vivid colors, (outline:1.1), manga anime artstyle, masterpiece, offical wallpaper, glint <lora:kame_sdxl_v2:1>"
negative_prompt = "(deformed, bad quality, sketch, depth of field, blurry:1.1), grainy, bad anatomy, bad perspective, old, ugly, realistic, cartoon, disney, bad propotions"
generator = torch.manual_seed(2947883060)
num_inference_steps = 30
guidance_scale = 7

image = pipeline(
    prompt=prompt, negative_prompt=negative_prompt, num_inference_steps=num_inference_steps,
    generator=generator, guidance_scale=guidance_scale
).images[0]
image.save("Kamepan.png")
```

`Kamepan.safetensors` comes from https://civitai.com/models/22279?modelVersionId=118556 . 

If you notice carefully, the inference UX is exactly identical to what we presented in the sections above. 

Thanks to [@isidentical](https://github.com/isidentical) for helping us on integrating this feature.

### Known limitations specific to the Kohya-styled LoRAs

<<<<<<< HEAD
* SDXL LoRAs that have both the text encoders are currently leading to weird results. We're actively investigating the issue. 
* When images don't looks similar to other UIs such ComfyUI, it can be beacause of multiple reasons as explained [here](https://github.com/huggingface/diffusers/pull/4287/#issuecomment-1655110736). 

## Stable Diffusion XL

We support fine-tuning of the UNet shipped in [Stable Diffusion XL](https://huggingface.co/papers/2307.01952) with DreamBooth and LoRA via the `train_text_to_image_lora_sdxl.py` script. Please refer to the docs [here](https://github.com/huggingface/diffusers/blob/main/examples/text_to_image/README_sdxl.md). 
=======
* When images don't looks similar to other UIs such ComfyUI, it can be beacause of multiple reasons as explained [here](https://github.com/huggingface/diffusers/pull/4287/#issuecomment-1655110736). 
>>>>>>> 1edd0deb
<|MERGE_RESOLUTION|>--- conflicted
+++ resolved
@@ -401,13 +401,8 @@
 
 ### Known limitations specific to the Kohya-styled LoRAs
 
-<<<<<<< HEAD
-* SDXL LoRAs that have both the text encoders are currently leading to weird results. We're actively investigating the issue. 
 * When images don't looks similar to other UIs such ComfyUI, it can be beacause of multiple reasons as explained [here](https://github.com/huggingface/diffusers/pull/4287/#issuecomment-1655110736). 
 
 ## Stable Diffusion XL
 
-We support fine-tuning of the UNet shipped in [Stable Diffusion XL](https://huggingface.co/papers/2307.01952) with DreamBooth and LoRA via the `train_text_to_image_lora_sdxl.py` script. Please refer to the docs [here](https://github.com/huggingface/diffusers/blob/main/examples/text_to_image/README_sdxl.md). 
-=======
-* When images don't looks similar to other UIs such ComfyUI, it can be beacause of multiple reasons as explained [here](https://github.com/huggingface/diffusers/pull/4287/#issuecomment-1655110736). 
->>>>>>> 1edd0deb
+We support fine-tuning of the UNet shipped in [Stable Diffusion XL](https://huggingface.co/papers/2307.01952) with DreamBooth and LoRA via the `train_text_to_image_lora_sdxl.py` script. Please refer to the docs [here](https://github.com/huggingface/diffusers/blob/main/examples/text_to_image/README_sdxl.md). 