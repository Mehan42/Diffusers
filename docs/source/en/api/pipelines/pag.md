<!--Copyright 2024 The HuggingFace Team. All rights reserved.

Licensed under the Apache License, Version 2.0 (the "License"); you may not use this file except in compliance with
the License. You may obtain a copy of the License at

http://www.apache.org/licenses/LICENSE-2.0

Unless required by applicable law or agreed to in writing, software distributed under the License is distributed on
an "AS IS" BASIS, WITHOUT WARRANTIES OR CONDITIONS OF ANY KIND, either express or implied. See the License for the
specific language governing permissions and limitations under the License.
-->

# Perturbed-Attention Guidance

[Perturbed-Attention Guidance (PAG)](https://ku-cvlab.github.io/Perturbed-Attention-Guidance/) is a new diffusion sampling guidance that improves sample quality across both unconditional and conditional settings, achieving this without requiring further training or the integration of external modules.

PAG was introduced in [Self-Rectifying Diffusion Sampling with Perturbed-Attention Guidance](https://huggingface.co/papers/2403.17377) by Donghoon Ahn, Hyoungwon Cho, Jaewon Min, Wooseok Jang, Jungwoo Kim, SeonHwa Kim, Hyun Hee Park, Kyong Hwan Jin and Seungryong Kim.

The abstract from the paper is:

*Recent studies have demonstrated that diffusion models are capable of generating high-quality samples, but their quality heavily depends on sampling guidance techniques, such as classifier guidance (CG) and classifier-free guidance (CFG). These techniques are often not applicable in unconditional generation or in various downstream tasks such as image restoration. In this paper, we propose a novel sampling guidance, called Perturbed-Attention Guidance (PAG), which improves diffusion sample quality across both unconditional and conditional settings, achieving this without requiring additional training or the integration of external modules. PAG is designed to progressively enhance the structure of samples throughout the denoising process. It involves generating intermediate samples with degraded structure by substituting selected self-attention maps in diffusion U-Net with an identity matrix, by considering the self-attention mechanisms' ability to capture structural information, and guiding the denoising process away from these degraded samples. In both ADM and Stable Diffusion, PAG surprisingly improves sample quality in conditional and even unconditional scenarios. Moreover, PAG significantly improves the baseline performance in various downstream tasks where existing guidances such as CG or CFG cannot be fully utilized, including ControlNet with empty prompts and image restoration such as inpainting and deblurring.*

<<<<<<< HEAD
## HunyuanDiTPAGPipeline
[[autodoc]] HunyuanDiTPAGPipeline
=======
## AnimateDiffPAGPipeline
[[autodoc]] AnimateDiffPAGPipeline
>>>>>>> 0e460675
  - all
  - __call__

## StableDiffusionPAGPipeline
[[autodoc]] StableDiffusionPAGPipeline
	- all
	- __call__

## StableDiffusionControlNetPAGPipeline
[[autodoc]] StableDiffusionControlNetPAGPipeline
	- all
	- __call__

## StableDiffusionXLPAGPipeline
[[autodoc]] StableDiffusionXLPAGPipeline
	- all
	- __call__

## StableDiffusionXLPAGImg2ImgPipeline
[[autodoc]] StableDiffusionXLPAGImg2ImgPipeline
	- all
	- __call__

## StableDiffusionXLPAGInpaintPipeline
[[autodoc]] StableDiffusionXLPAGInpaintPipeline
	- all
	- __call__

## StableDiffusionXLControlNetPAGPipeline
[[autodoc]] StableDiffusionXLControlNetPAGPipeline
	- all
	- __call__


## PixArtSigmaPAGPipeline
[[autodoc]] PixArtSigmaPAGPipeline
	- all
	- __call__<|MERGE_RESOLUTION|>--- conflicted
+++ resolved
@@ -20,13 +20,13 @@
 
 *Recent studies have demonstrated that diffusion models are capable of generating high-quality samples, but their quality heavily depends on sampling guidance techniques, such as classifier guidance (CG) and classifier-free guidance (CFG). These techniques are often not applicable in unconditional generation or in various downstream tasks such as image restoration. In this paper, we propose a novel sampling guidance, called Perturbed-Attention Guidance (PAG), which improves diffusion sample quality across both unconditional and conditional settings, achieving this without requiring additional training or the integration of external modules. PAG is designed to progressively enhance the structure of samples throughout the denoising process. It involves generating intermediate samples with degraded structure by substituting selected self-attention maps in diffusion U-Net with an identity matrix, by considering the self-attention mechanisms' ability to capture structural information, and guiding the denoising process away from these degraded samples. In both ADM and Stable Diffusion, PAG surprisingly improves sample quality in conditional and even unconditional scenarios. Moreover, PAG significantly improves the baseline performance in various downstream tasks where existing guidances such as CG or CFG cannot be fully utilized, including ControlNet with empty prompts and image restoration such as inpainting and deblurring.*
 
-<<<<<<< HEAD
+## AnimateDiffPAGPipeline
+[[autodoc]] AnimateDiffPAGPipeline
+  - all
+  - __call__
+
 ## HunyuanDiTPAGPipeline
 [[autodoc]] HunyuanDiTPAGPipeline
-=======
-## AnimateDiffPAGPipeline
-[[autodoc]] AnimateDiffPAGPipeline
->>>>>>> 0e460675
   - all
   - __call__
 
