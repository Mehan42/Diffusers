--- conflicted
+++ resolved
@@ -78,10 +78,10 @@
 	- all
 	- __call__
 
-<<<<<<< HEAD
 ## StableDiffusionXLControlNetPAGImg2ImgPipeline
 [[autodoc]] StableDiffusionXLControlNetPAGImg2ImgPipeline
-=======
+	- all
+	- __call__
 
 ## StableDiffusion3PAGPipeline
 [[autodoc]] StableDiffusion3PAGPipeline
@@ -91,6 +91,5 @@
 
 ## PixArtSigmaPAGPipeline
 [[autodoc]] PixArtSigmaPAGPipeline
->>>>>>> 67f5cce2
 	- all
 	- __call__