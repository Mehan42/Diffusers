--- conflicted
+++ resolved
@@ -28,15 +28,12 @@
 
 [[autodoc]] BitsAndBytesConfig
 
-<<<<<<< HEAD
 ## GGUFQuantizationConfig
 
 [[autodoc]] GGUFQuantizationConfig
-=======
 ## TorchAoConfig
 
 [[autodoc]] TorchAoConfig
->>>>>>> ac863934
 
 ## DiffusersQuantizer
 
