- sections:
  - local: index
    title: 🧨 Diffusers
  - local: quicktour
    title: Quicktour
  - local: stable_diffusion
    title: Effective and efficient diffusion
  - local: installation
    title: Installation
  title: Get started
- sections:
  - local: tutorials/tutorial_overview
    title: Overview
  - local: using-diffusers/write_own_pipeline
    title: Understanding pipelines, models and schedulers
  - local: tutorials/autopipeline
    title: AutoPipeline
  - local: tutorials/basic_training
    title: Train a diffusion model
  - local: tutorials/using_peft_for_inference
    title: Load LoRAs for inference
  - local: tutorials/fast_diffusion
    title: Accelerate inference of text-to-image diffusion models
  - local: tutorials/inference_with_big_models
    title: Working with big models
  title: Tutorials
- sections:
  - local: using-diffusers/loading
    title: Load pipelines
  - local: using-diffusers/custom_pipeline_overview
    title: Load community pipelines and components
  - local: using-diffusers/schedulers
    title: Load schedulers and models
  - local: using-diffusers/other-formats
    title: Model files and layouts
  - local: using-diffusers/loading_adapters
    title: Load adapters
  - local: using-diffusers/push_to_hub
    title: Push files to the Hub
  title: Load pipelines and adapters
- sections:
  - local: using-diffusers/unconditional_image_generation
    title: Unconditional image generation
  - local: using-diffusers/conditional_image_generation
    title: Text-to-image
  - local: using-diffusers/img2img
    title: Image-to-image
  - local: using-diffusers/inpaint
    title: Inpainting
  - local: using-diffusers/text-img2vid
    title: Text or image-to-video
  - local: using-diffusers/depth2img
    title: Depth-to-image
  title: Generative tasks
- sections:
  - local: using-diffusers/overview_techniques
    title: Overview
  - local: using-diffusers/create_a_server
    title: Create a server
  - local: training/distributed_inference
    title: Distributed inference
  - local: using-diffusers/merge_loras
    title: Merge LoRAs
  - local: using-diffusers/scheduler_features
    title: Scheduler features
  - local: using-diffusers/callback
    title: Pipeline callbacks
  - local: using-diffusers/reusing_seeds
    title: Reproducible pipelines
  - local: using-diffusers/image_quality
    title: Controlling image quality
  - local: using-diffusers/weighted_prompts
    title: Prompt techniques
  title: Inference techniques
- sections:
  - local: advanced_inference/outpaint
    title: Outpainting
  title: Advanced inference
- sections:
  - local: using-diffusers/cogvideox
    title: CogVideoX
  - local: using-diffusers/sdxl
    title: Stable Diffusion XL
  - local: using-diffusers/sdxl_turbo
    title: SDXL Turbo
  - local: using-diffusers/kandinsky
    title: Kandinsky
  - local: using-diffusers/ip_adapter
    title: IP-Adapter
  - local: using-diffusers/pag
    title: PAG
  - local: using-diffusers/controlnet
    title: ControlNet
  - local: using-diffusers/t2i_adapter
    title: T2I-Adapter
  - local: using-diffusers/inference_with_lcm
    title: Latent Consistency Model
  - local: using-diffusers/textual_inversion_inference
    title: Textual inversion
  - local: using-diffusers/shap-e
    title: Shap-E
  - local: using-diffusers/diffedit
    title: DiffEdit
  - local: using-diffusers/inference_with_tcd_lora
    title: Trajectory Consistency Distillation-LoRA
  - local: using-diffusers/svd
    title: Stable Video Diffusion
  - local: using-diffusers/marigold_usage
    title: Marigold Computer Vision
  title: Specific pipeline examples
- sections:
  - local: training/overview
    title: Overview
  - local: training/create_dataset
    title: Create a dataset for training
  - local: training/adapt_a_model
    title: Adapt a model to a new task
  - isExpanded: false
    sections:
    - local: training/unconditional_training
      title: Unconditional image generation
    - local: training/text2image
      title: Text-to-image
    - local: training/sdxl
      title: Stable Diffusion XL
    - local: training/kandinsky
      title: Kandinsky 2.2
    - local: training/wuerstchen
      title: Wuerstchen
    - local: training/controlnet
      title: ControlNet
    - local: training/t2i_adapters
      title: T2I-Adapters
    - local: training/instructpix2pix
      title: InstructPix2Pix
    - local: training/cogvideox
      title: CogVideoX
    title: Models
  - isExpanded: false
    sections:
    - local: training/text_inversion
      title: Textual Inversion
    - local: training/dreambooth
      title: DreamBooth
    - local: training/lora
      title: LoRA
    - local: training/custom_diffusion
      title: Custom Diffusion
    - local: training/lcm_distill
      title: Latent Consistency Distillation
    - local: training/ddpo
      title: Reinforcement learning training with DDPO
    title: Methods
  title: Training
- sections:
  - local: quantization/overview
    title: Getting Started
  - local: quantization/bitsandbytes
    title: bitsandbytes
  title: Quantization Methods
- sections:
  - local: optimization/fp16
    title: Speed up inference
  - local: optimization/memory
    title: Reduce memory usage
  - local: optimization/torch2.0
    title: PyTorch 2.0
  - local: optimization/xformers
    title: xFormers
  - local: optimization/tome
    title: Token merging
  - local: optimization/deepcache
    title: DeepCache
  - local: optimization/tgate
    title: TGATE
  - local: optimization/xdit
    title: xDiT
  - sections:
    - local: using-diffusers/stable_diffusion_jax_how_to
      title: JAX/Flax
    - local: optimization/onnx
      title: ONNX
    - local: optimization/open_vino
      title: OpenVINO
    - local: optimization/coreml
      title: Core ML
    title: Optimized model formats
  - sections:
    - local: optimization/mps
      title: Metal Performance Shaders (MPS)
    - local: optimization/habana
      title: Habana Gaudi
    - local: optimization/neuron
      title: AWS Neuron
    title: Optimized hardware
  title: Accelerate inference and reduce memory
- sections:
  - local: conceptual/philosophy
    title: Philosophy
  - local: using-diffusers/controlling_generation
    title: Controlled generation
  - local: conceptual/contribution
    title: How to contribute?
  - local: conceptual/ethical_guidelines
    title: Diffusers' Ethical Guidelines
  - local: conceptual/evaluation
    title: Evaluating Diffusion Models
  title: Conceptual Guides
- sections:
  - local: community_projects
    title: Projects built with Diffusers
  title: Community Projects
- sections:
  - isExpanded: false
    sections:
    - local: api/configuration
      title: Configuration
    - local: api/logging
      title: Logging
    - local: api/outputs
      title: Outputs
    - local: api/quantization
      title: Quantization
    title: Main Classes
  - isExpanded: false
    sections:
    - local: api/loaders/ip_adapter
      title: IP-Adapter
    - local: api/loaders/lora
      title: LoRA
    - local: api/loaders/single_file
      title: Single files
    - local: api/loaders/textual_inversion
      title: Textual Inversion
    - local: api/loaders/unet
      title: UNet
    - local: api/loaders/peft
      title: PEFT
    title: Loaders
  - isExpanded: false
    sections:
    - local: api/models/overview
      title: Overview
    - sections:
      - local: api/models/controlnet
        title: ControlNetModel
      - local: api/models/controlnet_flux
        title: FluxControlNetModel
      - local: api/models/controlnet_hunyuandit
        title: HunyuanDiT2DControlNetModel
      - local: api/models/controlnet_sd3
        title: SD3ControlNetModel
      - local: api/models/controlnet_sparsectrl
        title: SparseControlNetModel
      - local: api/models/controlnet_union
        title: ControlNetUnionModel
      title: ControlNets
    - sections:
      - local: api/models/allegro_transformer3d
        title: AllegroTransformer3DModel
      - local: api/models/aura_flow_transformer2d
        title: AuraFlowTransformer2DModel
      - local: api/models/cogvideox_transformer3d
        title: CogVideoXTransformer3DModel
      - local: api/models/cogview3plus_transformer2d
        title: CogView3PlusTransformer2DModel
      - local: api/models/dit_transformer2d
        title: DiTTransformer2DModel
      - local: api/models/flux_transformer
        title: FluxTransformer2DModel
      - local: api/models/hunyuan_transformer2d
        title: HunyuanDiT2DModel
      - local: api/models/hunyuan_video_transformer_3d
        title: HunyuanVideoTransformer3DModel
      - local: api/models/latte_transformer3d
        title: LatteTransformer3DModel
      - local: api/models/lumina_nextdit2d
        title: LuminaNextDiT2DModel
      - local: api/models/ltx_video_transformer3d
        title: LTXVideoTransformer3DModel
      - local: api/models/mochi_transformer3d
        title: MochiTransformer3DModel
      - local: api/models/pixart_transformer2d
        title: PixArtTransformer2DModel
      - local: api/models/prior_transformer
        title: PriorTransformer
      - local: api/models/sd3_transformer2d
        title: SD3Transformer2DModel
      - local: api/models/stable_audio_transformer
        title: StableAudioDiTModel
      - local: api/models/transformer2d
        title: Transformer2DModel
      - local: api/models/transformer_temporal
        title: TransformerTemporalModel
      title: Transformers
    - sections:
      - local: api/models/stable_cascade_unet
        title: StableCascadeUNet
      - local: api/models/unet
        title: UNet1DModel
      - local: api/models/unet2d
        title: UNet2DModel
      - local: api/models/unet2d-cond
        title: UNet2DConditionModel
      - local: api/models/unet3d-cond
        title: UNet3DConditionModel
      - local: api/models/unet-motion
        title: UNetMotionModel
      - local: api/models/uvit2d
        title: UViT2DModel
      title: UNets
    - sections:
      - local: api/models/autoencoderkl
        title: AutoencoderKL
      - local: api/models/autoencoderkl_allegro
        title: AutoencoderKLAllegro
      - local: api/models/autoencoderkl_cogvideox
        title: AutoencoderKLCogVideoX
<<<<<<< HEAD
      - local: api/models/autoencoder_kl_hunyuan_video
        title: AutoencoderKLHunyuanVideo
=======
      - local: api/models/autoencoderkl_ltx_video
        title: AutoencoderKLLTXVideo
>>>>>>> c002724d
      - local: api/models/autoencoderkl_mochi
        title: AutoencoderKLMochi
      - local: api/models/asymmetricautoencoderkl
        title: AsymmetricAutoencoderKL
      - local: api/models/autoencoder_dc
        title: AutoencoderDC
      - local: api/models/consistency_decoder_vae
        title: ConsistencyDecoderVAE
      - local: api/models/autoencoder_oobleck
        title: Oobleck AutoEncoder
      - local: api/models/autoencoder_tiny
        title: Tiny AutoEncoder
      - local: api/models/vq
        title: VQModel
      title: VAEs
    title: Models
  - isExpanded: false
    sections:
    - local: api/pipelines/overview
      title: Overview
    - local: api/pipelines/allegro
      title: Allegro
    - local: api/pipelines/amused
      title: aMUSEd
    - local: api/pipelines/animatediff
      title: AnimateDiff
    - local: api/pipelines/attend_and_excite
      title: Attend-and-Excite
    - local: api/pipelines/audioldm
      title: AudioLDM
    - local: api/pipelines/audioldm2
      title: AudioLDM 2
    - local: api/pipelines/aura_flow
      title: AuraFlow
    - local: api/pipelines/auto_pipeline
      title: AutoPipeline
    - local: api/pipelines/blip_diffusion
      title: BLIP-Diffusion
    - local: api/pipelines/cogvideox
      title: CogVideoX
    - local: api/pipelines/cogview3
      title: CogView3
    - local: api/pipelines/consistency_models
      title: Consistency Models
    - local: api/pipelines/controlnet
      title: ControlNet
    - local: api/pipelines/controlnet_flux
      title: ControlNet with Flux.1
    - local: api/pipelines/controlnet_hunyuandit
      title: ControlNet with Hunyuan-DiT
    - local: api/pipelines/controlnet_sd3
      title: ControlNet with Stable Diffusion 3
    - local: api/pipelines/controlnet_sdxl
      title: ControlNet with Stable Diffusion XL
    - local: api/pipelines/controlnetxs
      title: ControlNet-XS
    - local: api/pipelines/controlnetxs_sdxl
      title: ControlNet-XS with Stable Diffusion XL
    - local: api/pipelines/controlnet_union
      title: ControlNetUnion
    - local: api/pipelines/dance_diffusion
      title: Dance Diffusion
    - local: api/pipelines/ddim
      title: DDIM
    - local: api/pipelines/ddpm
      title: DDPM
    - local: api/pipelines/deepfloyd_if
      title: DeepFloyd IF
    - local: api/pipelines/diffedit
      title: DiffEdit
    - local: api/pipelines/dit
      title: DiT
    - local: api/pipelines/flux
      title: Flux
    - local: api/pipelines/hunyuandit
      title: Hunyuan-DiT
    - local: api/pipelines/i2vgenxl
      title: I2VGen-XL
    - local: api/pipelines/pix2pix
      title: InstructPix2Pix
    - local: api/pipelines/kandinsky
      title: Kandinsky 2.1
    - local: api/pipelines/kandinsky_v22
      title: Kandinsky 2.2
    - local: api/pipelines/kandinsky3
      title: Kandinsky 3
    - local: api/pipelines/kolors
      title: Kolors
    - local: api/pipelines/latent_consistency_models
      title: Latent Consistency Models
    - local: api/pipelines/latent_diffusion
      title: Latent Diffusion
    - local: api/pipelines/latte
      title: Latte
    - local: api/pipelines/ledits_pp
      title: LEDITS++
    - local: api/pipelines/ltx_video
      title: LTX
    - local: api/pipelines/lumina
      title: Lumina-T2X
    - local: api/pipelines/marigold
      title: Marigold
    - local: api/pipelines/mochi
      title: Mochi
    - local: api/pipelines/panorama
      title: MultiDiffusion
    - local: api/pipelines/musicldm
      title: MusicLDM
    - local: api/pipelines/pag
      title: PAG
    - local: api/pipelines/paint_by_example
      title: Paint by Example
    - local: api/pipelines/pia
      title: Personalized Image Animator (PIA)
    - local: api/pipelines/pixart
      title: PixArt-α
    - local: api/pipelines/pixart_sigma
      title: PixArt-Σ
    - local: api/pipelines/self_attention_guidance
      title: Self-Attention Guidance
    - local: api/pipelines/semantic_stable_diffusion
      title: Semantic Guidance
    - local: api/pipelines/shap_e
      title: Shap-E
    - local: api/pipelines/stable_audio
      title: Stable Audio
    - local: api/pipelines/stable_cascade
      title: Stable Cascade
    - sections:
      - local: api/pipelines/stable_diffusion/overview
        title: Overview
      - local: api/pipelines/stable_diffusion/text2img
        title: Text-to-image
      - local: api/pipelines/stable_diffusion/img2img
        title: Image-to-image
      - local: api/pipelines/stable_diffusion/svd
        title: Image-to-video
      - local: api/pipelines/stable_diffusion/inpaint
        title: Inpainting
      - local: api/pipelines/stable_diffusion/depth2img
        title: Depth-to-image
      - local: api/pipelines/stable_diffusion/image_variation
        title: Image variation
      - local: api/pipelines/stable_diffusion/stable_diffusion_safe
        title: Safe Stable Diffusion
      - local: api/pipelines/stable_diffusion/stable_diffusion_2
        title: Stable Diffusion 2
      - local: api/pipelines/stable_diffusion/stable_diffusion_3
        title: Stable Diffusion 3
      - local: api/pipelines/stable_diffusion/stable_diffusion_xl
        title: Stable Diffusion XL
      - local: api/pipelines/stable_diffusion/sdxl_turbo
        title: SDXL Turbo
      - local: api/pipelines/stable_diffusion/latent_upscale
        title: Latent upscaler
      - local: api/pipelines/stable_diffusion/upscale
        title: Super-resolution
      - local: api/pipelines/stable_diffusion/k_diffusion
        title: K-Diffusion
      - local: api/pipelines/stable_diffusion/ldm3d_diffusion
        title: LDM3D Text-to-(RGB, Depth), Text-to-(RGB-pano, Depth-pano), LDM3D Upscaler
      - local: api/pipelines/stable_diffusion/adapter
        title: T2I-Adapter
      - local: api/pipelines/stable_diffusion/gligen
        title: GLIGEN (Grounded Language-to-Image Generation)
      title: Stable Diffusion
    - local: api/pipelines/stable_unclip
      title: Stable unCLIP
    - local: api/pipelines/text_to_video
      title: Text-to-video
    - local: api/pipelines/text_to_video_zero
      title: Text2Video-Zero
    - local: api/pipelines/unclip
      title: unCLIP
    - local: api/pipelines/unidiffuser
      title: UniDiffuser
    - local: api/pipelines/value_guided_sampling
      title: Value-guided sampling
    - local: api/pipelines/wuerstchen
      title: Wuerstchen
    title: Pipelines
  - isExpanded: false
    sections:
    - local: api/schedulers/overview
      title: Overview
    - local: api/schedulers/cm_stochastic_iterative
      title: CMStochasticIterativeScheduler
    - local: api/schedulers/consistency_decoder
      title: ConsistencyDecoderScheduler
    - local: api/schedulers/cosine_dpm
      title: CosineDPMSolverMultistepScheduler
    - local: api/schedulers/ddim_inverse
      title: DDIMInverseScheduler
    - local: api/schedulers/ddim
      title: DDIMScheduler
    - local: api/schedulers/ddpm
      title: DDPMScheduler
    - local: api/schedulers/deis
      title: DEISMultistepScheduler
    - local: api/schedulers/multistep_dpm_solver_inverse
      title: DPMSolverMultistepInverse
    - local: api/schedulers/multistep_dpm_solver
      title: DPMSolverMultistepScheduler
    - local: api/schedulers/dpm_sde
      title: DPMSolverSDEScheduler
    - local: api/schedulers/singlestep_dpm_solver
      title: DPMSolverSinglestepScheduler
    - local: api/schedulers/edm_multistep_dpm_solver
      title: EDMDPMSolverMultistepScheduler
    - local: api/schedulers/edm_euler
      title: EDMEulerScheduler
    - local: api/schedulers/euler_ancestral
      title: EulerAncestralDiscreteScheduler
    - local: api/schedulers/euler
      title: EulerDiscreteScheduler
    - local: api/schedulers/flow_match_euler_discrete
      title: FlowMatchEulerDiscreteScheduler
    - local: api/schedulers/flow_match_heun_discrete
      title: FlowMatchHeunDiscreteScheduler
    - local: api/schedulers/heun
      title: HeunDiscreteScheduler
    - local: api/schedulers/ipndm
      title: IPNDMScheduler
    - local: api/schedulers/stochastic_karras_ve
      title: KarrasVeScheduler
    - local: api/schedulers/dpm_discrete_ancestral
      title: KDPM2AncestralDiscreteScheduler
    - local: api/schedulers/dpm_discrete
      title: KDPM2DiscreteScheduler
    - local: api/schedulers/lcm
      title: LCMScheduler
    - local: api/schedulers/lms_discrete
      title: LMSDiscreteScheduler
    - local: api/schedulers/pndm
      title: PNDMScheduler
    - local: api/schedulers/repaint
      title: RePaintScheduler
    - local: api/schedulers/score_sde_ve
      title: ScoreSdeVeScheduler
    - local: api/schedulers/score_sde_vp
      title: ScoreSdeVpScheduler
    - local: api/schedulers/tcd
      title: TCDScheduler
    - local: api/schedulers/unipc
      title: UniPCMultistepScheduler
    - local: api/schedulers/vq_diffusion
      title: VQDiffusionScheduler
    title: Schedulers
  - isExpanded: false
    sections:
    - local: api/internal_classes_overview
      title: Overview
    - local: api/attnprocessor
      title: Attention Processor
    - local: api/activations
      title: Custom activation functions
    - local: api/normalization
      title: Custom normalization layers
    - local: api/utilities
      title: Utilities
    - local: api/image_processor
      title: VAE Image Processor
    - local: api/video_processor
      title: Video Processor
    title: Internal classes
  title: API<|MERGE_RESOLUTION|>--- conflicted
+++ resolved
@@ -316,13 +316,10 @@
         title: AutoencoderKLAllegro
       - local: api/models/autoencoderkl_cogvideox
         title: AutoencoderKLCogVideoX
-<<<<<<< HEAD
       - local: api/models/autoencoder_kl_hunyuan_video
         title: AutoencoderKLHunyuanVideo
-=======
       - local: api/models/autoencoderkl_ltx_video
         title: AutoencoderKLLTXVideo
->>>>>>> c002724d
       - local: api/models/autoencoderkl_mochi
         title: AutoencoderKLMochi
       - local: api/models/asymmetricautoencoderkl
