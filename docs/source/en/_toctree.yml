- sections:
  - local: index
    title: 🧨 Diffusers
  - local: quicktour
    title: Quicktour
  - local: stable_diffusion
    title: Stable Diffusion
  - local: installation
    title: Installation
  title: Get started
- sections:
  - local: tutorials/tutorial_overview
    title: Overview
  - local: using-diffusers/write_own_pipeline
    title: Understanding models and schedulers
  - local: tutorials/basic_training
    title: Train a diffusion model
  title: Tutorials
- sections:
  - sections:
    - local: using-diffusers/loading_overview
      title: Overview
    - local: using-diffusers/loading
      title: Load pipelines, models, and schedulers
    - local: using-diffusers/schedulers
      title: Load and compare different schedulers
    - local: using-diffusers/custom_pipeline_overview
      title: Load and add custom pipelines
    - local: using-diffusers/kerascv
      title: Load KerasCV Stable Diffusion checkpoints
    title: Loading & Hub
  - sections:
    - local: using-diffusers/pipeline_overview
      title: Overview
    - local: using-diffusers/unconditional_image_generation
      title: Unconditional Image Generation
    - local: using-diffusers/conditional_image_generation
      title: Text-to-Image Generation
    - local: using-diffusers/img2img
      title: Text-Guided Image-to-Image
    - local: using-diffusers/inpaint
      title: Text-Guided Image-Inpainting
    - local: using-diffusers/depth2img
      title: Text-Guided Depth-to-Image
    - local: using-diffusers/reusing_seeds
      title: Reusing seeds for deterministic generation
    - local: using-diffusers/reproducibility
      title: Reproducibility
    - local: using-diffusers/custom_pipeline_examples
      title: Community Pipelines
    - local: using-diffusers/contribute_pipeline
      title: How to contribute a Pipeline
    - local: using-diffusers/using_safetensors
      title: Using safetensors
    - local: using-diffusers/weighted_prompts
      title: Weighting Prompts
    title: Pipelines for Inference
  - sections:
    - local: training/overview
      title: Overview
    - local: training/unconditional_training
      title: Unconditional image generation
    - local: training/text_inversion
      title: Textual Inversion
    - local: training/dreambooth
      title: DreamBooth
    - local: training/text2image
      title: Text-to-image
    - local: training/lora
      title: Low-Rank Adaptation of Large Language Models (LoRA)
    - local: training/controlnet
      title: ControlNet
    title: Training
  - sections:
    - local: using-diffusers/rl
      title: Reinforcement Learning
    - local: using-diffusers/audio
      title: Audio
    - local: using-diffusers/other-modalities
      title: Other Modalities
    title: Taking Diffusers Beyond Images
  title: Using Diffusers
- sections:
  - local: optimization/opt_overview
    title: Overview
  - local: optimization/fp16
    title: Memory and Speed
  - local: optimization/torch2.0
    title: Torch2.0 support
  - local: optimization/xformers
    title: xFormers
  - local: optimization/onnx
    title: ONNX
  - local: optimization/open_vino
    title: OpenVINO
  - local: optimization/mps
    title: MPS
  - local: optimization/habana
    title: Habana Gaudi
  title: Optimization/Special Hardware
- sections:
<<<<<<< HEAD
  - local: training/overview
    title: Overview
  - local: training/unconditional_training
    title: Unconditional image generation
  - local: training/text_inversion
    title: Textual Inversion
  - local: training/dreambooth
    title: DreamBooth
  - local: training/text2image
    title: Text-to-image
  - local: training/lora
    title: Low-Rank Adaptation of Large Language Models (LoRA)
  - local: training/instructpix2pix
    title: InstructPix2Pix Training
  title: Training
- sections:
=======
>>>>>>> 73bdad08
  - local: conceptual/philosophy
    title: Philosophy
  - local: using-diffusers/controlling_generation
    title: Controlled generation
  - local: conceptual/contribution
    title: How to contribute?
  - local: conceptual/ethical_guidelines
    title: Diffusers' Ethical Guidelines
  - local: conceptual/evaluation
    title: Evaluating Diffusion Models
  title: Conceptual Guides
- sections:
  - sections:
    - local: api/models
      title: Models
    - local: api/diffusion_pipeline
      title: Diffusion Pipeline
    - local: api/logging
      title: Logging
    - local: api/configuration
      title: Configuration
    - local: api/outputs
      title: Outputs
    - local: api/loaders
      title: Loaders
    title: Main Classes
  - sections:
    - local: api/pipelines/overview
      title: Overview
    - local: api/pipelines/alt_diffusion
      title: AltDiffusion
    - local: api/pipelines/audio_diffusion
      title: Audio Diffusion
    - local: api/pipelines/cycle_diffusion
      title: Cycle Diffusion
    - local: api/pipelines/dance_diffusion
      title: Dance Diffusion
    - local: api/pipelines/ddim
      title: DDIM
    - local: api/pipelines/ddpm
      title: DDPM
    - local: api/pipelines/dit
      title: DiT
    - local: api/pipelines/latent_diffusion
      title: Latent Diffusion
    - local: api/pipelines/paint_by_example
      title: PaintByExample
    - local: api/pipelines/pndm
      title: PNDM
    - local: api/pipelines/repaint
      title: RePaint
    - local: api/pipelines/stable_diffusion_safe
      title: Safe Stable Diffusion
    - local: api/pipelines/score_sde_ve
      title: Score SDE VE
    - local: api/pipelines/semantic_stable_diffusion
      title: Semantic Guidance
    - sections:
      - local: api/pipelines/stable_diffusion/overview
        title: Overview
      - local: api/pipelines/stable_diffusion/text2img
        title: Text-to-Image
      - local: api/pipelines/stable_diffusion/img2img
        title: Image-to-Image
      - local: api/pipelines/stable_diffusion/inpaint
        title: Inpaint
      - local: api/pipelines/stable_diffusion/depth2img
        title: Depth-to-Image
      - local: api/pipelines/stable_diffusion/image_variation
        title: Image-Variation
      - local: api/pipelines/stable_diffusion/upscale
        title: Super-Resolution
      - local: api/pipelines/stable_diffusion/latent_upscale
        title: Stable-Diffusion-Latent-Upscaler
      - local: api/pipelines/stable_diffusion/pix2pix
        title: InstructPix2Pix
      - local: api/pipelines/stable_diffusion/attend_and_excite
        title: Attend and Excite
      - local: api/pipelines/stable_diffusion/pix2pix_zero
        title: Pix2Pix Zero
      - local: api/pipelines/stable_diffusion/self_attention_guidance
        title: Self-Attention Guidance
      - local: api/pipelines/stable_diffusion/panorama
        title: MultiDiffusion Panorama
      - local: api/pipelines/stable_diffusion/controlnet
        title: Text-to-Image Generation with ControlNet Conditioning
      title: Stable Diffusion
    - local: api/pipelines/stable_diffusion_2
      title: Stable Diffusion 2
    - local: api/pipelines/stable_unclip
      title: Stable unCLIP
    - local: api/pipelines/stochastic_karras_ve
      title: Stochastic Karras VE
    - local: api/pipelines/unclip
      title: UnCLIP
    - local: api/pipelines/latent_diffusion_uncond
      title: Unconditional Latent Diffusion
    - local: api/pipelines/versatile_diffusion
      title: Versatile Diffusion
    - local: api/pipelines/vq_diffusion
      title: VQ Diffusion
    title: Pipelines
  - sections:
    - local: api/schedulers/overview
      title: Overview
    - local: api/schedulers/ddim
      title: DDIM
    - local: api/schedulers/ddim_inverse
      title: DDIMInverse
    - local: api/schedulers/ddpm
      title: DDPM
    - local: api/schedulers/deis
      title: DEIS
    - local: api/schedulers/dpm_discrete
      title: DPM Discrete Scheduler
    - local: api/schedulers/dpm_discrete_ancestral
      title: DPM Discrete Scheduler with ancestral sampling
    - local: api/schedulers/euler_ancestral
      title: Euler Ancestral Scheduler
    - local: api/schedulers/euler
      title: Euler scheduler
    - local: api/schedulers/heun
      title: Heun Scheduler
    - local: api/schedulers/ipndm
      title: IPNDM
    - local: api/schedulers/lms_discrete
      title: Linear Multistep
    - local: api/schedulers/multistep_dpm_solver
      title: Multistep DPM-Solver
    - local: api/schedulers/pndm
      title: PNDM
    - local: api/schedulers/repaint
      title: RePaint Scheduler
    - local: api/schedulers/singlestep_dpm_solver
      title: Singlestep DPM-Solver
    - local: api/schedulers/stochastic_karras_ve
      title: Stochastic Kerras VE
    - local: api/schedulers/unipc
      title: UniPCMultistepScheduler
    - local: api/schedulers/score_sde_ve
      title: VE-SDE
    - local: api/schedulers/score_sde_vp
      title: VP-SDE
    - local: api/schedulers/vq_diffusion
      title: VQDiffusionScheduler
    title: Schedulers
  - sections:
    - local: api/experimental/rl
      title: RL Planning
    title: Experimental Features
  title: API<|MERGE_RESOLUTION|>--- conflicted
+++ resolved
@@ -99,7 +99,6 @@
     title: Habana Gaudi
   title: Optimization/Special Hardware
 - sections:
-<<<<<<< HEAD
   - local: training/overview
     title: Overview
   - local: training/unconditional_training
@@ -116,8 +115,6 @@
     title: InstructPix2Pix Training
   title: Training
 - sections:
-=======
->>>>>>> 73bdad08
   - local: conceptual/philosophy
     title: Philosophy
   - local: using-diffusers/controlling_generation
