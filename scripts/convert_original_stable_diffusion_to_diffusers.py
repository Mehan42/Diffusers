--- conflicted
+++ resolved
@@ -647,8 +647,6 @@
 
     return text_model
 
-
-<<<<<<< HEAD
 textenc_conversion_lst = [
     ("cond_stage_model.model.positional_embedding", "text_model.embeddings.position_embedding.weight"),
     ("cond_stage_model.model.token_embedding.weight", "text_model.embeddings.token_embedding.weight"),
@@ -671,7 +669,8 @@
 ]
 protected = {re.escape(x[0]): x[1] for x in textenc_transformer_conversion_lst}
 textenc_pattern = re.compile("|".join(protected.keys()))
-=======
+
+
 def convert_paint_by_example_checkpoint(checkpoint):
     config = CLIPVisionConfig.from_pretrained("openai/clip-vit-large-patch14")
     model = PaintByExampleImageEncoder(config)
@@ -737,8 +736,6 @@
     # load uncond vector
     model.uncond_vector.data = torch.nn.Parameter(checkpoint["learnable_vector"])
     return model
->>>>>>> c3b2f975
-
 
 def convert_open_clip_checkpoint(checkpoint):
     text_model = CLIPTextModel.from_pretrained("stabilityai/stable-diffusion-2", subfolder="text_encoder")
