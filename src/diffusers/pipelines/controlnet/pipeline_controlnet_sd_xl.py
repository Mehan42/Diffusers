--- conflicted
+++ resolved
@@ -1143,16 +1143,9 @@
                         callback(i, t, latents)
 
         # manually for max memory savings
-<<<<<<< HEAD
         if self.vae.dtype == torch.float16 and self.vae.config.force_upcast:
             self.upcast_vae()
             latents = latents.to(next(iter(self.vae.post_quant_conv.parameters())).dtype)
-=======
-        if hasattr(self, "final_offload_hook") and self.final_offload_hook is not None:
-            self.unet.to("cpu")
-            self.controlnet.to("cpu")
-            torch.cuda.empty_cache()
->>>>>>> 6c314ad0
 
         if not output_type == "latent":
             # make sure the VAE is in float32 mode, as it overflows in float16
