# Copyright 2023 The HuggingFace Team. All rights reserved.
#
# Licensed under the Apache License, Version 2.0 (the "License");
# you may not use this file except in compliance with the License.
# You may obtain a copy of the License at
#
#     http://www.apache.org/licenses/LICENSE-2.0
#
# Unless required by applicable law or agreed to in writing, software
# distributed under the License is distributed on an "AS IS" BASIS,
# WITHOUT WARRANTIES OR CONDITIONS OF ANY KIND, either express or implied.
# See the License for the specific language governing permissions and
# limitations under the License.


import inspect
from typing import Any, Callable, Dict, List, Optional, Tuple, Union

import numpy as np
import PIL.Image
import torch
import torch.nn.functional as F
from transformers import CLIPImageProcessor, CLIPTextModel, CLIPTokenizer

from ...image_processor import PipelineImageInput, VaeImageProcessor
from ...loaders import FromSingleFileMixin, LoraLoaderMixin, TextualInversionLoaderMixin
from ...models import AutoencoderKL, ControlNetModel, UNet2DConditionModel
from ...models.lora import adjust_lora_scale_text_encoder
from ...schedulers import KarrasDiffusionSchedulers
from ...utils import (
    deprecate,
    logging,
    replace_example_docstring,
)
from ...utils.torch_utils import is_compiled_module, randn_tensor
from ..pipeline_utils import DiffusionPipeline
from ..stable_diffusion import StableDiffusionPipelineOutput
from ..stable_diffusion.safety_checker import StableDiffusionSafetyChecker
from .multicontrolnet import MultiControlNetModel


logger = logging.get_logger(__name__)  # pylint: disable=invalid-name


EXAMPLE_DOC_STRING = """
    Examples:
        ```py
        >>> # !pip install opencv-python transformers accelerate
        >>> from diffusers import StableDiffusionControlNetPipeline, ControlNetModel, UniPCMultistepScheduler
        >>> from diffusers.utils import load_image
        >>> import numpy as np
        >>> import torch

        >>> import cv2
        >>> from PIL import Image

        >>> # download an image
        >>> image = load_image(
        ...     "https://hf.co/datasets/huggingface/documentation-images/resolve/main/diffusers/input_image_vermeer.png"
        ... )
        >>> image = np.array(image)

        >>> # get canny image
        >>> image = cv2.Canny(image, 100, 200)
        >>> image = image[:, :, None]
        >>> image = np.concatenate([image, image, image], axis=2)
        >>> canny_image = Image.fromarray(image)

        >>> # load control net and stable diffusion v1-5
        >>> controlnet = ControlNetModel.from_pretrained("lllyasviel/sd-controlnet-canny", torch_dtype=torch.float16)
        >>> pipe = StableDiffusionControlNetPipeline.from_pretrained(
        ...     "runwayml/stable-diffusion-v1-5", controlnet=controlnet, torch_dtype=torch.float16
        ... )

        >>> # speed up diffusion process with faster scheduler and memory optimization
        >>> pipe.scheduler = UniPCMultistepScheduler.from_config(pipe.scheduler.config)
        >>> # remove following line if xformers is not installed
        >>> pipe.enable_xformers_memory_efficient_attention()

        >>> pipe.enable_model_cpu_offload()

        >>> # generate image
        >>> generator = torch.manual_seed(0)
        >>> image = pipe(
        ...     "futuristic-looking woman", num_inference_steps=20, generator=generator, image=canny_image
        ... ).images[0]
        ```
"""


class StableDiffusionControlNetPipeline(
    DiffusionPipeline, TextualInversionLoaderMixin, LoraLoaderMixin, FromSingleFileMixin
):
    r"""
    Pipeline for text-to-image generation using Stable Diffusion with ControlNet guidance.

    This model inherits from [`DiffusionPipeline`]. Check the superclass documentation for the generic methods
    implemented for all pipelines (downloading, saving, running on a particular device, etc.).

    The pipeline also inherits the following loading methods:
        - [`~loaders.TextualInversionLoaderMixin.load_textual_inversion`] for loading textual inversion embeddings

    Args:
        vae ([`AutoencoderKL`]):
            Variational Auto-Encoder (VAE) model to encode and decode images to and from latent representations.
        text_encoder ([`~transformers.CLIPTextModel`]):
            Frozen text-encoder ([clip-vit-large-patch14](https://huggingface.co/openai/clip-vit-large-patch14)).
        tokenizer ([`~transformers.CLIPTokenizer`]):
            A `CLIPTokenizer` to tokenize text.
        unet ([`UNet2DConditionModel`]):
            A `UNet2DConditionModel` to denoise the encoded image latents.
        controlnet ([`ControlNetModel`] or `List[ControlNetModel]`):
            Provides additional conditioning to the `unet` during the denoising process. If you set multiple
            ControlNets as a list, the outputs from each ControlNet are added together to create one combined
            additional conditioning.
        scheduler ([`SchedulerMixin`]):
            A scheduler to be used in combination with `unet` to denoise the encoded image latents. Can be one of
            [`DDIMScheduler`], [`LMSDiscreteScheduler`], or [`PNDMScheduler`].
        safety_checker ([`StableDiffusionSafetyChecker`]):
            Classification module that estimates whether generated images could be considered offensive or harmful.
            Please refer to the [model card](https://huggingface.co/runwayml/stable-diffusion-v1-5) for more details
            about a model's potential harms.
        feature_extractor ([`~transformers.CLIPImageProcessor`]):
            A `CLIPImageProcessor` to extract features from generated images; used as inputs to the `safety_checker`.
    """
    model_cpu_offload_seq = "text_encoder->unet->vae"
    _optional_components = ["safety_checker", "feature_extractor"]
    _exclude_from_cpu_offload = ["safety_checker"]

    def __init__(
        self,
        vae: AutoencoderKL,
        text_encoder: CLIPTextModel,
        tokenizer: CLIPTokenizer,
        unet: UNet2DConditionModel,
        controlnet: Union[ControlNetModel, List[ControlNetModel], Tuple[ControlNetModel], MultiControlNetModel],
        scheduler: KarrasDiffusionSchedulers,
        safety_checker: StableDiffusionSafetyChecker,
        feature_extractor: CLIPImageProcessor,
        requires_safety_checker: bool = True,
    ):
        super().__init__()

        if safety_checker is None and requires_safety_checker:
            logger.warning(
                f"You have disabled the safety checker for {self.__class__} by passing `safety_checker=None`. Ensure"
                " that you abide to the conditions of the Stable Diffusion license and do not expose unfiltered"
                " results in services or applications open to the public. Both the diffusers team and Hugging Face"
                " strongly recommend to keep the safety filter enabled in all public facing circumstances, disabling"
                " it only for use-cases that involve analyzing network behavior or auditing its results. For more"
                " information, please have a look at https://github.com/huggingface/diffusers/pull/254 ."
            )

        if safety_checker is not None and feature_extractor is None:
            raise ValueError(
                "Make sure to define a feature extractor when loading {self.__class__} if you want to use the safety"
                " checker. If you do not want to use the safety checker, you can pass `'safety_checker=None'` instead."
            )

        if isinstance(controlnet, (list, tuple)):
            controlnet = MultiControlNetModel(controlnet)

        self.register_modules(
            vae=vae,
            text_encoder=text_encoder,
            tokenizer=tokenizer,
            unet=unet,
            controlnet=controlnet,
            scheduler=scheduler,
            safety_checker=safety_checker,
            feature_extractor=feature_extractor,
        )
        self.vae_scale_factor = 2 ** (len(self.vae.config.block_out_channels) - 1)
        self.image_processor = VaeImageProcessor(vae_scale_factor=self.vae_scale_factor, do_convert_rgb=True)
        self.control_image_processor = VaeImageProcessor(
            vae_scale_factor=self.vae_scale_factor, do_convert_rgb=True, do_normalize=False
        )
        self.register_to_config(requires_safety_checker=requires_safety_checker)

    # Copied from diffusers.pipelines.stable_diffusion.pipeline_stable_diffusion.StableDiffusionPipeline.enable_vae_slicing
    def enable_vae_slicing(self):
        r"""
        Enable sliced VAE decoding. When this option is enabled, the VAE will split the input tensor in slices to
        compute decoding in several steps. This is useful to save some memory and allow larger batch sizes.
        """
        self.vae.enable_slicing()

    # Copied from diffusers.pipelines.stable_diffusion.pipeline_stable_diffusion.StableDiffusionPipeline.disable_vae_slicing
    def disable_vae_slicing(self):
        r"""
        Disable sliced VAE decoding. If `enable_vae_slicing` was previously enabled, this method will go back to
        computing decoding in one step.
        """
        self.vae.disable_slicing()

    # Copied from diffusers.pipelines.stable_diffusion.pipeline_stable_diffusion.StableDiffusionPipeline.enable_vae_tiling
    def enable_vae_tiling(self):
        r"""
        Enable tiled VAE decoding. When this option is enabled, the VAE will split the input tensor into tiles to
        compute decoding and encoding in several steps. This is useful for saving a large amount of memory and to allow
        processing larger images.
        """
        self.vae.enable_tiling()

    # Copied from diffusers.pipelines.stable_diffusion.pipeline_stable_diffusion.StableDiffusionPipeline.disable_vae_tiling
    def disable_vae_tiling(self):
        r"""
        Disable tiled VAE decoding. If `enable_vae_tiling` was previously enabled, this method will go back to
        computing decoding in one step.
        """
        self.vae.disable_tiling()

    # Copied from diffusers.pipelines.stable_diffusion.pipeline_stable_diffusion.StableDiffusionPipeline._encode_prompt
    def _encode_prompt(
        self,
        prompt,
        device,
        num_images_per_prompt,
        do_classifier_free_guidance,
        negative_prompt=None,
        prompt_embeds: Optional[torch.FloatTensor] = None,
        negative_prompt_embeds: Optional[torch.FloatTensor] = None,
        lora_scale: Optional[float] = None,
    ):
        deprecation_message = "`_encode_prompt()` is deprecated and it will be removed in a future version. Use `encode_prompt()` instead. Also, be aware that the output format changed from a concatenated tensor to a tuple."
        deprecate("_encode_prompt()", "1.0.0", deprecation_message, standard_warn=False)

        prompt_embeds_tuple = self.encode_prompt(
            prompt=prompt,
            device=device,
            num_images_per_prompt=num_images_per_prompt,
            do_classifier_free_guidance=do_classifier_free_guidance,
            negative_prompt=negative_prompt,
            prompt_embeds=prompt_embeds,
            negative_prompt_embeds=negative_prompt_embeds,
            lora_scale=lora_scale,
        )

        # concatenate for backwards comp
        prompt_embeds = torch.cat([prompt_embeds_tuple[1], prompt_embeds_tuple[0]])

        return prompt_embeds

    # Copied from diffusers.pipelines.stable_diffusion.pipeline_stable_diffusion.StableDiffusionPipeline.encode_prompt
    def encode_prompt(
        self,
        prompt,
        device,
        num_images_per_prompt,
        do_classifier_free_guidance,
        negative_prompt=None,
        prompt_embeds: Optional[torch.FloatTensor] = None,
        negative_prompt_embeds: Optional[torch.FloatTensor] = None,
        lora_scale: Optional[float] = None,
    ):
        r"""
        Encodes the prompt into text encoder hidden states.

        Args:
            prompt (`str` or `List[str]`, *optional*):
                prompt to be encoded
            device: (`torch.device`):
                torch device
            num_images_per_prompt (`int`):
                number of images that should be generated per prompt
            do_classifier_free_guidance (`bool`):
                whether to use classifier free guidance or not
            negative_prompt (`str` or `List[str]`, *optional*):
                The prompt or prompts not to guide the image generation. If not defined, one has to pass
                `negative_prompt_embeds` instead. Ignored when not using guidance (i.e., ignored if `guidance_scale` is
                less than `1`).
            prompt_embeds (`torch.FloatTensor`, *optional*):
                Pre-generated text embeddings. Can be used to easily tweak text inputs, *e.g.* prompt weighting. If not
                provided, text embeddings will be generated from `prompt` input argument.
            negative_prompt_embeds (`torch.FloatTensor`, *optional*):
                Pre-generated negative text embeddings. Can be used to easily tweak text inputs, *e.g.* prompt
                weighting. If not provided, negative_prompt_embeds will be generated from `negative_prompt` input
                argument.
            lora_scale (`float`, *optional*):
                A lora scale that will be applied to all LoRA layers of the text encoder if LoRA layers are loaded.
        """
        # set lora scale so that monkey patched LoRA
        # function of text encoder can correctly access it
        if lora_scale is not None and isinstance(self, LoraLoaderMixin):
            self._lora_scale = lora_scale

            # dynamically adjust the LoRA scale
            adjust_lora_scale_text_encoder(self.text_encoder, lora_scale)

        if prompt is not None and isinstance(prompt, str):
            batch_size = 1
        elif prompt is not None and isinstance(prompt, list):
            batch_size = len(prompt)
        else:
            batch_size = prompt_embeds.shape[0]

        if prompt_embeds is None:
            # textual inversion: procecss multi-vector tokens if necessary
            if isinstance(self, TextualInversionLoaderMixin):
                prompt = self.maybe_convert_prompt(prompt, self.tokenizer)

            text_inputs = self.tokenizer(
                prompt,
                padding="max_length",
                max_length=self.tokenizer.model_max_length,
                truncation=True,
                return_tensors="pt",
            )
            text_input_ids = text_inputs.input_ids
            untruncated_ids = self.tokenizer(prompt, padding="longest", return_tensors="pt").input_ids

            if untruncated_ids.shape[-1] >= text_input_ids.shape[-1] and not torch.equal(
                text_input_ids, untruncated_ids
            ):
                removed_text = self.tokenizer.batch_decode(
                    untruncated_ids[:, self.tokenizer.model_max_length - 1 : -1]
                )
                logger.warning(
                    "The following part of your input was truncated because CLIP can only handle sequences up to"
                    f" {self.tokenizer.model_max_length} tokens: {removed_text}"
                )

            if hasattr(self.text_encoder.config, "use_attention_mask") and self.text_encoder.config.use_attention_mask:
                attention_mask = text_inputs.attention_mask.to(device)
            else:
                attention_mask = None

            prompt_embeds = self.text_encoder(
                text_input_ids.to(device),
                attention_mask=attention_mask,
            )
            prompt_embeds = prompt_embeds[0]

        if self.text_encoder is not None:
            prompt_embeds_dtype = self.text_encoder.dtype
        elif self.unet is not None:
            prompt_embeds_dtype = self.unet.dtype
        else:
            prompt_embeds_dtype = prompt_embeds.dtype

        prompt_embeds = prompt_embeds.to(dtype=prompt_embeds_dtype, device=device)

        bs_embed, seq_len, _ = prompt_embeds.shape
        # duplicate text embeddings for each generation per prompt, using mps friendly method
        prompt_embeds = prompt_embeds.repeat(1, num_images_per_prompt, 1)
        prompt_embeds = prompt_embeds.view(bs_embed * num_images_per_prompt, seq_len, -1)

        # get unconditional embeddings for classifier free guidance
        if do_classifier_free_guidance and negative_prompt_embeds is None:
            uncond_tokens: List[str]
            if negative_prompt is None:
                uncond_tokens = [""] * batch_size
            elif prompt is not None and type(prompt) is not type(negative_prompt):
                raise TypeError(
                    f"`negative_prompt` should be the same type to `prompt`, but got {type(negative_prompt)} !="
                    f" {type(prompt)}."
                )
            elif isinstance(negative_prompt, str):
                uncond_tokens = [negative_prompt]
            elif batch_size != len(negative_prompt):
                raise ValueError(
                    f"`negative_prompt`: {negative_prompt} has batch size {len(negative_prompt)}, but `prompt`:"
                    f" {prompt} has batch size {batch_size}. Please make sure that passed `negative_prompt` matches"
                    " the batch size of `prompt`."
                )
            else:
                uncond_tokens = negative_prompt

            # textual inversion: procecss multi-vector tokens if necessary
            if isinstance(self, TextualInversionLoaderMixin):
                uncond_tokens = self.maybe_convert_prompt(uncond_tokens, self.tokenizer)

            max_length = prompt_embeds.shape[1]
            uncond_input = self.tokenizer(
                uncond_tokens,
                padding="max_length",
                max_length=max_length,
                truncation=True,
                return_tensors="pt",
            )

            if hasattr(self.text_encoder.config, "use_attention_mask") and self.text_encoder.config.use_attention_mask:
                attention_mask = uncond_input.attention_mask.to(device)
            else:
                attention_mask = None

            negative_prompt_embeds = self.text_encoder(
                uncond_input.input_ids.to(device),
                attention_mask=attention_mask,
            )
            negative_prompt_embeds = negative_prompt_embeds[0]

        if do_classifier_free_guidance:
            # duplicate unconditional embeddings for each generation per prompt, using mps friendly method
            seq_len = negative_prompt_embeds.shape[1]

            negative_prompt_embeds = negative_prompt_embeds.to(dtype=prompt_embeds_dtype, device=device)

            negative_prompt_embeds = negative_prompt_embeds.repeat(1, num_images_per_prompt, 1)
            negative_prompt_embeds = negative_prompt_embeds.view(batch_size * num_images_per_prompt, seq_len, -1)

        return prompt_embeds, negative_prompt_embeds

    # Copied from diffusers.pipelines.stable_diffusion.pipeline_stable_diffusion.StableDiffusionPipeline.run_safety_checker
    def run_safety_checker(self, image, device, dtype):
        if self.safety_checker is None:
            has_nsfw_concept = None
        else:
            if torch.is_tensor(image):
                feature_extractor_input = self.image_processor.postprocess(image, output_type="pil")
            else:
                feature_extractor_input = self.image_processor.numpy_to_pil(image)
            safety_checker_input = self.feature_extractor(feature_extractor_input, return_tensors="pt").to(device)
            image, has_nsfw_concept = self.safety_checker(
                images=image, clip_input=safety_checker_input.pixel_values.to(dtype)
            )
        return image, has_nsfw_concept

    # Copied from diffusers.pipelines.stable_diffusion.pipeline_stable_diffusion.StableDiffusionPipeline.decode_latents
    def decode_latents(self, latents):
        deprecation_message = "The decode_latents method is deprecated and will be removed in 1.0.0. Please use VaeImageProcessor.postprocess(...) instead"
        deprecate("decode_latents", "1.0.0", deprecation_message, standard_warn=False)

        latents = 1 / self.vae.config.scaling_factor * latents
        image = self.vae.decode(latents, return_dict=False)[0]
        image = (image / 2 + 0.5).clamp(0, 1)
        # we always cast to float32 as this does not cause significant overhead and is compatible with bfloat16
        image = image.cpu().permute(0, 2, 3, 1).float().numpy()
        return image

    # Copied from diffusers.pipelines.stable_diffusion.pipeline_stable_diffusion.StableDiffusionPipeline.prepare_extra_step_kwargs
    def prepare_extra_step_kwargs(self, generator, eta):
        # prepare extra kwargs for the scheduler step, since not all schedulers have the same signature
        # eta (η) is only used with the DDIMScheduler, it will be ignored for other schedulers.
        # eta corresponds to η in DDIM paper: https://arxiv.org/abs/2010.02502
        # and should be between [0, 1]

        accepts_eta = "eta" in set(inspect.signature(self.scheduler.step).parameters.keys())
        extra_step_kwargs = {}
        if accepts_eta:
            extra_step_kwargs["eta"] = eta

        # check if the scheduler accepts generator
        accepts_generator = "generator" in set(inspect.signature(self.scheduler.step).parameters.keys())
        if accepts_generator:
            extra_step_kwargs["generator"] = generator
        return extra_step_kwargs

    def check_inputs(
        self,
        prompt,
        image,
        callback_steps,
        negative_prompt=None,
        prompt_embeds=None,
        negative_prompt_embeds=None,
        controlnet_conditioning_scale=1.0,
<<<<<<< HEAD
        controlnet_guidance=None,
=======
        control_guidance_start=0.0,
        control_guidance_end=1.0,
>>>>>>> 16b9a57d
    ):
        if (callback_steps is None) or (
            callback_steps is not None and (not isinstance(callback_steps, int) or callback_steps <= 0)
        ):
            raise ValueError(
                f"`callback_steps` has to be a positive integer but is {callback_steps} of type"
                f" {type(callback_steps)}."
            )

        if prompt is not None and prompt_embeds is not None:
            raise ValueError(
                f"Cannot forward both `prompt`: {prompt} and `prompt_embeds`: {prompt_embeds}. Please make sure to"
                " only forward one of the two."
            )
        elif prompt is None and prompt_embeds is None:
            raise ValueError(
                "Provide either `prompt` or `prompt_embeds`. Cannot leave both `prompt` and `prompt_embeds` undefined."
            )
        elif prompt is not None and (not isinstance(prompt, str) and not isinstance(prompt, list)):
            raise ValueError(f"`prompt` has to be of type `str` or `list` but is {type(prompt)}")

        if negative_prompt is not None and negative_prompt_embeds is not None:
            raise ValueError(
                f"Cannot forward both `negative_prompt`: {negative_prompt} and `negative_prompt_embeds`:"
                f" {negative_prompt_embeds}. Please make sure to only forward one of the two."
            )

        if prompt_embeds is not None and negative_prompt_embeds is not None:
            if prompt_embeds.shape != negative_prompt_embeds.shape:
                raise ValueError(
                    "`prompt_embeds` and `negative_prompt_embeds` must have the same shape when passed directly, but"
                    f" got: `prompt_embeds` {prompt_embeds.shape} != `negative_prompt_embeds`"
                    f" {negative_prompt_embeds.shape}."
                )

        # `prompt` needs more sophisticated handling when there are multiple
        # conditionings.
        if isinstance(self.controlnet, MultiControlNetModel):
            if isinstance(prompt, list):
                logger.warning(
                    f"You have {len(self.controlnet.nets)} ControlNets and you have passed {len(prompt)}"
                    " prompts. The conditionings will be fixed across the prompts."
                )

        # Check `image`
        is_compiled = hasattr(F, "scaled_dot_product_attention") and isinstance(
            self.controlnet, torch._dynamo.eval_frame.OptimizedModule
        )
        if (
            isinstance(self.controlnet, ControlNetModel)
            or is_compiled
            and isinstance(self.controlnet._orig_mod, ControlNetModel)
        ):
            self.check_image(image, prompt, prompt_embeds)
        elif (
            isinstance(self.controlnet, MultiControlNetModel)
            or is_compiled
            and isinstance(self.controlnet._orig_mod, MultiControlNetModel)
        ):
            if not isinstance(image, list):
                raise TypeError("For multiple controlnets: `image` must be type `list`")

            # When `image` is a nested list:
            # (e.g. [[canny_image_1, pose_image_1], [canny_image_2, pose_image_2]])
            elif any(isinstance(i, list) for i in image):
                raise ValueError("A single batch of multiple conditionings are supported at the moment.")
            elif len(image) != len(self.controlnet.nets):
                raise ValueError(
                    f"For multiple controlnets: `image` must have the same length as the number of controlnets, but got {len(image)} images and {len(self.controlnet.nets)} ControlNets."
                )

            for image_ in image:
                self.check_image(image_, prompt, prompt_embeds)
        else:
            assert False

        # Check `controlnet_conditioning_scale`
        if (
            isinstance(self.controlnet, ControlNetModel)
            or is_compiled
            and isinstance(self.controlnet._orig_mod, ControlNetModel)
        ):
            if not isinstance(controlnet_conditioning_scale, float):
                raise TypeError("For single controlnet: `controlnet_conditioning_scale` must be type `float`.")
        elif (
            isinstance(self.controlnet, MultiControlNetModel)
            or is_compiled
            and isinstance(self.controlnet._orig_mod, MultiControlNetModel)
        ):
            if isinstance(controlnet_conditioning_scale, list):
                if any(isinstance(i, list) for i in controlnet_conditioning_scale):
                    raise ValueError("A single batch of multiple conditionings are supported at the moment.")
            elif isinstance(controlnet_conditioning_scale, list) and len(controlnet_conditioning_scale) != len(
                self.controlnet.nets
            ):
                raise ValueError(
                    "For multiple controlnets: When `controlnet_conditioning_scale` is specified as `list`, it must have"
                    " the same length as the number of controlnets"
                )
        else:
            assert False

<<<<<<< HEAD
        if controlnet_guidance is not None:
            for controlnet_guidance_item in controlnet_guidance:
                if controlnet_guidance_item[0] < 0 or controlnet_guidance_item[0] > 1:
                    raise ValueError(
                        f"All values of `controlnet_guidance` should be within the range of [0.0, 1.0] but is {controlnet_guidance_item}"
                    )
                if controlnet_guidance_item[0] > controlnet_guidance_item[1]:
                    raise ValueError(
                        "All start values of `controlnet_guidance` should be less than their corresponding stop values, but got"
                        f" `controlnet_guidance` {controlnet_guidance_item[0]} >= `controlnet_guidance_end` {controlnet_guidance_item[1]}"
                    )
=======
        if not isinstance(control_guidance_start, (tuple, list)):
            control_guidance_start = [control_guidance_start]

        if not isinstance(control_guidance_end, (tuple, list)):
            control_guidance_end = [control_guidance_end]

        if len(control_guidance_start) != len(control_guidance_end):
            raise ValueError(
                f"`control_guidance_start` has {len(control_guidance_start)} elements, but `control_guidance_end` has {len(control_guidance_end)} elements. Make sure to provide the same number of elements to each list."
            )

        if isinstance(self.controlnet, MultiControlNetModel):
            if len(control_guidance_start) != len(self.controlnet.nets):
                raise ValueError(
                    f"`control_guidance_start`: {control_guidance_start} has {len(control_guidance_start)} elements but there are {len(self.controlnet.nets)} controlnets available. Make sure to provide {len(self.controlnet.nets)}."
                )

        for start, end in zip(control_guidance_start, control_guidance_end):
            if start >= end:
                raise ValueError(
                    f"control guidance start: {start} cannot be larger or equal to control guidance end: {end}."
                )
            if start < 0.0:
                raise ValueError(f"control guidance start: {start} can't be smaller than 0.")
            if end > 1.0:
                raise ValueError(f"control guidance end: {end} can't be larger than 1.0.")
>>>>>>> 16b9a57d

    def check_image(self, image, prompt, prompt_embeds):
        image_is_pil = isinstance(image, PIL.Image.Image)
        image_is_tensor = isinstance(image, torch.Tensor)
        image_is_np = isinstance(image, np.ndarray)
        image_is_pil_list = isinstance(image, list) and isinstance(image[0], PIL.Image.Image)
        image_is_tensor_list = isinstance(image, list) and isinstance(image[0], torch.Tensor)
        image_is_np_list = isinstance(image, list) and isinstance(image[0], np.ndarray)

        if (
            not image_is_pil
            and not image_is_tensor
            and not image_is_np
            and not image_is_pil_list
            and not image_is_tensor_list
            and not image_is_np_list
        ):
            raise TypeError(
                f"image must be passed and be one of PIL image, numpy array, torch tensor, list of PIL images, list of numpy arrays or list of torch tensors, but is {type(image)}"
            )

        if image_is_pil:
            image_batch_size = 1
        else:
            image_batch_size = len(image)

        if prompt is not None and isinstance(prompt, str):
            prompt_batch_size = 1
        elif prompt is not None and isinstance(prompt, list):
            prompt_batch_size = len(prompt)
        elif prompt_embeds is not None:
            prompt_batch_size = prompt_embeds.shape[0]

        if image_batch_size != 1 and image_batch_size != prompt_batch_size:
            raise ValueError(
                f"If image batch size is not 1, image batch size must be same as prompt batch size. image batch size: {image_batch_size}, prompt batch size: {prompt_batch_size}"
            )

    def prepare_image(
        self,
        image,
        width,
        height,
        batch_size,
        num_images_per_prompt,
        device,
        dtype,
        do_classifier_free_guidance=False,
        guess_mode=False,
    ):
        image = self.control_image_processor.preprocess(image, height=height, width=width).to(dtype=torch.float32)
        image_batch_size = image.shape[0]

        if image_batch_size == 1:
            repeat_by = batch_size
        else:
            # image batch size is the same as prompt batch size
            repeat_by = num_images_per_prompt

        image = image.repeat_interleave(repeat_by, dim=0)

        image = image.to(device=device, dtype=dtype)

        if do_classifier_free_guidance and not guess_mode:
            image = torch.cat([image] * 2)

        return image

    # Copied from diffusers.pipelines.stable_diffusion.pipeline_stable_diffusion.StableDiffusionPipeline.prepare_latents
    def prepare_latents(self, batch_size, num_channels_latents, height, width, dtype, device, generator, latents=None):
        shape = (batch_size, num_channels_latents, height // self.vae_scale_factor, width // self.vae_scale_factor)
        if isinstance(generator, list) and len(generator) != batch_size:
            raise ValueError(
                f"You have passed a list of generators of length {len(generator)}, but requested an effective batch"
                f" size of {batch_size}. Make sure the batch size matches the length of the generators."
            )

        if latents is None:
            latents = randn_tensor(shape, generator=generator, device=device, dtype=dtype)
        else:
            latents = latents.to(device)

        # scale the initial noise by the standard deviation required by the scheduler
        latents = latents * self.scheduler.init_noise_sigma
        return latents

    @torch.no_grad()
    @replace_example_docstring(EXAMPLE_DOC_STRING)
    def __call__(
        self,
        prompt: Union[str, List[str]] = None,
        image: PipelineImageInput = None,
        height: Optional[int] = None,
        width: Optional[int] = None,
        num_inference_steps: int = 50,
        guidance_scale: float = 7.5,
        negative_prompt: Optional[Union[str, List[str]]] = None,
        num_images_per_prompt: Optional[int] = 1,
        eta: float = 0.0,
        generator: Optional[Union[torch.Generator, List[torch.Generator]]] = None,
        latents: Optional[torch.FloatTensor] = None,
        prompt_embeds: Optional[torch.FloatTensor] = None,
        negative_prompt_embeds: Optional[torch.FloatTensor] = None,
        output_type: Optional[str] = "pil",
        return_dict: bool = True,
        callback: Optional[Callable[[int, int, torch.FloatTensor], None]] = None,
        callback_steps: int = 1,
        cross_attention_kwargs: Optional[Dict[str, Any]] = None,
        controlnet_conditioning_scale: Union[float, List[float]] = 1.0,
        guess_mode: bool = False,
<<<<<<< HEAD
        controlnet_guidance: List[Tuple[float, float]] = [(0.0, 1.0)],
=======
        control_guidance_start: Union[float, List[float]] = 0.0,
        control_guidance_end: Union[float, List[float]] = 1.0,
>>>>>>> 16b9a57d
    ):
        r"""
        The call function to the pipeline for generation.

        Args:
            prompt (`str` or `List[str]`, *optional*):
                The prompt or prompts to guide image generation. If not defined, you need to pass `prompt_embeds`.
            image (`torch.FloatTensor`, `PIL.Image.Image`, `np.ndarray`, `List[torch.FloatTensor]`, `List[PIL.Image.Image]`, `List[np.ndarray]`,:
                    `List[List[torch.FloatTensor]]`, `List[List[np.ndarray]]` or `List[List[PIL.Image.Image]]`):
                The ControlNet input condition to provide guidance to the `unet` for generation. If the type is
                specified as `torch.FloatTensor`, it is passed to ControlNet as is. `PIL.Image.Image` can also be
                accepted as an image. The dimensions of the output image defaults to `image`'s dimensions. If height
                and/or width are passed, `image` is resized accordingly. If multiple ControlNets are specified in
                `init`, images must be passed as a list such that each element of the list can be correctly batched for
                input to a single ControlNet.
            height (`int`, *optional*, defaults to `self.unet.config.sample_size * self.vae_scale_factor`):
                The height in pixels of the generated image.
            width (`int`, *optional*, defaults to `self.unet.config.sample_size * self.vae_scale_factor`):
                The width in pixels of the generated image.
            num_inference_steps (`int`, *optional*, defaults to 50):
                The number of denoising steps. More denoising steps usually lead to a higher quality image at the
                expense of slower inference.
            guidance_scale (`float`, *optional*, defaults to 7.5):
                A higher guidance scale value encourages the model to generate images closely linked to the text
                `prompt` at the expense of lower image quality. Guidance scale is enabled when `guidance_scale > 1`.
            negative_prompt (`str` or `List[str]`, *optional*):
                The prompt or prompts to guide what to not include in image generation. If not defined, you need to
                pass `negative_prompt_embeds` instead. Ignored when not using guidance (`guidance_scale < 1`).
            num_images_per_prompt (`int`, *optional*, defaults to 1):
                The number of images to generate per prompt.
            eta (`float`, *optional*, defaults to 0.0):
                Corresponds to parameter eta (η) from the [DDIM](https://arxiv.org/abs/2010.02502) paper. Only applies
                to the [`~schedulers.DDIMScheduler`], and is ignored in other schedulers.
            generator (`torch.Generator` or `List[torch.Generator]`, *optional*):
                A [`torch.Generator`](https://pytorch.org/docs/stable/generated/torch.Generator.html) to make
                generation deterministic.
            latents (`torch.FloatTensor`, *optional*):
                Pre-generated noisy latents sampled from a Gaussian distribution, to be used as inputs for image
                generation. Can be used to tweak the same generation with different prompts. If not provided, a latents
                tensor is generated by sampling using the supplied random `generator`.
            prompt_embeds (`torch.FloatTensor`, *optional*):
                Pre-generated text embeddings. Can be used to easily tweak text inputs (prompt weighting). If not
                provided, text embeddings are generated from the `prompt` input argument.
            negative_prompt_embeds (`torch.FloatTensor`, *optional*):
                Pre-generated negative text embeddings. Can be used to easily tweak text inputs (prompt weighting). If
                not provided, `negative_prompt_embeds` are generated from the `negative_prompt` input argument.
            output_type (`str`, *optional*, defaults to `"pil"`):
                The output format of the generated image. Choose between `PIL.Image` or `np.array`.
            return_dict (`bool`, *optional*, defaults to `True`):
                Whether or not to return a [`~pipelines.stable_diffusion.StableDiffusionPipelineOutput`] instead of a
                plain tuple.
            callback (`Callable`, *optional*):
                A function that calls every `callback_steps` steps during inference. The function is called with the
                following arguments: `callback(step: int, timestep: int, latents: torch.FloatTensor)`.
            callback_steps (`int`, *optional*, defaults to 1):
                The frequency at which the `callback` function is called. If not specified, the callback is called at
                every step.
            cross_attention_kwargs (`dict`, *optional*):
                A kwargs dictionary that if specified is passed along to the [`AttentionProcessor`] as defined in
                [`self.processor`](https://github.com/huggingface/diffusers/blob/main/src/diffusers/models/attention_processor.py).
            controlnet_conditioning_scale (`float` or `List[float]`, *optional*, defaults to 1.0):
                The outputs of the ControlNet are multiplied by `controlnet_conditioning_scale` before they are added
                to the residual in the original `unet`. If multiple ControlNets are specified in `init`, you can set
                the corresponding scale as a list.
            guess_mode (`bool`, *optional*, defaults to `False`):
<<<<<<< HEAD
                In this mode, the ControlNet encoder will try best to recognize the content of the input image even if
                you remove all prompts. The `guidance_scale` between 3.0 and 5.0 is recommended.
            controlnet_guidance ('List[Tuple[float, float]]', *optional*, defaults to [(0.0, 1.0)]):
                The percentage of total steps the controlnet starts applying. First tuple value sets the start step
                controlnet is applied and second value sets the end step where controlnet stops being applied.
=======
                The ControlNet encoder tries to recognize the content of the input image even if you remove all
                prompts. A `guidance_scale` value between 3.0 and 5.0 is recommended.
            control_guidance_start (`float` or `List[float]`, *optional*, defaults to 0.0):
                The percentage of total steps at which the ControlNet starts applying.
            control_guidance_end (`float` or `List[float]`, *optional*, defaults to 1.0):
                The percentage of total steps at which the ControlNet stops applying.
>>>>>>> 16b9a57d

        Examples:

        Returns:
            [`~pipelines.stable_diffusion.StableDiffusionPipelineOutput`] or `tuple`:
                If `return_dict` is `True`, [`~pipelines.stable_diffusion.StableDiffusionPipelineOutput`] is returned,
                otherwise a `tuple` is returned where the first element is a list with the generated images and the
                second element is a list of `bool`s indicating whether the corresponding generated image contains
                "not-safe-for-work" (nsfw) content.
        """
        controlnet = self.controlnet._orig_mod if is_compiled_module(self.controlnet) else self.controlnet

        # align format for control guidance
        if not isinstance(control_guidance_start, list) and isinstance(control_guidance_end, list):
            control_guidance_start = len(control_guidance_end) * [control_guidance_start]
        elif not isinstance(control_guidance_end, list) and isinstance(control_guidance_start, list):
            control_guidance_end = len(control_guidance_start) * [control_guidance_end]
        elif not isinstance(control_guidance_start, list) and not isinstance(control_guidance_end, list):
            mult = len(controlnet.nets) if isinstance(controlnet, MultiControlNetModel) else 1
            control_guidance_start, control_guidance_end = mult * [control_guidance_start], mult * [
                control_guidance_end
            ]

        # 1. Check inputs. Raise error if not correct
        self.check_inputs(
            prompt,
            image,
            callback_steps,
            negative_prompt,
            prompt_embeds,
            negative_prompt_embeds,
            controlnet_conditioning_scale,
<<<<<<< HEAD
            controlnet_guidance,
=======
            control_guidance_start,
            control_guidance_end,
>>>>>>> 16b9a57d
        )

        # 2. Define call parameters
        if prompt is not None and isinstance(prompt, str):
            batch_size = 1
        elif prompt is not None and isinstance(prompt, list):
            batch_size = len(prompt)
        else:
            batch_size = prompt_embeds.shape[0]

        device = self._execution_device
        # here `guidance_scale` is defined analog to the guidance weight `w` of equation (2)
        # of the Imagen paper: https://arxiv.org/pdf/2205.11487.pdf . `guidance_scale = 1`
        # corresponds to doing no classifier free guidance.
        do_classifier_free_guidance = guidance_scale > 1.0

        if isinstance(controlnet, MultiControlNetModel) and isinstance(controlnet_conditioning_scale, float):
            controlnet_conditioning_scale = [controlnet_conditioning_scale] * len(controlnet.nets)

        if isinstance(controlnet, MultiControlNetModel) and len(controlnet_guidance) == 1:
            controlnet_guidance = controlnet_guidance * len(controlnet.nets)

        global_pool_conditions = (
            controlnet.config.global_pool_conditions
            if isinstance(controlnet, ControlNetModel)
            else controlnet.nets[0].config.global_pool_conditions
        )
        guess_mode = guess_mode or global_pool_conditions

        # 3. Encode input prompt
        text_encoder_lora_scale = (
            cross_attention_kwargs.get("scale", None) if cross_attention_kwargs is not None else None
        )
        prompt_embeds, negative_prompt_embeds = self.encode_prompt(
            prompt,
            device,
            num_images_per_prompt,
            do_classifier_free_guidance,
            negative_prompt,
            prompt_embeds=prompt_embeds,
            negative_prompt_embeds=negative_prompt_embeds,
            lora_scale=text_encoder_lora_scale,
        )
        # For classifier free guidance, we need to do two forward passes.
        # Here we concatenate the unconditional and text embeddings into a single batch
        # to avoid doing two forward passes
        if do_classifier_free_guidance:
            prompt_embeds = torch.cat([negative_prompt_embeds, prompt_embeds])

        # 4. Prepare image
        if isinstance(controlnet, ControlNetModel):
            image = self.prepare_image(
                image=image,
                width=width,
                height=height,
                batch_size=batch_size * num_images_per_prompt,
                num_images_per_prompt=num_images_per_prompt,
                device=device,
                dtype=controlnet.dtype,
                do_classifier_free_guidance=do_classifier_free_guidance,
                guess_mode=guess_mode,
            )
            height, width = image.shape[-2:]
        elif isinstance(controlnet, MultiControlNetModel):
            images = []

            for image_ in image:
                image_ = self.prepare_image(
                    image=image_,
                    width=width,
                    height=height,
                    batch_size=batch_size * num_images_per_prompt,
                    num_images_per_prompt=num_images_per_prompt,
                    device=device,
                    dtype=controlnet.dtype,
                    do_classifier_free_guidance=do_classifier_free_guidance,
                    guess_mode=guess_mode,
                )

                images.append(image_)

            image = images
            height, width = image[0].shape[-2:]
        else:
            assert False

        # 5. Prepare timesteps
        self.scheduler.set_timesteps(num_inference_steps, device=device)
        timesteps = self.scheduler.timesteps

        # 6. Prepare latent variables
        num_channels_latents = self.unet.config.in_channels
        latents = self.prepare_latents(
            batch_size * num_images_per_prompt,
            num_channels_latents,
            height,
            width,
            prompt_embeds.dtype,
            device,
            generator,
            latents,
        )

        # 7. Prepare extra step kwargs. TODO: Logic should ideally just be moved out of the pipeline
        extra_step_kwargs = self.prepare_extra_step_kwargs(generator, eta)

        # 7.1 Create tensor stating which controlnets to keep
        controlnet_keep = []
        for i in range(len(timesteps)):
            keeps = [
                1.0 - float(i / len(timesteps) < s or (i + 1) / len(timesteps) > e)
                for s, e in zip(control_guidance_start, control_guidance_end)
            ]
            controlnet_keep.append(keeps[0] if isinstance(controlnet, ControlNetModel) else keeps)

        # 8. Denoising loop
        num_warmup_steps = len(timesteps) - num_inference_steps * self.scheduler.order
        with self.progress_bar(total=num_inference_steps) as progress_bar:
            for i, t in enumerate(timesteps):
                # expand the latents if we are doing classifier free guidance
                latent_model_input = torch.cat([latents] * 2) if do_classifier_free_guidance else latents
                latent_model_input = self.scheduler.scale_model_input(latent_model_input, t)

                # controlnet(s) inference
                if guess_mode and do_classifier_free_guidance:
                    # Infer ControlNet only for the conditional batch.
                    control_model_input = latents
                    control_model_input = self.scheduler.scale_model_input(control_model_input, t)
                    controlnet_prompt_embeds = prompt_embeds.chunk(2)[1]
                else:
                    control_model_input = latent_model_input
                    controlnet_prompt_embeds = prompt_embeds

<<<<<<< HEAD
                # Skip ControlNet inference if not in the guidance range
                sampling_pct = i / len(timesteps)
                controlnet_guidance_skip = [sampling_pct < cg[0] or sampling_pct >= cg[1] for cg in controlnet_guidance]

                down_block_res_samples = None
                mid_block_res_sample = None

                if isinstance(controlnet, MultiControlNetModel):
                    down_block_res_samples, mid_block_res_sample = self.controlnet(
                        control_model_input,
                        t,
                        encoder_hidden_states=controlnet_prompt_embeds,
                        controlnet_cond=image,
                        conditioning_scale=controlnet_conditioning_scale,
                        guess_mode=guess_mode,
                        return_dict=False,
                        controlnet_guidance_skip=controlnet_guidance_skip,
                    )
                elif not controlnet_guidance_skip[0]:
                    down_block_res_samples, mid_block_res_sample = self.controlnet(
                        control_model_input,
                        t,
                        encoder_hidden_states=controlnet_prompt_embeds,
                        controlnet_cond=image,
                        conditioning_scale=controlnet_conditioning_scale,
                        guess_mode=guess_mode,
                        return_dict=False,
                    )

                if (
                    guess_mode
                    and do_classifier_free_guidance
                    and down_block_res_samples is not None
                    and mid_block_res_sample is not None
                ):
=======
                if isinstance(controlnet_keep[i], list):
                    cond_scale = [c * s for c, s in zip(controlnet_conditioning_scale, controlnet_keep[i])]
                else:
                    controlnet_cond_scale = controlnet_conditioning_scale
                    if isinstance(controlnet_cond_scale, list):
                        controlnet_cond_scale = controlnet_cond_scale[0]
                    cond_scale = controlnet_cond_scale * controlnet_keep[i]

                down_block_res_samples, mid_block_res_sample = self.controlnet(
                    control_model_input,
                    t,
                    encoder_hidden_states=controlnet_prompt_embeds,
                    controlnet_cond=image,
                    conditioning_scale=cond_scale,
                    guess_mode=guess_mode,
                    return_dict=False,
                )

                if guess_mode and do_classifier_free_guidance:
>>>>>>> 16b9a57d
                    # Infered ControlNet only for the conditional batch.
                    # To apply the output of ControlNet to both the unconditional and conditional batches,
                    # add 0 to the unconditional batch to keep it unchanged.
                    down_block_res_samples = [torch.cat([torch.zeros_like(d), d]) for d in down_block_res_samples]
                    mid_block_res_sample = torch.cat([torch.zeros_like(mid_block_res_sample), mid_block_res_sample])

                # predict the noise residual
                noise_pred = self.unet(
                    latent_model_input,
                    t,
                    encoder_hidden_states=prompt_embeds,
                    cross_attention_kwargs=cross_attention_kwargs,
                    down_block_additional_residuals=down_block_res_samples,
                    mid_block_additional_residual=mid_block_res_sample,
                    return_dict=False,
                )[0]

                # perform guidance
                if do_classifier_free_guidance:
                    noise_pred_uncond, noise_pred_text = noise_pred.chunk(2)
                    noise_pred = noise_pred_uncond + guidance_scale * (noise_pred_text - noise_pred_uncond)

                # compute the previous noisy sample x_t -> x_t-1
                latents = self.scheduler.step(noise_pred, t, latents, **extra_step_kwargs, return_dict=False)[0]

                # call the callback, if provided
                if i == len(timesteps) - 1 or ((i + 1) > num_warmup_steps and (i + 1) % self.scheduler.order == 0):
                    progress_bar.update()
                    if callback is not None and i % callback_steps == 0:
                        callback(i, t, latents)

        # If we do sequential model offloading, let's offload unet and controlnet
        # manually for max memory savings
        if hasattr(self, "final_offload_hook") and self.final_offload_hook is not None:
            self.unet.to("cpu")
            self.controlnet.to("cpu")
            torch.cuda.empty_cache()

        if not output_type == "latent":
            image = self.vae.decode(latents / self.vae.config.scaling_factor, return_dict=False)[0]
            image, has_nsfw_concept = self.run_safety_checker(image, device, prompt_embeds.dtype)
        else:
            image = latents
            has_nsfw_concept = None

        if has_nsfw_concept is None:
            do_denormalize = [True] * image.shape[0]
        else:
            do_denormalize = [not has_nsfw for has_nsfw in has_nsfw_concept]

        image = self.image_processor.postprocess(image, output_type=output_type, do_denormalize=do_denormalize)

        # Offload all models
        self.maybe_free_model_hooks()

        if not return_dict:
            return (image, has_nsfw_concept)

        return StableDiffusionPipelineOutput(images=image, nsfw_content_detected=has_nsfw_concept)<|MERGE_RESOLUTION|>--- conflicted
+++ resolved
@@ -455,12 +455,8 @@
         prompt_embeds=None,
         negative_prompt_embeds=None,
         controlnet_conditioning_scale=1.0,
-<<<<<<< HEAD
-        controlnet_guidance=None,
-=======
         control_guidance_start=0.0,
         control_guidance_end=1.0,
->>>>>>> 16b9a57d
     ):
         if (callback_steps is None) or (
             callback_steps is not None and (not isinstance(callback_steps, int) or callback_steps <= 0)
@@ -563,19 +559,6 @@
         else:
             assert False
 
-<<<<<<< HEAD
-        if controlnet_guidance is not None:
-            for controlnet_guidance_item in controlnet_guidance:
-                if controlnet_guidance_item[0] < 0 or controlnet_guidance_item[0] > 1:
-                    raise ValueError(
-                        f"All values of `controlnet_guidance` should be within the range of [0.0, 1.0] but is {controlnet_guidance_item}"
-                    )
-                if controlnet_guidance_item[0] > controlnet_guidance_item[1]:
-                    raise ValueError(
-                        "All start values of `controlnet_guidance` should be less than their corresponding stop values, but got"
-                        f" `controlnet_guidance` {controlnet_guidance_item[0]} >= `controlnet_guidance_end` {controlnet_guidance_item[1]}"
-                    )
-=======
         if not isinstance(control_guidance_start, (tuple, list)):
             control_guidance_start = [control_guidance_start]
 
@@ -602,7 +585,6 @@
                 raise ValueError(f"control guidance start: {start} can't be smaller than 0.")
             if end > 1.0:
                 raise ValueError(f"control guidance end: {end} can't be larger than 1.0.")
->>>>>>> 16b9a57d
 
     def check_image(self, image, prompt, prompt_embeds):
         image_is_pil = isinstance(image, PIL.Image.Image)
@@ -713,12 +695,8 @@
         cross_attention_kwargs: Optional[Dict[str, Any]] = None,
         controlnet_conditioning_scale: Union[float, List[float]] = 1.0,
         guess_mode: bool = False,
-<<<<<<< HEAD
-        controlnet_guidance: List[Tuple[float, float]] = [(0.0, 1.0)],
-=======
         control_guidance_start: Union[float, List[float]] = 0.0,
         control_guidance_end: Union[float, List[float]] = 1.0,
->>>>>>> 16b9a57d
     ):
         r"""
         The call function to the pipeline for generation.
@@ -784,20 +762,12 @@
                 to the residual in the original `unet`. If multiple ControlNets are specified in `init`, you can set
                 the corresponding scale as a list.
             guess_mode (`bool`, *optional*, defaults to `False`):
-<<<<<<< HEAD
-                In this mode, the ControlNet encoder will try best to recognize the content of the input image even if
-                you remove all prompts. The `guidance_scale` between 3.0 and 5.0 is recommended.
-            controlnet_guidance ('List[Tuple[float, float]]', *optional*, defaults to [(0.0, 1.0)]):
-                The percentage of total steps the controlnet starts applying. First tuple value sets the start step
-                controlnet is applied and second value sets the end step where controlnet stops being applied.
-=======
                 The ControlNet encoder tries to recognize the content of the input image even if you remove all
                 prompts. A `guidance_scale` value between 3.0 and 5.0 is recommended.
             control_guidance_start (`float` or `List[float]`, *optional*, defaults to 0.0):
                 The percentage of total steps at which the ControlNet starts applying.
             control_guidance_end (`float` or `List[float]`, *optional*, defaults to 1.0):
                 The percentage of total steps at which the ControlNet stops applying.
->>>>>>> 16b9a57d
 
         Examples:
 
@@ -830,12 +800,8 @@
             prompt_embeds,
             negative_prompt_embeds,
             controlnet_conditioning_scale,
-<<<<<<< HEAD
-            controlnet_guidance,
-=======
             control_guidance_start,
             control_guidance_end,
->>>>>>> 16b9a57d
         )
 
         # 2. Define call parameters
@@ -969,10 +935,23 @@
                     control_model_input = latent_model_input
                     controlnet_prompt_embeds = prompt_embeds
 
-<<<<<<< HEAD
-                # Skip ControlNet inference if not in the guidance range
-                sampling_pct = i / len(timesteps)
-                controlnet_guidance_skip = [sampling_pct < cg[0] or sampling_pct >= cg[1] for cg in controlnet_guidance]
+                if isinstance(controlnet_keep[i], list):
+                    cond_scale = [c * s for c, s in zip(controlnet_conditioning_scale, controlnet_keep[i])]
+                else:
+                    controlnet_cond_scale = controlnet_conditioning_scale
+                    if isinstance(controlnet_cond_scale, list):
+                        controlnet_cond_scale = controlnet_cond_scale[0]
+                    cond_scale = controlnet_cond_scale * controlnet_keep[i]
+
+                down_block_res_samples, mid_block_res_sample = self.controlnet(
+                    control_model_input,
+                    t,
+                    encoder_hidden_states=controlnet_prompt_embeds,
+                    controlnet_cond=image,
+                    conditioning_scale=cond_scale,
+                    guess_mode=guess_mode,
+                    return_dict=False,
+                )
 
                 down_block_res_samples = None
                 mid_block_res_sample = None
@@ -1005,27 +984,6 @@
                     and down_block_res_samples is not None
                     and mid_block_res_sample is not None
                 ):
-=======
-                if isinstance(controlnet_keep[i], list):
-                    cond_scale = [c * s for c, s in zip(controlnet_conditioning_scale, controlnet_keep[i])]
-                else:
-                    controlnet_cond_scale = controlnet_conditioning_scale
-                    if isinstance(controlnet_cond_scale, list):
-                        controlnet_cond_scale = controlnet_cond_scale[0]
-                    cond_scale = controlnet_cond_scale * controlnet_keep[i]
-
-                down_block_res_samples, mid_block_res_sample = self.controlnet(
-                    control_model_input,
-                    t,
-                    encoder_hidden_states=controlnet_prompt_embeds,
-                    controlnet_cond=image,
-                    conditioning_scale=cond_scale,
-                    guess_mode=guess_mode,
-                    return_dict=False,
-                )
-
-                if guess_mode and do_classifier_free_guidance:
->>>>>>> 16b9a57d
                     # Infered ControlNet only for the conditional batch.
                     # To apply the output of ControlNet to both the unconditional and conditional batches,
                     # add 0 to the unconditional batch to keep it unchanged.
