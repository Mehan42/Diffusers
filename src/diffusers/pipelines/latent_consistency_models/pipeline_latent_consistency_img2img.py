# Copyright 2023 Stanford University Team and The HuggingFace Team. All rights reserved.
#
# Licensed under the Apache License, Version 2.0 (the "License");
# you may not use this file except in compliance with the License.
# You may obtain a copy of the License at
#
#     http://www.apache.org/licenses/LICENSE-2.0
#
# Unless required by applicable law or agreed to in writing, software
# distributed under the License is distributed on an "AS IS" BASIS,
# WITHOUT WARRANTIES OR CONDITIONS OF ANY KIND, either express or implied.
# See the License for the specific language governing permissions and
# limitations under the License.

# DISCLAIMER: This code is strongly influenced by https://github.com/pesser/pytorch_diffusion
# and https://github.com/hojonathanho/diffusion

import inspect
from typing import Any, Callable, Dict, List, Optional, Union

import PIL.Image
import torch
from transformers import CLIPImageProcessor, CLIPTextModel, CLIPTokenizer

from ...image_processor import PipelineImageInput, VaeImageProcessor
from ...loaders import FromSingleFileMixin, LoraLoaderMixin, TextualInversionLoaderMixin
from ...models import AutoencoderKL, UNet2DConditionModel
from ...models.lora import adjust_lora_scale_text_encoder
from ...schedulers import LCMScheduler
from ...utils import (
    USE_PEFT_BACKEND,
    deprecate,
    logging,
    replace_example_docstring,
    scale_lora_layers,
    unscale_lora_layers,
)
from ...utils.torch_utils import randn_tensor
from ..pipeline_utils import DiffusionPipeline
from ..stable_diffusion import StableDiffusionPipelineOutput, StableDiffusionSafetyChecker


logger = logging.get_logger(__name__)  # pylint: disable=invalid-name


<<<<<<< HEAD
# Copied from diffusers.pipelines.stable_diffusion.pipeline_stable_diffusion_img2img.retrieve_latents
def retrieve_latents(encoder_output, generator):
    if hasattr(encoder_output, "latent_dist"):
        return encoder_output.latent_dist.sample(generator)
    elif hasattr(encoder_output, "latents"):
        return encoder_output.latents
    else:
        raise AttributeError("Could not access latents of provided encoder_output")
=======
EXAMPLE_DOC_STRING = """
    Examples:
        ```py
        >>> from diffusers import AutoPipelineForImage2Image
        >>> import torch
        >>> import PIL

        >>> pipe = DiffusionPipeline.from_pretrained("SimianLuo/LCM_Dreamshaper_v7")
        >>> # To save GPU memory, torch.float16 can be used, but it may compromise image quality.
        >>> pipe.to(torch_device="cuda", torch_dtype=torch.float32)

        >>> prompt = "High altitude snowy mountains"
        >>> image = PIL.Image.open("./snowy_mountains.png")

        >>> # Can be set to 1~50 steps. LCM support fast inference even <= 4 steps. Recommend: 1~8 steps.
        >>> num_inference_steps = 4
        >>> images = pipe(
        ...     prompt=prompt, image=image, num_inference_steps=num_inference_steps, guidance_scale=8.0
        ... ).images

        >>> images[0].save("image.png")
        ```

"""
>>>>>>> a35e72b0


class LatentConsistencyModelImg2ImgPipeline(
    DiffusionPipeline, TextualInversionLoaderMixin, LoraLoaderMixin, FromSingleFileMixin
):
    r"""
    Pipeline for image-to-image generation using a latent consistency model.

    This model inherits from [`DiffusionPipeline`]. Check the superclass documentation for the generic methods
    implemented for all pipelines (downloading, saving, running on a particular device, etc.).

    The pipeline also inherits the following loading methods:
        - [`~loaders.TextualInversionLoaderMixin.load_textual_inversion`] for loading textual inversion embeddings
        - [`~loaders.LoraLoaderMixin.load_lora_weights`] for loading LoRA weights
        - [`~loaders.LoraLoaderMixin.save_lora_weights`] for saving LoRA weights
        - [`~loaders.FromSingleFileMixin.from_single_file`] for loading `.ckpt` files

    Args:
        vae ([`AutoencoderKL`]):
            Variational Auto-Encoder (VAE) model to encode and decode images to and from latent representations.
        text_encoder ([`~transformers.CLIPTextModel`]):
            Frozen text-encoder ([clip-vit-large-patch14](https://huggingface.co/openai/clip-vit-large-patch14)).
        tokenizer ([`~transformers.CLIPTokenizer`]):
            A `CLIPTokenizer` to tokenize text.
        unet ([`UNet2DConditionModel`]):
            A `UNet2DConditionModel` to denoise the encoded image latents.
        scheduler ([`SchedulerMixin`]):
            A scheduler to be used in combination with `unet` to denoise the encoded image latents. Currently only
            supports [`LCMScheduler`].
        safety_checker ([`StableDiffusionSafetyChecker`]):
            Classification module that estimates whether generated images could be considered offensive or harmful.
            Please refer to the [model card](https://huggingface.co/runwayml/stable-diffusion-v1-5) for more details
            about a model's potential harms.
        feature_extractor ([`~transformers.CLIPImageProcessor`]):
            A `CLIPImageProcessor` to extract features from generated images; used as inputs to the `safety_checker`.
        requires_safety_checker (`bool`, *optional*, defaults to `True`):
            Whether the pipeline requires a safety checker component.
    """
    model_cpu_offload_seq = "text_encoder->unet->vae"
    _optional_components = ["safety_checker", "feature_extractor"]
    _exclude_from_cpu_offload = ["safety_checker"]

    def __init__(
        self,
        vae: AutoencoderKL,
        text_encoder: CLIPTextModel,
        tokenizer: CLIPTokenizer,
        unet: UNet2DConditionModel,
        scheduler: LCMScheduler,
        safety_checker: StableDiffusionSafetyChecker,
        feature_extractor: CLIPImageProcessor,
        requires_safety_checker: bool = True,
    ):
        super().__init__()

        self.register_modules(
            vae=vae,
            text_encoder=text_encoder,
            tokenizer=tokenizer,
            unet=unet,
            scheduler=scheduler,
            safety_checker=safety_checker,
            feature_extractor=feature_extractor,
        )

        if safety_checker is None and requires_safety_checker:
            logger.warning(
                f"You have disabled the safety checker for {self.__class__} by passing `safety_checker=None`. Ensure"
                " that you abide to the conditions of the Stable Diffusion license and do not expose unfiltered"
                " results in services or applications open to the public. Both the diffusers team and Hugging Face"
                " strongly recommend to keep the safety filter enabled in all public facing circumstances, disabling"
                " it only for use-cases that involve analyzing network behavior or auditing its results. For more"
                " information, please have a look at https://github.com/huggingface/diffusers/pull/254 ."
            )

        self.vae_scale_factor = 2 ** (len(self.vae.config.block_out_channels) - 1)
        self.image_processor = VaeImageProcessor(vae_scale_factor=self.vae_scale_factor)

    # Copied from diffusers.pipelines.stable_diffusion.pipeline_stable_diffusion.StableDiffusionPipeline.enable_vae_slicing
    def enable_vae_slicing(self):
        r"""
        Enable sliced VAE decoding. When this option is enabled, the VAE will split the input tensor in slices to
        compute decoding in several steps. This is useful to save some memory and allow larger batch sizes.
        """
        self.vae.enable_slicing()

    # Copied from diffusers.pipelines.stable_diffusion.pipeline_stable_diffusion.StableDiffusionPipeline.disable_vae_slicing
    def disable_vae_slicing(self):
        r"""
        Disable sliced VAE decoding. If `enable_vae_slicing` was previously enabled, this method will go back to
        computing decoding in one step.
        """
        self.vae.disable_slicing()

    # Copied from diffusers.pipelines.stable_diffusion.pipeline_stable_diffusion.StableDiffusionPipeline.enable_vae_tiling
    def enable_vae_tiling(self):
        r"""
        Enable tiled VAE decoding. When this option is enabled, the VAE will split the input tensor into tiles to
        compute decoding and encoding in several steps. This is useful for saving a large amount of memory and to allow
        processing larger images.
        """
        self.vae.enable_tiling()

    # Copied from diffusers.pipelines.stable_diffusion.pipeline_stable_diffusion.StableDiffusionPipeline.disable_vae_tiling
    def disable_vae_tiling(self):
        r"""
        Disable tiled VAE decoding. If `enable_vae_tiling` was previously enabled, this method will go back to
        computing decoding in one step.
        """
        self.vae.disable_tiling()

    # Copied from diffusers.pipelines.stable_diffusion.pipeline_stable_diffusion.StableDiffusionPipeline.enable_freeu
    def enable_freeu(self, s1: float, s2: float, b1: float, b2: float):
        r"""Enables the FreeU mechanism as in https://arxiv.org/abs/2309.11497.

        The suffixes after the scaling factors represent the stages where they are being applied.

        Please refer to the [official repository](https://github.com/ChenyangSi/FreeU) for combinations of the values
        that are known to work well for different pipelines such as Stable Diffusion v1, v2, and Stable Diffusion XL.

        Args:
            s1 (`float`):
                Scaling factor for stage 1 to attenuate the contributions of the skip features. This is done to
                mitigate "oversmoothing effect" in the enhanced denoising process.
            s2 (`float`):
                Scaling factor for stage 2 to attenuate the contributions of the skip features. This is done to
                mitigate "oversmoothing effect" in the enhanced denoising process.
            b1 (`float`): Scaling factor for stage 1 to amplify the contributions of backbone features.
            b2 (`float`): Scaling factor for stage 2 to amplify the contributions of backbone features.
        """
        if not hasattr(self, "unet"):
            raise ValueError("The pipeline must have `unet` for using FreeU.")
        self.unet.enable_freeu(s1=s1, s2=s2, b1=b1, b2=b2)

    # Copied from diffusers.pipelines.stable_diffusion.pipeline_stable_diffusion.StableDiffusionPipeline.disable_freeu
    def disable_freeu(self):
        """Disables the FreeU mechanism if enabled."""
        self.unet.disable_freeu()

    # Copied from diffusers.pipelines.stable_diffusion.pipeline_stable_diffusion.StableDiffusionPipeline.encode_prompt
    def encode_prompt(
        self,
        prompt,
        device,
        num_images_per_prompt,
        do_classifier_free_guidance,
        negative_prompt=None,
        prompt_embeds: Optional[torch.FloatTensor] = None,
        negative_prompt_embeds: Optional[torch.FloatTensor] = None,
        lora_scale: Optional[float] = None,
        clip_skip: Optional[int] = None,
    ):
        r"""
        Encodes the prompt into text encoder hidden states.

        Args:
            prompt (`str` or `List[str]`, *optional*):
                prompt to be encoded
            device: (`torch.device`):
                torch device
            num_images_per_prompt (`int`):
                number of images that should be generated per prompt
            do_classifier_free_guidance (`bool`):
                whether to use classifier free guidance or not
            negative_prompt (`str` or `List[str]`, *optional*):
                The prompt or prompts not to guide the image generation. If not defined, one has to pass
                `negative_prompt_embeds` instead. Ignored when not using guidance (i.e., ignored if `guidance_scale` is
                less than `1`).
            prompt_embeds (`torch.FloatTensor`, *optional*):
                Pre-generated text embeddings. Can be used to easily tweak text inputs, *e.g.* prompt weighting. If not
                provided, text embeddings will be generated from `prompt` input argument.
            negative_prompt_embeds (`torch.FloatTensor`, *optional*):
                Pre-generated negative text embeddings. Can be used to easily tweak text inputs, *e.g.* prompt
                weighting. If not provided, negative_prompt_embeds will be generated from `negative_prompt` input
                argument.
            lora_scale (`float`, *optional*):
                A LoRA scale that will be applied to all LoRA layers of the text encoder if LoRA layers are loaded.
            clip_skip (`int`, *optional*):
                Number of layers to be skipped from CLIP while computing the prompt embeddings. A value of 1 means that
                the output of the pre-final layer will be used for computing the prompt embeddings.
        """
        # set lora scale so that monkey patched LoRA
        # function of text encoder can correctly access it
        if lora_scale is not None and isinstance(self, LoraLoaderMixin):
            self._lora_scale = lora_scale

            # dynamically adjust the LoRA scale
            if not USE_PEFT_BACKEND:
                adjust_lora_scale_text_encoder(self.text_encoder, lora_scale)
            else:
                scale_lora_layers(self.text_encoder, lora_scale)

        if prompt is not None and isinstance(prompt, str):
            batch_size = 1
        elif prompt is not None and isinstance(prompt, list):
            batch_size = len(prompt)
        else:
            batch_size = prompt_embeds.shape[0]

        if prompt_embeds is None:
            # textual inversion: procecss multi-vector tokens if necessary
            if isinstance(self, TextualInversionLoaderMixin):
                prompt = self.maybe_convert_prompt(prompt, self.tokenizer)

            text_inputs = self.tokenizer(
                prompt,
                padding="max_length",
                max_length=self.tokenizer.model_max_length,
                truncation=True,
                return_tensors="pt",
            )
            text_input_ids = text_inputs.input_ids
            untruncated_ids = self.tokenizer(prompt, padding="longest", return_tensors="pt").input_ids

            if untruncated_ids.shape[-1] >= text_input_ids.shape[-1] and not torch.equal(
                text_input_ids, untruncated_ids
            ):
                removed_text = self.tokenizer.batch_decode(
                    untruncated_ids[:, self.tokenizer.model_max_length - 1 : -1]
                )
                logger.warning(
                    "The following part of your input was truncated because CLIP can only handle sequences up to"
                    f" {self.tokenizer.model_max_length} tokens: {removed_text}"
                )

            if hasattr(self.text_encoder.config, "use_attention_mask") and self.text_encoder.config.use_attention_mask:
                attention_mask = text_inputs.attention_mask.to(device)
            else:
                attention_mask = None

            if clip_skip is None:
                prompt_embeds = self.text_encoder(text_input_ids.to(device), attention_mask=attention_mask)
                prompt_embeds = prompt_embeds[0]
            else:
                prompt_embeds = self.text_encoder(
                    text_input_ids.to(device), attention_mask=attention_mask, output_hidden_states=True
                )
                # Access the `hidden_states` first, that contains a tuple of
                # all the hidden states from the encoder layers. Then index into
                # the tuple to access the hidden states from the desired layer.
                prompt_embeds = prompt_embeds[-1][-(clip_skip + 1)]
                # We also need to apply the final LayerNorm here to not mess with the
                # representations. The `last_hidden_states` that we typically use for
                # obtaining the final prompt representations passes through the LayerNorm
                # layer.
                prompt_embeds = self.text_encoder.text_model.final_layer_norm(prompt_embeds)

        if self.text_encoder is not None:
            prompt_embeds_dtype = self.text_encoder.dtype
        elif self.unet is not None:
            prompt_embeds_dtype = self.unet.dtype
        else:
            prompt_embeds_dtype = prompt_embeds.dtype

        prompt_embeds = prompt_embeds.to(dtype=prompt_embeds_dtype, device=device)

        bs_embed, seq_len, _ = prompt_embeds.shape
        # duplicate text embeddings for each generation per prompt, using mps friendly method
        prompt_embeds = prompt_embeds.repeat(1, num_images_per_prompt, 1)
        prompt_embeds = prompt_embeds.view(bs_embed * num_images_per_prompt, seq_len, -1)

        # get unconditional embeddings for classifier free guidance
        if do_classifier_free_guidance and negative_prompt_embeds is None:
            uncond_tokens: List[str]
            if negative_prompt is None:
                uncond_tokens = [""] * batch_size
            elif prompt is not None and type(prompt) is not type(negative_prompt):
                raise TypeError(
                    f"`negative_prompt` should be the same type to `prompt`, but got {type(negative_prompt)} !="
                    f" {type(prompt)}."
                )
            elif isinstance(negative_prompt, str):
                uncond_tokens = [negative_prompt]
            elif batch_size != len(negative_prompt):
                raise ValueError(
                    f"`negative_prompt`: {negative_prompt} has batch size {len(negative_prompt)}, but `prompt`:"
                    f" {prompt} has batch size {batch_size}. Please make sure that passed `negative_prompt` matches"
                    " the batch size of `prompt`."
                )
            else:
                uncond_tokens = negative_prompt

            # textual inversion: procecss multi-vector tokens if necessary
            if isinstance(self, TextualInversionLoaderMixin):
                uncond_tokens = self.maybe_convert_prompt(uncond_tokens, self.tokenizer)

            max_length = prompt_embeds.shape[1]
            uncond_input = self.tokenizer(
                uncond_tokens,
                padding="max_length",
                max_length=max_length,
                truncation=True,
                return_tensors="pt",
            )

            if hasattr(self.text_encoder.config, "use_attention_mask") and self.text_encoder.config.use_attention_mask:
                attention_mask = uncond_input.attention_mask.to(device)
            else:
                attention_mask = None

            negative_prompt_embeds = self.text_encoder(
                uncond_input.input_ids.to(device),
                attention_mask=attention_mask,
            )
            negative_prompt_embeds = negative_prompt_embeds[0]

        if do_classifier_free_guidance:
            # duplicate unconditional embeddings for each generation per prompt, using mps friendly method
            seq_len = negative_prompt_embeds.shape[1]

            negative_prompt_embeds = negative_prompt_embeds.to(dtype=prompt_embeds_dtype, device=device)

            negative_prompt_embeds = negative_prompt_embeds.repeat(1, num_images_per_prompt, 1)
            negative_prompt_embeds = negative_prompt_embeds.view(batch_size * num_images_per_prompt, seq_len, -1)

        if isinstance(self, LoraLoaderMixin) and USE_PEFT_BACKEND:
            # Retrieve the original scale by scaling back the LoRA layers
            unscale_lora_layers(self.text_encoder, lora_scale)

        return prompt_embeds, negative_prompt_embeds

    # Copied from diffusers.pipelines.stable_diffusion.pipeline_stable_diffusion.StableDiffusionPipeline.run_safety_checker
    def run_safety_checker(self, image, device, dtype):
        if self.safety_checker is None:
            has_nsfw_concept = None
        else:
            if torch.is_tensor(image):
                feature_extractor_input = self.image_processor.postprocess(image, output_type="pil")
            else:
                feature_extractor_input = self.image_processor.numpy_to_pil(image)
            safety_checker_input = self.feature_extractor(feature_extractor_input, return_tensors="pt").to(device)
            image, has_nsfw_concept = self.safety_checker(
                images=image, clip_input=safety_checker_input.pixel_values.to(dtype)
            )
        return image, has_nsfw_concept

    # Copied from diffusers.pipelines.stable_diffusion.pipeline_stable_diffusion_img2img.StableDiffusionImg2ImgPipeline.prepare_latents
    def prepare_latents(self, image, timestep, batch_size, num_images_per_prompt, dtype, device, generator=None):
        if not isinstance(image, (torch.Tensor, PIL.Image.Image, list)):
            raise ValueError(
                f"`image` has to be of type `torch.Tensor`, `PIL.Image.Image` or list but is {type(image)}"
            )

        image = image.to(device=device, dtype=dtype)

        batch_size = batch_size * num_images_per_prompt

        if image.shape[1] == 4:
            init_latents = image

        else:
            if isinstance(generator, list) and len(generator) != batch_size:
                raise ValueError(
                    f"You have passed a list of generators of length {len(generator)}, but requested an effective batch"
                    f" size of {batch_size}. Make sure the batch size matches the length of the generators."
                )

            elif isinstance(generator, list):
                init_latents = [
                    retrieve_latents(self.vae.encode(image[i : i + 1]), generator=generator[i])
                    for i in range(batch_size)
                ]
                init_latents = torch.cat(init_latents, dim=0)
            else:
                init_latents = retrieve_latents(self.vae.encode(image), generator=generator)

            init_latents = self.vae.config.scaling_factor * init_latents

        if batch_size > init_latents.shape[0] and batch_size % init_latents.shape[0] == 0:
            # expand init_latents for batch_size
            deprecation_message = (
                f"You have passed {batch_size} text prompts (`prompt`), but only {init_latents.shape[0]} initial"
                " images (`image`). Initial images are now duplicating to match the number of text prompts. Note"
                " that this behavior is deprecated and will be removed in a version 1.0.0. Please make sure to update"
                " your script to pass as many initial images as text prompts to suppress this warning."
            )
            deprecate("len(prompt) != len(image)", "1.0.0", deprecation_message, standard_warn=False)
            additional_image_per_prompt = batch_size // init_latents.shape[0]
            init_latents = torch.cat([init_latents] * additional_image_per_prompt, dim=0)
        elif batch_size > init_latents.shape[0] and batch_size % init_latents.shape[0] != 0:
            raise ValueError(
                f"Cannot duplicate `image` of batch size {init_latents.shape[0]} to {batch_size} text prompts."
            )
        else:
            init_latents = torch.cat([init_latents], dim=0)

        shape = init_latents.shape
        noise = randn_tensor(shape, generator=generator, device=device, dtype=dtype)

        # get latents
        init_latents = self.scheduler.add_noise(init_latents, noise, timestep)
        latents = init_latents

        return latents

    # Copied from diffusers.pipelines.latent_consistency_models.pipeline_latent_consistency_text2img.LatentConsistencyModelPipeline.get_guidance_scale_embedding
    def get_guidance_scale_embedding(self, w, embedding_dim=512, dtype=torch.float32):
        """
        See https://github.com/google-research/vdm/blob/dc27b98a554f65cdc654b800da5aa1846545d41b/model_vdm.py#L298

        Args:
            timesteps (`torch.Tensor`):
                generate embedding vectors at these timesteps
            embedding_dim (`int`, *optional*, defaults to 512):
                dimension of the embeddings to generate
            dtype:
                data type of the generated embeddings

        Returns:
            `torch.FloatTensor`: Embedding vectors with shape `(len(timesteps), embedding_dim)`
        """
        assert len(w.shape) == 1
        w = w * 1000.0

        half_dim = embedding_dim // 2
        emb = torch.log(torch.tensor(10000.0)) / (half_dim - 1)
        emb = torch.exp(torch.arange(half_dim, dtype=dtype) * -emb)
        emb = w.to(dtype)[:, None] * emb[None, :]
        emb = torch.cat([torch.sin(emb), torch.cos(emb)], dim=1)
        if embedding_dim % 2 == 1:  # zero pad
            emb = torch.nn.functional.pad(emb, (0, 1))
        assert emb.shape == (w.shape[0], embedding_dim)
        return emb

    # Copied from diffusers.pipelines.stable_diffusion.pipeline_stable_diffusion.StableDiffusionPipeline.prepare_extra_step_kwargs
    def prepare_extra_step_kwargs(self, generator, eta):
        # prepare extra kwargs for the scheduler step, since not all schedulers have the same signature
        # eta (η) is only used with the DDIMScheduler, it will be ignored for other schedulers.
        # eta corresponds to η in DDIM paper: https://arxiv.org/abs/2010.02502
        # and should be between [0, 1]

        accepts_eta = "eta" in set(inspect.signature(self.scheduler.step).parameters.keys())
        extra_step_kwargs = {}
        if accepts_eta:
            extra_step_kwargs["eta"] = eta

        # check if the scheduler accepts generator
        accepts_generator = "generator" in set(inspect.signature(self.scheduler.step).parameters.keys())
        if accepts_generator:
            extra_step_kwargs["generator"] = generator
        return extra_step_kwargs

    # Copied from diffusers.pipelines.stable_diffusion.pipeline_stable_diffusion_img2img.StableDiffusionImg2ImgPipeline.get_timesteps
    def get_timesteps(self, num_inference_steps, strength, device):
        # get the original timestep using init_timestep
        init_timestep = min(int(num_inference_steps * strength), num_inference_steps)

        t_start = max(num_inference_steps - init_timestep, 0)
        timesteps = self.scheduler.timesteps[t_start * self.scheduler.order :]

        return timesteps, num_inference_steps - t_start

    def check_inputs(
        self,
        prompt: Union[str, List[str]],
        strength: float,
        callback_steps: int,
        prompt_embeds: Optional[torch.FloatTensor] = None,
    ):
        if strength < 0 or strength > 1:
            raise ValueError(f"The value of strength should in [0.0, 1.0] but is {strength}")

        if (callback_steps is None) or (
            callback_steps is not None and (not isinstance(callback_steps, int) or callback_steps <= 0)
        ):
            raise ValueError(
                f"`callback_steps` has to be a positive integer but is {callback_steps} of type"
                f" {type(callback_steps)}."
            )

        if prompt is not None and prompt_embeds is not None:
            raise ValueError(
                f"Cannot forward both `prompt`: {prompt} and `prompt_embeds`: {prompt_embeds}. Please make sure to"
                " only forward one of the two."
            )
        elif prompt is None and prompt_embeds is None:
            raise ValueError(
                "Provide either `prompt` or `prompt_embeds`. Cannot leave both `prompt` and `prompt_embeds` undefined."
            )
        elif prompt is not None and (not isinstance(prompt, str) and not isinstance(prompt, list)):
            raise ValueError(f"`prompt` has to be of type `str` or `list` but is {type(prompt)}")

    @torch.no_grad()
    @replace_example_docstring(EXAMPLE_DOC_STRING)
    def __call__(
        self,
        prompt: Union[str, List[str]] = None,
        image: PipelineImageInput = None,
        num_inference_steps: int = 4,
        strength: float = 0.8,
        original_inference_steps: int = None,
        guidance_scale: float = 8.5,
        num_images_per_prompt: Optional[int] = 1,
        generator: Optional[Union[torch.Generator, List[torch.Generator]]] = None,
        latents: Optional[torch.FloatTensor] = None,
        prompt_embeds: Optional[torch.FloatTensor] = None,
        output_type: Optional[str] = "pil",
        return_dict: bool = True,
        callback: Optional[Callable[[int, int, torch.FloatTensor], None]] = None,
        callback_steps: int = 1,
        cross_attention_kwargs: Optional[Dict[str, Any]] = None,
        clip_skip: Optional[int] = None,
    ):
        r"""
        The call function to the pipeline for generation.

        Args:
            prompt (`str` or `List[str]`, *optional*):
                The prompt or prompts to guide image generation. If not defined, you need to pass `prompt_embeds`.
            height (`int`, *optional*, defaults to `self.unet.config.sample_size * self.vae_scale_factor`):
                The height in pixels of the generated image.
            width (`int`, *optional*, defaults to `self.unet.config.sample_size * self.vae_scale_factor`):
                The width in pixels of the generated image.
            num_inference_steps (`int`, *optional*, defaults to 50):
                The number of denoising steps. More denoising steps usually lead to a higher quality image at the
                expense of slower inference.
            original_inference_steps (`int`, *optional*):
                The original number of inference steps use to generate a linearly-spaced timestep schedule, from which
                we will draw `num_inference_steps` evenly spaced timesteps from as our final timestep schedule,
                following the Skipping-Step method in the paper (see Section 4.3). If not set this will default to the
                scheduler's `original_inference_steps` attribute.
            guidance_scale (`float`, *optional*, defaults to 7.5):
                A higher guidance scale value encourages the model to generate images closely linked to the text
                `prompt` at the expense of lower image quality. Guidance scale is enabled when `guidance_scale > 1`.
                Note that the original latent consistency models paper uses a different CFG formulation where the
                guidance scales are decreased by 1 (so in the paper formulation CFG is enabled when `guidance_scale >
                0`).
            num_images_per_prompt (`int`, *optional*, defaults to 1):
                The number of images to generate per prompt.
            generator (`torch.Generator` or `List[torch.Generator]`, *optional*):
                A [`torch.Generator`](https://pytorch.org/docs/stable/generated/torch.Generator.html) to make
                generation deterministic.
            latents (`torch.FloatTensor`, *optional*):
                Pre-generated noisy latents sampled from a Gaussian distribution, to be used as inputs for image
                generation. Can be used to tweak the same generation with different prompts. If not provided, a latents
                tensor is generated by sampling using the supplied random `generator`.
            prompt_embeds (`torch.FloatTensor`, *optional*):
                Pre-generated text embeddings. Can be used to easily tweak text inputs (prompt weighting). If not
                provided, text embeddings are generated from the `prompt` input argument.
            output_type (`str`, *optional*, defaults to `"pil"`):
                The output format of the generated image. Choose between `PIL.Image` or `np.array`.
            return_dict (`bool`, *optional*, defaults to `True`):
                Whether or not to return a [`~pipelines.stable_diffusion.StableDiffusionPipelineOutput`] instead of a
                plain tuple.
            callback (`Callable`, *optional*):
                A function that calls every `callback_steps` steps during inference. The function is called with the
                following arguments: `callback(step: int, timestep: int, latents: torch.FloatTensor)`.
            callback_steps (`int`, *optional*, defaults to 1):
                The frequency at which the `callback` function is called. If not specified, the callback is called at
                every step.
            cross_attention_kwargs (`dict`, *optional*):
                A kwargs dictionary that if specified is passed along to the [`AttentionProcessor`] as defined in
                [`self.processor`](https://github.com/huggingface/diffusers/blob/main/src/diffusers/models/attention_processor.py).
            clip_skip (`int`, *optional*):
                Number of layers to be skipped from CLIP while computing the prompt embeddings. A value of 1 means that
                the output of the pre-final layer will be used for computing the prompt embeddings.

        Examples:

        Returns:
            [`~pipelines.stable_diffusion.StableDiffusionPipelineOutput`] or `tuple`:
                If `return_dict` is `True`, [`~pipelines.stable_diffusion.StableDiffusionPipelineOutput`] is returned,
                otherwise a `tuple` is returned where the first element is a list with the generated images and the
                second element is a list of `bool`s indicating whether the corresponding generated image contains
                "not-safe-for-work" (nsfw) content.
        """
        # 1. Check inputs. Raise error if not correct
        self.check_inputs(prompt, strength, callback_steps, prompt_embeds)

        # 2. Define call parameters
        if prompt is not None and isinstance(prompt, str):
            batch_size = 1
        elif prompt is not None and isinstance(prompt, list):
            batch_size = len(prompt)
        else:
            batch_size = prompt_embeds.shape[0]

        device = self._execution_device
        # do_classifier_free_guidance = guidance_scale > 1.0

        # 3. Encode input prompt
        lora_scale = cross_attention_kwargs.get("scale", None) if cross_attention_kwargs is not None else None

        # NOTE: when a LCM is distilled from an LDM via latent consistency distillation (Algorithm 1) with guided
        # distillation, the forward pass of the LCM learns to approximate sampling from the LDM using CFG with the
        # unconditional prompt "" (the empty string). Due to this, LCMs currently do not support negative prompts.
        prompt_embeds, _ = self.encode_prompt(
            prompt,
            device,
            num_images_per_prompt,
            False,
            negative_prompt=None,
            prompt_embeds=prompt_embeds,
            negative_prompt_embeds=None,
            lora_scale=lora_scale,
            clip_skip=clip_skip,
        )

        # 4. Encode image
        image = self.image_processor.preprocess(image)

        # 5. Prepare timesteps
        self.scheduler.set_timesteps(
            num_inference_steps, device, original_inference_steps=original_inference_steps, strength=strength
        )
        timesteps = self.scheduler.timesteps

        # 6. Prepare latent variables
        original_inference_steps = (
            original_inference_steps
            if original_inference_steps is not None
            else self.scheduler.config.original_inference_steps
        )
        latent_timestep = torch.tensor(int(strength * original_inference_steps))
        latents = self.prepare_latents(
            image, latent_timestep, batch_size, num_images_per_prompt, prompt_embeds.dtype, device, generator
        )
        bs = batch_size * num_images_per_prompt

        # 6. Get Guidance Scale Embedding
        # NOTE: We use the Imagen CFG formulation that StableDiffusionPipeline uses rather than the original LCM paper
        # CFG formulation, so we need to subtract 1 from the input guidance_scale.
        # LCM CFG formulation:  cfg_noise = noise_cond + cfg_scale * (noise_cond - noise_uncond), (cfg_scale > 0.0 using CFG)
        w = torch.tensor(guidance_scale - 1).repeat(bs)
        w_embedding = self.get_guidance_scale_embedding(w, embedding_dim=self.unet.config.time_cond_proj_dim).to(
            device=device, dtype=latents.dtype
        )

        # 7. Prepare extra step kwargs. TODO: Logic should ideally just be moved out of the pipeline
        extra_step_kwargs = self.prepare_extra_step_kwargs(generator, None)

        # 8. LCM Multistep Sampling Loop
        num_warmup_steps = len(timesteps) - num_inference_steps * self.scheduler.order
        with self.progress_bar(total=num_inference_steps) as progress_bar:
            for i, t in enumerate(timesteps):
                latents = latents.to(prompt_embeds.dtype)

                # model prediction (v-prediction, eps, x)
                model_pred = self.unet(
                    latents,
                    t,
                    timestep_cond=w_embedding,
                    encoder_hidden_states=prompt_embeds,
                    cross_attention_kwargs=cross_attention_kwargs,
                    return_dict=False,
                )[0]

                # compute the previous noisy sample x_t -> x_t-1
                latents, denoised = self.scheduler.step(model_pred, t, latents, **extra_step_kwargs, return_dict=False)

                # call the callback, if provided
                if i == len(timesteps) - 1 or ((i + 1) > num_warmup_steps and (i + 1) % self.scheduler.order == 0):
                    progress_bar.update()
                    if callback is not None and i % callback_steps == 0:
                        step_idx = i // getattr(self.scheduler, "order", 1)
                        callback(step_idx, t, latents)

        denoised = denoised.to(prompt_embeds.dtype)
        if not output_type == "latent":
            image = self.vae.decode(denoised / self.vae.config.scaling_factor, return_dict=False)[0]
            image, has_nsfw_concept = self.run_safety_checker(image, device, prompt_embeds.dtype)
        else:
            image = denoised
            has_nsfw_concept = None

        if has_nsfw_concept is None:
            do_denormalize = [True] * image.shape[0]
        else:
            do_denormalize = [not has_nsfw for has_nsfw in has_nsfw_concept]

        image = self.image_processor.postprocess(image, output_type=output_type, do_denormalize=do_denormalize)

        # Offload all models
        self.maybe_free_model_hooks()

        if not return_dict:
            return (image, has_nsfw_concept)

        return StableDiffusionPipelineOutput(images=image, nsfw_content_detected=has_nsfw_concept)<|MERGE_RESOLUTION|>--- conflicted
+++ resolved
@@ -43,7 +43,6 @@
 logger = logging.get_logger(__name__)  # pylint: disable=invalid-name
 
 
-<<<<<<< HEAD
 # Copied from diffusers.pipelines.stable_diffusion.pipeline_stable_diffusion_img2img.retrieve_latents
 def retrieve_latents(encoder_output, generator):
     if hasattr(encoder_output, "latent_dist"):
@@ -52,7 +51,8 @@
         return encoder_output.latents
     else:
         raise AttributeError("Could not access latents of provided encoder_output")
-=======
+
+
 EXAMPLE_DOC_STRING = """
     Examples:
         ```py
@@ -77,7 +77,6 @@
         ```
 
 """
->>>>>>> a35e72b0
 
 
 class LatentConsistencyModelImg2ImgPipeline(
