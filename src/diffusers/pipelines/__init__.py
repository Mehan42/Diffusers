from typing import TYPE_CHECKING

from ..utils import (
    DIFFUSERS_SLOW_IMPORT,
    OptionalDependencyNotAvailable,
    _LazyModule,
    get_objects_from_module,
    is_flax_available,
    is_k_diffusion_available,
    is_librosa_available,
    is_note_seq_available,
    is_onnx_available,
    is_sentencepiece_available,
    is_torch_available,
    is_torch_npu_available,
    is_transformers_available,
)


# These modules contain pipelines from multiple libraries/frameworks
_dummy_objects = {}
_import_structure = {
    "controlnet": [],
    "controlnet_hunyuandit": [],
    "controlnet_sd3": [],
    "controlnet_xs": [],
    "deprecated": [],
    "latent_diffusion": [],
    "ledits_pp": [],
    "marigold": [],
    "pag": [],
    "stable_diffusion": [],
    "stable_diffusion_xl": [],
}

try:
    if not is_torch_available():
        raise OptionalDependencyNotAvailable()
except OptionalDependencyNotAvailable:
    from ..utils import dummy_pt_objects  # noqa F403

    _dummy_objects.update(get_objects_from_module(dummy_pt_objects))
else:
    _import_structure["auto_pipeline"] = [
        "AutoPipelineForImage2Image",
        "AutoPipelineForInpainting",
        "AutoPipelineForText2Image",
    ]
    _import_structure["consistency_models"] = ["ConsistencyModelPipeline"]
    _import_structure["dance_diffusion"] = ["DanceDiffusionPipeline"]
    _import_structure["ddim"] = ["DDIMPipeline"]
    _import_structure["ddpm"] = ["DDPMPipeline"]
    _import_structure["dit"] = ["DiTPipeline"]
    _import_structure["latent_diffusion"].extend(["LDMSuperResolutionPipeline"])
    _import_structure["pipeline_utils"] = [
        "AudioPipelineOutput",
        "DiffusionPipeline",
        "StableDiffusionMixin",
        "ImagePipelineOutput",
    ]
    _import_structure["deprecated"].extend(
        [
            "PNDMPipeline",
            "LDMPipeline",
            "RePaintPipeline",
            "ScoreSdeVePipeline",
            "KarrasVePipeline",
        ]
    )
try:
    if not (is_torch_available() and is_librosa_available()):
        raise OptionalDependencyNotAvailable()
except OptionalDependencyNotAvailable:
    from ..utils import dummy_torch_and_librosa_objects  # noqa F403

    _dummy_objects.update(get_objects_from_module(dummy_torch_and_librosa_objects))
else:
    _import_structure["deprecated"].extend(["AudioDiffusionPipeline", "Mel"])

try:
    if not (is_transformers_available() and is_torch_available() and is_note_seq_available()):
        raise OptionalDependencyNotAvailable()
except OptionalDependencyNotAvailable:
    from ..utils import dummy_transformers_and_torch_and_note_seq_objects  # noqa F403

    _dummy_objects.update(get_objects_from_module(dummy_transformers_and_torch_and_note_seq_objects))
else:
    _import_structure["deprecated"].extend(
        [
            "MidiProcessor",
            "SpectrogramDiffusionPipeline",
        ]
    )

try:
    if not (is_torch_available() and is_transformers_available()):
        raise OptionalDependencyNotAvailable()
except OptionalDependencyNotAvailable:
    from ..utils import dummy_torch_and_transformers_objects  # noqa F403

    _dummy_objects.update(get_objects_from_module(dummy_torch_and_transformers_objects))
else:
    _import_structure["deprecated"].extend(
        [
            "VQDiffusionPipeline",
            "AltDiffusionPipeline",
            "AltDiffusionImg2ImgPipeline",
            "CycleDiffusionPipeline",
            "StableDiffusionInpaintPipelineLegacy",
            "StableDiffusionPix2PixZeroPipeline",
            "StableDiffusionParadigmsPipeline",
            "StableDiffusionModelEditingPipeline",
            "VersatileDiffusionDualGuidedPipeline",
            "VersatileDiffusionImageVariationPipeline",
            "VersatileDiffusionPipeline",
            "VersatileDiffusionTextToImagePipeline",
        ]
    )
    _import_structure["allegro"] = ["AllegroPipeline"]
    _import_structure["amused"] = ["AmusedImg2ImgPipeline", "AmusedInpaintPipeline", "AmusedPipeline"]
    _import_structure["animatediff"] = [
        "AnimateDiffPipeline",
        "AnimateDiffControlNetPipeline",
        "AnimateDiffSDXLPipeline",
        "AnimateDiffSparseControlNetPipeline",
        "AnimateDiffVideoToVideoPipeline",
        "AnimateDiffVideoToVideoControlNetPipeline",
    ]
    _import_structure["flux"] = [
        "FluxControlPipeline",
        "FluxControlImg2ImgPipeline",
        "FluxControlNetPipeline",
        "FluxControlNetImg2ImgPipeline",
        "FluxControlNetInpaintPipeline",
        "FluxImg2ImgPipeline",
        "FluxInpaintPipeline",
        "FluxPipeline",
        "FluxFillPipeline",
<<<<<<< HEAD
=======
        "FluxPriorReduxPipeline",
        "ReduxImageEncoder",
>>>>>>> 7ac6e286
    ]
    _import_structure["audioldm"] = ["AudioLDMPipeline"]
    _import_structure["audioldm2"] = [
        "AudioLDM2Pipeline",
        "AudioLDM2ProjectionModel",
        "AudioLDM2UNet2DConditionModel",
    ]
    _import_structure["blip_diffusion"] = ["BlipDiffusionPipeline"]
    _import_structure["cogvideo"] = [
        "CogVideoXPipeline",
        "CogVideoXImageToVideoPipeline",
        "CogVideoXVideoToVideoPipeline",
        "CogVideoXFunControlPipeline",
    ]
    _import_structure["cogview3"] = ["CogView3PlusPipeline"]
    _import_structure["controlnet"].extend(
        [
            "BlipDiffusionControlNetPipeline",
            "StableDiffusionControlNetImg2ImgPipeline",
            "StableDiffusionControlNetInpaintPipeline",
            "StableDiffusionControlNetPipeline",
            "StableDiffusionXLControlNetImg2ImgPipeline",
            "StableDiffusionXLControlNetInpaintPipeline",
            "StableDiffusionXLControlNetPipeline",
        ]
    )
    _import_structure["pag"].extend(
        [
            "StableDiffusionControlNetPAGInpaintPipeline",
            "AnimateDiffPAGPipeline",
            "KolorsPAGPipeline",
            "HunyuanDiTPAGPipeline",
            "StableDiffusion3PAGPipeline",
            "StableDiffusionPAGPipeline",
            "StableDiffusionPAGImg2ImgPipeline",
            "StableDiffusionControlNetPAGPipeline",
            "StableDiffusionXLPAGPipeline",
            "StableDiffusionXLPAGInpaintPipeline",
            "StableDiffusionXLControlNetPAGImg2ImgPipeline",
            "StableDiffusionXLControlNetPAGPipeline",
            "StableDiffusionXLPAGImg2ImgPipeline",
            "PixArtSigmaPAGPipeline",
        ]
    )
    _import_structure["controlnet_xs"].extend(
        [
            "StableDiffusionControlNetXSPipeline",
            "StableDiffusionXLControlNetXSPipeline",
        ]
    )
    _import_structure["controlnet_hunyuandit"].extend(
        [
            "HunyuanDiTControlNetPipeline",
        ]
    )
    _import_structure["controlnet_sd3"].extend(
        [
            "StableDiffusion3ControlNetPipeline",
            "StableDiffusion3ControlNetInpaintingPipeline",
        ]
    )
    _import_structure["deepfloyd_if"] = [
        "IFImg2ImgPipeline",
        "IFImg2ImgSuperResolutionPipeline",
        "IFInpaintingPipeline",
        "IFInpaintingSuperResolutionPipeline",
        "IFPipeline",
        "IFSuperResolutionPipeline",
    ]
    _import_structure["hunyuandit"] = ["HunyuanDiTPipeline"]
    _import_structure["kandinsky"] = [
        "KandinskyCombinedPipeline",
        "KandinskyImg2ImgCombinedPipeline",
        "KandinskyImg2ImgPipeline",
        "KandinskyInpaintCombinedPipeline",
        "KandinskyInpaintPipeline",
        "KandinskyPipeline",
        "KandinskyPriorPipeline",
    ]
    _import_structure["kandinsky2_2"] = [
        "KandinskyV22CombinedPipeline",
        "KandinskyV22ControlnetImg2ImgPipeline",
        "KandinskyV22ControlnetPipeline",
        "KandinskyV22Img2ImgCombinedPipeline",
        "KandinskyV22Img2ImgPipeline",
        "KandinskyV22InpaintCombinedPipeline",
        "KandinskyV22InpaintPipeline",
        "KandinskyV22Pipeline",
        "KandinskyV22PriorEmb2EmbPipeline",
        "KandinskyV22PriorPipeline",
    ]
    _import_structure["kandinsky3"] = [
        "Kandinsky3Img2ImgPipeline",
        "Kandinsky3Pipeline",
    ]
    _import_structure["latent_consistency_models"] = [
        "LatentConsistencyModelImg2ImgPipeline",
        "LatentConsistencyModelPipeline",
    ]
    _import_structure["latent_diffusion"].extend(["LDMTextToImagePipeline"])
    _import_structure["ledits_pp"].extend(
        [
            "LEditsPPPipelineStableDiffusion",
            "LEditsPPPipelineStableDiffusionXL",
        ]
    )
    _import_structure["latte"] = ["LattePipeline"]
    _import_structure["lumina"] = ["LuminaText2ImgPipeline"]
    _import_structure["marigold"].extend(
        [
            "MarigoldDepthPipeline",
            "MarigoldNormalsPipeline",
        ]
    )
    _import_structure["mochi"] = ["MochiPipeline"]
    _import_structure["musicldm"] = ["MusicLDMPipeline"]
    _import_structure["paint_by_example"] = ["PaintByExamplePipeline"]
    _import_structure["pia"] = ["PIAPipeline"]
    _import_structure["pixart_alpha"] = ["PixArtAlphaPipeline", "PixArtSigmaPipeline"]
    _import_structure["semantic_stable_diffusion"] = ["SemanticStableDiffusionPipeline"]
    _import_structure["shap_e"] = ["ShapEImg2ImgPipeline", "ShapEPipeline"]
    _import_structure["stable_audio"] = [
        "StableAudioProjectionModel",
        "StableAudioPipeline",
    ]
    _import_structure["stable_cascade"] = [
        "StableCascadeCombinedPipeline",
        "StableCascadeDecoderPipeline",
        "StableCascadePriorPipeline",
    ]
    _import_structure["stable_diffusion"].extend(
        [
            "CLIPImageProjection",
            "StableDiffusionDepth2ImgPipeline",
            "StableDiffusionImageVariationPipeline",
            "StableDiffusionImg2ImgPipeline",
            "StableDiffusionInpaintPipeline",
            "StableDiffusionInstructPix2PixPipeline",
            "StableDiffusionLatentUpscalePipeline",
            "StableDiffusionPipeline",
            "StableDiffusionUpscalePipeline",
            "StableUnCLIPImg2ImgPipeline",
            "StableUnCLIPPipeline",
            "StableDiffusionLDM3DPipeline",
        ]
    )
    _import_structure["aura_flow"] = ["AuraFlowPipeline"]
    _import_structure["stable_diffusion_3"] = [
        "StableDiffusion3Pipeline",
        "StableDiffusion3Img2ImgPipeline",
        "StableDiffusion3InpaintPipeline",
    ]
    _import_structure["stable_diffusion_attend_and_excite"] = ["StableDiffusionAttendAndExcitePipeline"]
    _import_structure["stable_diffusion_safe"] = ["StableDiffusionPipelineSafe"]
    _import_structure["stable_diffusion_sag"] = ["StableDiffusionSAGPipeline"]
    _import_structure["stable_diffusion_gligen"] = [
        "StableDiffusionGLIGENPipeline",
        "StableDiffusionGLIGENTextImagePipeline",
    ]
    _import_structure["stable_video_diffusion"] = ["StableVideoDiffusionPipeline"]
    _import_structure["stable_diffusion_xl"].extend(
        [
            "StableDiffusionXLImg2ImgPipeline",
            "StableDiffusionXLInpaintPipeline",
            "StableDiffusionXLInstructPix2PixPipeline",
            "StableDiffusionXLPipeline",
        ]
    )
    _import_structure["stable_diffusion_diffedit"] = ["StableDiffusionDiffEditPipeline"]
    _import_structure["stable_diffusion_ldm3d"] = ["StableDiffusionLDM3DPipeline"]
    _import_structure["stable_diffusion_panorama"] = ["StableDiffusionPanoramaPipeline"]
    _import_structure["t2i_adapter"] = [
        "StableDiffusionAdapterPipeline",
        "StableDiffusionXLAdapterPipeline",
    ]
    _import_structure["text_to_video_synthesis"] = [
        "TextToVideoSDPipeline",
        "TextToVideoZeroPipeline",
        "TextToVideoZeroSDXLPipeline",
        "VideoToVideoSDPipeline",
    ]
    _import_structure["i2vgen_xl"] = ["I2VGenXLPipeline"]
    _import_structure["unclip"] = ["UnCLIPImageVariationPipeline", "UnCLIPPipeline"]
    _import_structure["unidiffuser"] = [
        "ImageTextPipelineOutput",
        "UniDiffuserModel",
        "UniDiffuserPipeline",
        "UniDiffuserTextDecoder",
    ]
    _import_structure["wuerstchen"] = [
        "WuerstchenCombinedPipeline",
        "WuerstchenDecoderPipeline",
        "WuerstchenPriorPipeline",
    ]
try:
    if not is_onnx_available():
        raise OptionalDependencyNotAvailable()
except OptionalDependencyNotAvailable:
    from ..utils import dummy_onnx_objects  # noqa F403

    _dummy_objects.update(get_objects_from_module(dummy_onnx_objects))
else:
    _import_structure["onnx_utils"] = ["OnnxRuntimeModel"]
try:
    if not (is_torch_available() and is_transformers_available() and is_onnx_available()):
        raise OptionalDependencyNotAvailable()
except OptionalDependencyNotAvailable:
    from ..utils import dummy_torch_and_transformers_and_onnx_objects  # noqa F403

    _dummy_objects.update(get_objects_from_module(dummy_torch_and_transformers_and_onnx_objects))
else:
    _import_structure["stable_diffusion"].extend(
        [
            "OnnxStableDiffusionImg2ImgPipeline",
            "OnnxStableDiffusionInpaintPipeline",
            "OnnxStableDiffusionPipeline",
            "OnnxStableDiffusionUpscalePipeline",
            "StableDiffusionOnnxPipeline",
        ]
    )

try:
    if not (is_torch_available() and is_transformers_available() and is_k_diffusion_available()):
        raise OptionalDependencyNotAvailable()
except OptionalDependencyNotAvailable:
    from ..utils import (
        dummy_torch_and_transformers_and_k_diffusion_objects,
    )

    _dummy_objects.update(get_objects_from_module(dummy_torch_and_transformers_and_k_diffusion_objects))
else:
    _import_structure["stable_diffusion_k_diffusion"] = [
        "StableDiffusionKDiffusionPipeline",
        "StableDiffusionXLKDiffusionPipeline",
    ]

try:
    if not (is_torch_available() and is_transformers_available() and is_sentencepiece_available()):
        raise OptionalDependencyNotAvailable()
except OptionalDependencyNotAvailable:
    from ..utils import (
        dummy_torch_and_transformers_and_sentencepiece_objects,
    )

    _dummy_objects.update(get_objects_from_module(dummy_torch_and_transformers_and_sentencepiece_objects))
else:
    _import_structure["kolors"] = [
        "KolorsPipeline",
        "KolorsImg2ImgPipeline",
    ]

try:
    if not is_flax_available():
        raise OptionalDependencyNotAvailable()
except OptionalDependencyNotAvailable:
    from ..utils import dummy_flax_objects  # noqa F403

    _dummy_objects.update(get_objects_from_module(dummy_flax_objects))
else:
    _import_structure["pipeline_flax_utils"] = ["FlaxDiffusionPipeline"]
try:
    if not (is_flax_available() and is_transformers_available()):
        raise OptionalDependencyNotAvailable()
except OptionalDependencyNotAvailable:
    from ..utils import dummy_flax_and_transformers_objects  # noqa F403

    _dummy_objects.update(get_objects_from_module(dummy_flax_and_transformers_objects))
else:
    _import_structure["controlnet"].extend(["FlaxStableDiffusionControlNetPipeline"])
    _import_structure["stable_diffusion"].extend(
        [
            "FlaxStableDiffusionImg2ImgPipeline",
            "FlaxStableDiffusionInpaintPipeline",
            "FlaxStableDiffusionPipeline",
        ]
    )
    _import_structure["stable_diffusion_xl"].extend(
        [
            "FlaxStableDiffusionXLPipeline",
        ]
    )

if TYPE_CHECKING or DIFFUSERS_SLOW_IMPORT:
    try:
        if not is_torch_available():
            raise OptionalDependencyNotAvailable()
    except OptionalDependencyNotAvailable:
        from ..utils.dummy_pt_objects import *  # noqa F403

    else:
        from .auto_pipeline import (
            AutoPipelineForImage2Image,
            AutoPipelineForInpainting,
            AutoPipelineForText2Image,
        )
        from .consistency_models import ConsistencyModelPipeline
        from .dance_diffusion import DanceDiffusionPipeline
        from .ddim import DDIMPipeline
        from .ddpm import DDPMPipeline
        from .deprecated import KarrasVePipeline, LDMPipeline, PNDMPipeline, RePaintPipeline, ScoreSdeVePipeline
        from .dit import DiTPipeline
        from .latent_diffusion import LDMSuperResolutionPipeline
        from .pipeline_utils import (
            AudioPipelineOutput,
            DiffusionPipeline,
            ImagePipelineOutput,
            StableDiffusionMixin,
        )

    try:
        if not (is_torch_available() and is_librosa_available()):
            raise OptionalDependencyNotAvailable()
    except OptionalDependencyNotAvailable:
        from ..utils.dummy_torch_and_librosa_objects import *
    else:
        from .deprecated import AudioDiffusionPipeline, Mel

    try:
        if not (is_torch_available() and is_transformers_available()):
            raise OptionalDependencyNotAvailable()
    except OptionalDependencyNotAvailable:
        from ..utils.dummy_torch_and_transformers_objects import *
    else:
        from .allegro import AllegroPipeline
        from .amused import AmusedImg2ImgPipeline, AmusedInpaintPipeline, AmusedPipeline
        from .animatediff import (
            AnimateDiffControlNetPipeline,
            AnimateDiffPipeline,
            AnimateDiffSDXLPipeline,
            AnimateDiffSparseControlNetPipeline,
            AnimateDiffVideoToVideoControlNetPipeline,
            AnimateDiffVideoToVideoPipeline,
        )
        from .audioldm import AudioLDMPipeline
        from .audioldm2 import (
            AudioLDM2Pipeline,
            AudioLDM2ProjectionModel,
            AudioLDM2UNet2DConditionModel,
        )
        from .aura_flow import AuraFlowPipeline
        from .blip_diffusion import BlipDiffusionPipeline
        from .cogvideo import (
            CogVideoXFunControlPipeline,
            CogVideoXImageToVideoPipeline,
            CogVideoXPipeline,
            CogVideoXVideoToVideoPipeline,
        )
        from .cogview3 import CogView3PlusPipeline
        from .controlnet import (
            BlipDiffusionControlNetPipeline,
            StableDiffusionControlNetImg2ImgPipeline,
            StableDiffusionControlNetInpaintPipeline,
            StableDiffusionControlNetPipeline,
            StableDiffusionXLControlNetImg2ImgPipeline,
            StableDiffusionXLControlNetInpaintPipeline,
            StableDiffusionXLControlNetPipeline,
        )
        from .controlnet_hunyuandit import (
            HunyuanDiTControlNetPipeline,
        )
        from .controlnet_sd3 import StableDiffusion3ControlNetInpaintingPipeline, StableDiffusion3ControlNetPipeline
        from .controlnet_xs import (
            StableDiffusionControlNetXSPipeline,
            StableDiffusionXLControlNetXSPipeline,
        )
        from .deepfloyd_if import (
            IFImg2ImgPipeline,
            IFImg2ImgSuperResolutionPipeline,
            IFInpaintingPipeline,
            IFInpaintingSuperResolutionPipeline,
            IFPipeline,
            IFSuperResolutionPipeline,
        )
        from .deprecated import (
            AltDiffusionImg2ImgPipeline,
            AltDiffusionPipeline,
            CycleDiffusionPipeline,
            StableDiffusionInpaintPipelineLegacy,
            StableDiffusionModelEditingPipeline,
            StableDiffusionParadigmsPipeline,
            StableDiffusionPix2PixZeroPipeline,
            VersatileDiffusionDualGuidedPipeline,
            VersatileDiffusionImageVariationPipeline,
            VersatileDiffusionPipeline,
            VersatileDiffusionTextToImagePipeline,
            VQDiffusionPipeline,
        )
        from .flux import (
            FluxControlImg2ImgPipeline,
            FluxControlNetImg2ImgPipeline,
            FluxControlNetInpaintPipeline,
            FluxControlNetPipeline,
            FluxControlPipeline,
            FluxFillPipeline,
            FluxImg2ImgPipeline,
            FluxInpaintPipeline,
            FluxPipeline,
            FluxPriorReduxPipeline,
            ReduxImageEncoder,
        )
        from .hunyuandit import HunyuanDiTPipeline
        from .i2vgen_xl import I2VGenXLPipeline
        from .kandinsky import (
            KandinskyCombinedPipeline,
            KandinskyImg2ImgCombinedPipeline,
            KandinskyImg2ImgPipeline,
            KandinskyInpaintCombinedPipeline,
            KandinskyInpaintPipeline,
            KandinskyPipeline,
            KandinskyPriorPipeline,
        )
        from .kandinsky2_2 import (
            KandinskyV22CombinedPipeline,
            KandinskyV22ControlnetImg2ImgPipeline,
            KandinskyV22ControlnetPipeline,
            KandinskyV22Img2ImgCombinedPipeline,
            KandinskyV22Img2ImgPipeline,
            KandinskyV22InpaintCombinedPipeline,
            KandinskyV22InpaintPipeline,
            KandinskyV22Pipeline,
            KandinskyV22PriorEmb2EmbPipeline,
            KandinskyV22PriorPipeline,
        )
        from .kandinsky3 import (
            Kandinsky3Img2ImgPipeline,
            Kandinsky3Pipeline,
        )
        from .latent_consistency_models import (
            LatentConsistencyModelImg2ImgPipeline,
            LatentConsistencyModelPipeline,
        )
        from .latent_diffusion import LDMTextToImagePipeline
        from .latte import LattePipeline
        from .ledits_pp import (
            LEditsPPDiffusionPipelineOutput,
            LEditsPPInversionPipelineOutput,
            LEditsPPPipelineStableDiffusion,
            LEditsPPPipelineStableDiffusionXL,
        )
        from .lumina import LuminaText2ImgPipeline
        from .marigold import (
            MarigoldDepthPipeline,
            MarigoldNormalsPipeline,
        )
        from .mochi import MochiPipeline
        from .musicldm import MusicLDMPipeline
        from .pag import (
            AnimateDiffPAGPipeline,
            HunyuanDiTPAGPipeline,
            KolorsPAGPipeline,
            PixArtSigmaPAGPipeline,
            StableDiffusion3PAGPipeline,
            StableDiffusionControlNetPAGInpaintPipeline,
            StableDiffusionControlNetPAGPipeline,
            StableDiffusionPAGImg2ImgPipeline,
            StableDiffusionPAGPipeline,
            StableDiffusionXLControlNetPAGImg2ImgPipeline,
            StableDiffusionXLControlNetPAGPipeline,
            StableDiffusionXLPAGImg2ImgPipeline,
            StableDiffusionXLPAGInpaintPipeline,
            StableDiffusionXLPAGPipeline,
        )
        from .paint_by_example import PaintByExamplePipeline
        from .pia import PIAPipeline
        from .pixart_alpha import PixArtAlphaPipeline, PixArtSigmaPipeline
        from .semantic_stable_diffusion import SemanticStableDiffusionPipeline
        from .shap_e import ShapEImg2ImgPipeline, ShapEPipeline
        from .stable_audio import StableAudioPipeline, StableAudioProjectionModel
        from .stable_cascade import (
            StableCascadeCombinedPipeline,
            StableCascadeDecoderPipeline,
            StableCascadePriorPipeline,
        )
        from .stable_diffusion import (
            CLIPImageProjection,
            StableDiffusionDepth2ImgPipeline,
            StableDiffusionImageVariationPipeline,
            StableDiffusionImg2ImgPipeline,
            StableDiffusionInpaintPipeline,
            StableDiffusionInstructPix2PixPipeline,
            StableDiffusionLatentUpscalePipeline,
            StableDiffusionPipeline,
            StableDiffusionUpscalePipeline,
            StableUnCLIPImg2ImgPipeline,
            StableUnCLIPPipeline,
        )
        from .stable_diffusion_3 import (
            StableDiffusion3Img2ImgPipeline,
            StableDiffusion3InpaintPipeline,
            StableDiffusion3Pipeline,
        )
        from .stable_diffusion_attend_and_excite import StableDiffusionAttendAndExcitePipeline
        from .stable_diffusion_diffedit import StableDiffusionDiffEditPipeline
        from .stable_diffusion_gligen import StableDiffusionGLIGENPipeline, StableDiffusionGLIGENTextImagePipeline
        from .stable_diffusion_ldm3d import StableDiffusionLDM3DPipeline
        from .stable_diffusion_panorama import StableDiffusionPanoramaPipeline
        from .stable_diffusion_safe import StableDiffusionPipelineSafe
        from .stable_diffusion_sag import StableDiffusionSAGPipeline
        from .stable_diffusion_xl import (
            StableDiffusionXLImg2ImgPipeline,
            StableDiffusionXLInpaintPipeline,
            StableDiffusionXLInstructPix2PixPipeline,
            StableDiffusionXLPipeline,
        )
        from .stable_video_diffusion import StableVideoDiffusionPipeline
        from .t2i_adapter import (
            StableDiffusionAdapterPipeline,
            StableDiffusionXLAdapterPipeline,
        )
        from .text_to_video_synthesis import (
            TextToVideoSDPipeline,
            TextToVideoZeroPipeline,
            TextToVideoZeroSDXLPipeline,
            VideoToVideoSDPipeline,
        )
        from .unclip import UnCLIPImageVariationPipeline, UnCLIPPipeline
        from .unidiffuser import (
            ImageTextPipelineOutput,
            UniDiffuserModel,
            UniDiffuserPipeline,
            UniDiffuserTextDecoder,
        )
        from .wuerstchen import (
            WuerstchenCombinedPipeline,
            WuerstchenDecoderPipeline,
            WuerstchenPriorPipeline,
        )

        try:
            if not is_onnx_available():
                raise OptionalDependencyNotAvailable()
        except OptionalDependencyNotAvailable:
            from ..utils.dummy_onnx_objects import *  # noqa F403

        else:
            from .onnx_utils import OnnxRuntimeModel

        try:
            if not (is_torch_available() and is_transformers_available() and is_onnx_available()):
                raise OptionalDependencyNotAvailable()
        except OptionalDependencyNotAvailable:
            from ..utils.dummy_torch_and_transformers_and_onnx_objects import *
        else:
            from .stable_diffusion import (
                OnnxStableDiffusionImg2ImgPipeline,
                OnnxStableDiffusionInpaintPipeline,
                OnnxStableDiffusionPipeline,
                OnnxStableDiffusionUpscalePipeline,
                StableDiffusionOnnxPipeline,
            )

        try:
            if not (is_torch_available() and is_transformers_available() and is_k_diffusion_available()):
                raise OptionalDependencyNotAvailable()
        except OptionalDependencyNotAvailable:
            from ..utils.dummy_torch_and_transformers_and_k_diffusion_objects import *
        else:
            from .stable_diffusion_k_diffusion import (
                StableDiffusionKDiffusionPipeline,
                StableDiffusionXLKDiffusionPipeline,
            )

        try:
            if not (is_torch_available() and is_transformers_available() and is_sentencepiece_available()):
                raise OptionalDependencyNotAvailable()
        except OptionalDependencyNotAvailable:
            from ..utils.dummy_torch_and_transformers_and_sentencepiece_objects import *
        else:
            from .kolors import (
                KolorsImg2ImgPipeline,
                KolorsPipeline,
            )

        try:
            if not is_flax_available():
                raise OptionalDependencyNotAvailable()
        except OptionalDependencyNotAvailable:
            from ..utils.dummy_flax_objects import *  # noqa F403
        else:
            from .pipeline_flax_utils import FlaxDiffusionPipeline

        try:
            if not (is_flax_available() and is_transformers_available()):
                raise OptionalDependencyNotAvailable()
        except OptionalDependencyNotAvailable:
            from ..utils.dummy_flax_and_transformers_objects import *
        else:
            from .controlnet import FlaxStableDiffusionControlNetPipeline
            from .stable_diffusion import (
                FlaxStableDiffusionImg2ImgPipeline,
                FlaxStableDiffusionInpaintPipeline,
                FlaxStableDiffusionPipeline,
            )
            from .stable_diffusion_xl import (
                FlaxStableDiffusionXLPipeline,
            )

        try:
            if not (is_transformers_available() and is_torch_available() and is_note_seq_available()):
                raise OptionalDependencyNotAvailable()
        except OptionalDependencyNotAvailable:
            from ..utils.dummy_transformers_and_torch_and_note_seq_objects import *  # noqa F403

        else:
            from .deprecated import (
                MidiProcessor,
                SpectrogramDiffusionPipeline,
            )

else:
    import sys

    sys.modules[__name__] = _LazyModule(
        __name__,
        globals()["__file__"],
        _import_structure,
        module_spec=__spec__,
    )
    for name, value in _dummy_objects.items():
        setattr(sys.modules[__name__], name, value)<|MERGE_RESOLUTION|>--- conflicted
+++ resolved
@@ -136,11 +136,8 @@
         "FluxInpaintPipeline",
         "FluxPipeline",
         "FluxFillPipeline",
-<<<<<<< HEAD
-=======
         "FluxPriorReduxPipeline",
         "ReduxImageEncoder",
->>>>>>> 7ac6e286
     ]
     _import_structure["audioldm"] = ["AudioLDMPipeline"]
     _import_structure["audioldm2"] = [
