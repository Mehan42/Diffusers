--- conflicted
+++ resolved
@@ -572,16 +572,13 @@
         )
         from .musicldm import MusicLDMPipeline
         from .pag import (
-<<<<<<< HEAD
             StableDiffusionControlNetPAGImg2ImgPipeline,
-=======
             AnimateDiffPAGPipeline,
             HunyuanDiTPAGPipeline,
             KolorsPAGPipeline,
             PixArtSigmaPAGPipeline,
             StableDiffusion3PAGPipeline,
             StableDiffusionControlNetPAGInpaintPipeline,
->>>>>>> fddbab79
             StableDiffusionControlNetPAGPipeline,
             StableDiffusionPAGImg2ImgPipeline,
             StableDiffusionPAGPipeline,
