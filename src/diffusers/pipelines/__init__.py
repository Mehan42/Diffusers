from typing import TYPE_CHECKING

from ..utils import (
    DIFFUSERS_SLOW_IMPORT,
    OptionalDependencyNotAvailable,
    _LazyModule,
    get_objects_from_module,
    is_flax_available,
    is_k_diffusion_available,
    is_librosa_available,
    is_note_seq_available,
    is_onnx_available,
    is_torch_available,
    is_transformers_available,
)


# These modules contain pipelines from multiple libraries/frameworks
_dummy_objects = {}
_import_structure = {"stable_diffusion": [], "stable_diffusion_xl": [], "latent_diffusion": [], "controlnet": []}

try:
    if not is_torch_available():
        raise OptionalDependencyNotAvailable()
except OptionalDependencyNotAvailable:
    from ..utils import dummy_pt_objects  # noqa F403

    _dummy_objects.update(get_objects_from_module(dummy_pt_objects))
else:
    _import_structure["auto_pipeline"] = [
        "AutoPipelineForImage2Image",
        "AutoPipelineForInpainting",
        "AutoPipelineForText2Image",
    ]
    _import_structure["consistency_models"] = ["ConsistencyModelPipeline"]
    _import_structure["dance_diffusion"] = ["DanceDiffusionPipeline"]
    _import_structure["ddim"] = ["DDIMPipeline"]
    _import_structure["ddpm"] = ["DDPMPipeline"]
    _import_structure["dit"] = ["DiTPipeline"]
    _import_structure["latent_diffusion"].extend(["LDMSuperResolutionPipeline"])
    _import_structure["latent_diffusion_uncond"] = ["LDMPipeline"]
    _import_structure["pipeline_utils"] = ["AudioPipelineOutput", "DiffusionPipeline", "ImagePipelineOutput"]
    _import_structure["pndm"] = ["PNDMPipeline"]
    _import_structure["repaint"] = ["RePaintPipeline"]
    _import_structure["score_sde_ve"] = ["ScoreSdeVePipeline"]
    _import_structure["stochastic_karras_ve"] = ["KarrasVePipeline"]
try:
    if not (is_torch_available() and is_librosa_available()):
        raise OptionalDependencyNotAvailable()
except OptionalDependencyNotAvailable:
    from ..utils import dummy_torch_and_librosa_objects  # noqa F403

    _dummy_objects.update(get_objects_from_module(dummy_torch_and_librosa_objects))
else:
    _import_structure["audio_diffusion"] = ["AudioDiffusionPipeline", "Mel"]
try:
    if not (is_torch_available() and is_transformers_available()):
        raise OptionalDependencyNotAvailable()
except OptionalDependencyNotAvailable:
    from ..utils import dummy_torch_and_transformers_objects  # noqa F403

    _dummy_objects.update(get_objects_from_module(dummy_torch_and_transformers_objects))
else:
<<<<<<< HEAD
    from .alt_diffusion import AltDiffusionImg2ImgPipeline, AltDiffusionPipeline
    from .audioldm import AudioLDMPipeline
    from .audioldm2 import AudioLDM2Pipeline, AudioLDM2ProjectionModel, AudioLDM2UNet2DConditionModel
    from .controlnet import (
        StableDiffusionControlNetImg2ImgPipeline,
        StableDiffusionControlNetInpaintPipeline,
        StableDiffusionControlNetPipeline,
        AudioLDMControlNetPipeline,
        StableDiffusionXLControlNetImg2ImgPipeline,
        StableDiffusionXLControlNetInpaintPipeline,
        StableDiffusionXLControlNetPipeline,
    )
    from .deepfloyd_if import (
        IFImg2ImgPipeline,
        IFImg2ImgSuperResolutionPipeline,
        IFInpaintingPipeline,
        IFInpaintingSuperResolutionPipeline,
        IFPipeline,
        IFSuperResolutionPipeline,
    )
    from .kandinsky import (
        KandinskyCombinedPipeline,
        KandinskyImg2ImgCombinedPipeline,
        KandinskyImg2ImgPipeline,
        KandinskyInpaintCombinedPipeline,
        KandinskyInpaintPipeline,
        KandinskyPipeline,
        KandinskyPriorPipeline,
    )
    from .kandinsky2_2 import (
        KandinskyV22CombinedPipeline,
        KandinskyV22ControlnetImg2ImgPipeline,
        KandinskyV22ControlnetPipeline,
        KandinskyV22Img2ImgCombinedPipeline,
        KandinskyV22Img2ImgPipeline,
        KandinskyV22InpaintCombinedPipeline,
        KandinskyV22InpaintPipeline,
        KandinskyV22Pipeline,
        KandinskyV22PriorEmb2EmbPipeline,
        KandinskyV22PriorPipeline,
=======
    _import_structure["alt_diffusion"] = ["AltDiffusionImg2ImgPipeline", "AltDiffusionPipeline"]
    _import_structure["audioldm"] = ["AudioLDMPipeline"]
    _import_structure["audioldm2"] = [
        "AudioLDM2Pipeline",
        "AudioLDM2ProjectionModel",
        "AudioLDM2UNet2DConditionModel",
    ]
    _import_structure["blip_diffusion"] = ["BlipDiffusionPipeline"]
    _import_structure["controlnet"].extend(
        [
            "BlipDiffusionControlNetPipeline",
            "StableDiffusionControlNetImg2ImgPipeline",
            "StableDiffusionControlNetInpaintPipeline",
            "StableDiffusionControlNetPipeline",
            "StableDiffusionXLControlNetImg2ImgPipeline",
            "StableDiffusionXLControlNetInpaintPipeline",
            "StableDiffusionXLControlNetPipeline",
        ]
>>>>>>> c4d66200
    )
    _import_structure["deepfloyd_if"] = [
        "IFImg2ImgPipeline",
        "IFImg2ImgSuperResolutionPipeline",
        "IFInpaintingPipeline",
        "IFInpaintingSuperResolutionPipeline",
        "IFPipeline",
        "IFSuperResolutionPipeline",
    ]
    _import_structure["kandinsky"] = [
        "KandinskyCombinedPipeline",
        "KandinskyImg2ImgCombinedPipeline",
        "KandinskyImg2ImgPipeline",
        "KandinskyInpaintCombinedPipeline",
        "KandinskyInpaintPipeline",
        "KandinskyPipeline",
        "KandinskyPriorPipeline",
    ]
    _import_structure["kandinsky2_2"] = [
        "KandinskyV22CombinedPipeline",
        "KandinskyV22ControlnetImg2ImgPipeline",
        "KandinskyV22ControlnetPipeline",
        "KandinskyV22Img2ImgCombinedPipeline",
        "KandinskyV22Img2ImgPipeline",
        "KandinskyV22InpaintCombinedPipeline",
        "KandinskyV22InpaintPipeline",
        "KandinskyV22Pipeline",
        "KandinskyV22PriorEmb2EmbPipeline",
        "KandinskyV22PriorPipeline",
    ]
    _import_structure["latent_diffusion"].extend(["LDMTextToImagePipeline"])
    _import_structure["musicldm"] = ["MusicLDMPipeline"]
    _import_structure["paint_by_example"] = ["PaintByExamplePipeline"]
    _import_structure["semantic_stable_diffusion"] = ["SemanticStableDiffusionPipeline"]
    _import_structure["shap_e"] = ["ShapEImg2ImgPipeline", "ShapEPipeline"]
    _import_structure["stable_diffusion"].extend(
        [
            "CLIPImageProjection",
            "CycleDiffusionPipeline",
            "StableDiffusionAttendAndExcitePipeline",
            "StableDiffusionDepth2ImgPipeline",
            "StableDiffusionDiffEditPipeline",
            "StableDiffusionGLIGENPipeline",
            "StableDiffusionGLIGENPipeline",
            "StableDiffusionGLIGENTextImagePipeline",
            "StableDiffusionImageVariationPipeline",
            "StableDiffusionImg2ImgPipeline",
            "StableDiffusionInpaintPipeline",
            "StableDiffusionInpaintPipelineLegacy",
            "StableDiffusionInstructPix2PixPipeline",
            "StableDiffusionLatentUpscalePipeline",
            "StableDiffusionLDM3DPipeline",
            "StableDiffusionModelEditingPipeline",
            "StableDiffusionPanoramaPipeline",
            "StableDiffusionParadigmsPipeline",
            "StableDiffusionPipeline",
            "StableDiffusionPix2PixZeroPipeline",
            "StableDiffusionSAGPipeline",
            "StableDiffusionUpscalePipeline",
            "StableUnCLIPImg2ImgPipeline",
            "StableUnCLIPPipeline",
        ]
    )
    _import_structure["stable_diffusion_safe"] = ["StableDiffusionPipelineSafe"]
    _import_structure["stable_diffusion_xl"].extend(
        [
            "StableDiffusionXLImg2ImgPipeline",
            "StableDiffusionXLInpaintPipeline",
            "StableDiffusionXLInstructPix2PixPipeline",
            "StableDiffusionXLPipeline",
        ]
    )
    _import_structure["t2i_adapter"] = ["StableDiffusionAdapterPipeline", "StableDiffusionXLAdapterPipeline"]
    _import_structure["text_to_video_synthesis"] = [
        "TextToVideoSDPipeline",
        "TextToVideoZeroPipeline",
        "VideoToVideoSDPipeline",
    ]
    _import_structure["unclip"] = ["UnCLIPImageVariationPipeline", "UnCLIPPipeline"]
    _import_structure["unidiffuser"] = [
        "ImageTextPipelineOutput",
        "UniDiffuserModel",
        "UniDiffuserPipeline",
        "UniDiffuserTextDecoder",
    ]
    _import_structure["versatile_diffusion"] = [
        "VersatileDiffusionDualGuidedPipeline",
        "VersatileDiffusionImageVariationPipeline",
        "VersatileDiffusionPipeline",
        "VersatileDiffusionTextToImagePipeline",
    ]
    _import_structure["vq_diffusion"] = ["VQDiffusionPipeline"]
    _import_structure["wuerstchen"] = [
        "WuerstchenCombinedPipeline",
        "WuerstchenDecoderPipeline",
        "WuerstchenPriorPipeline",
    ]
try:
    if not is_onnx_available():
        raise OptionalDependencyNotAvailable()
except OptionalDependencyNotAvailable:
    from ..utils import dummy_onnx_objects  # noqa F403

    _dummy_objects.update(get_objects_from_module(dummy_onnx_objects))
else:
    _import_structure["onnx_utils"] = ["OnnxRuntimeModel"]
try:
    if not (is_torch_available() and is_transformers_available() and is_onnx_available()):
        raise OptionalDependencyNotAvailable()
except OptionalDependencyNotAvailable:
    from ..utils import dummy_torch_and_transformers_and_onnx_objects  # noqa F403

    _dummy_objects.update(get_objects_from_module(dummy_torch_and_transformers_and_onnx_objects))
else:
    _import_structure["stable_diffusion"].extend(
        [
            "OnnxStableDiffusionImg2ImgPipeline",
            "OnnxStableDiffusionInpaintPipeline",
            "OnnxStableDiffusionInpaintPipelineLegacy",
            "OnnxStableDiffusionPipeline",
            "OnnxStableDiffusionUpscalePipeline",
            "StableDiffusionOnnxPipeline",
        ]
    )

try:
    if not (is_torch_available() and is_transformers_available() and is_k_diffusion_available()):
        raise OptionalDependencyNotAvailable()
except OptionalDependencyNotAvailable:
    from ..utils import dummy_torch_and_transformers_and_k_diffusion_objects  # noqa F403

    _dummy_objects.update(get_objects_from_module(dummy_torch_and_transformers_and_k_diffusion_objects))
else:
    _import_structure["stable_diffusion"].extend(["StableDiffusionKDiffusionPipeline"])
try:
    if not is_flax_available():
        raise OptionalDependencyNotAvailable()
except OptionalDependencyNotAvailable:
    from ..utils import dummy_flax_objects  # noqa F403

    _dummy_objects.update(get_objects_from_module(dummy_flax_objects))
else:
    _import_structure["pipeline_flax_utils"] = ["FlaxDiffusionPipeline"]
try:
    if not (is_flax_available() and is_transformers_available()):
        raise OptionalDependencyNotAvailable()
except OptionalDependencyNotAvailable:
    from ..utils import dummy_flax_and_transformers_objects  # noqa F403

    _dummy_objects.update(get_objects_from_module(dummy_flax_and_transformers_objects))
else:
    _import_structure["controlnet"].extend(["FlaxStableDiffusionControlNetPipeline"])
    _import_structure["stable_diffusion"].extend(
        [
            "FlaxStableDiffusionImg2ImgPipeline",
            "FlaxStableDiffusionInpaintPipeline",
            "FlaxStableDiffusionPipeline",
        ]
    )
    _import_structure["stable_diffusion_xl"].extend(
        [
            "FlaxStableDiffusionXLPipeline",
        ]
    )
try:
    if not (is_transformers_available() and is_torch_available() and is_note_seq_available()):
        raise OptionalDependencyNotAvailable()
except OptionalDependencyNotAvailable:
    from ..utils import dummy_transformers_and_torch_and_note_seq_objects  # noqa F403

    _dummy_objects.update(get_objects_from_module(dummy_transformers_and_torch_and_note_seq_objects))
else:
    _import_structure["spectrogram_diffusion"] = ["MidiProcessor", "SpectrogramDiffusionPipeline"]

if TYPE_CHECKING or DIFFUSERS_SLOW_IMPORT:
    try:
        if not is_torch_available():
            raise OptionalDependencyNotAvailable()
    except OptionalDependencyNotAvailable:
        from ..utils.dummy_pt_objects import *  # noqa F403

    else:
        from .auto_pipeline import AutoPipelineForImage2Image, AutoPipelineForInpainting, AutoPipelineForText2Image
        from .consistency_models import ConsistencyModelPipeline
        from .dance_diffusion import DanceDiffusionPipeline
        from .ddim import DDIMPipeline
        from .ddpm import DDPMPipeline
        from .dit import DiTPipeline
        from .latent_diffusion import LDMSuperResolutionPipeline
        from .latent_diffusion_uncond import LDMPipeline
        from .pipeline_utils import AudioPipelineOutput, DiffusionPipeline, ImagePipelineOutput
        from .pndm import PNDMPipeline
        from .repaint import RePaintPipeline
        from .score_sde_ve import ScoreSdeVePipeline
        from .stochastic_karras_ve import KarrasVePipeline

    try:
        if not (is_torch_available() and is_librosa_available()):
            raise OptionalDependencyNotAvailable()
    except OptionalDependencyNotAvailable:
        from ..utils.dummy_torch_and_librosa_objects import *
    else:
        from .audio_diffusion import AudioDiffusionPipeline, Mel

    try:
        if not (is_torch_available() and is_transformers_available()):
            raise OptionalDependencyNotAvailable()
    except OptionalDependencyNotAvailable:
        from ..utils.dummy_torch_and_transformers_objects import *
    else:
        from .alt_diffusion import AltDiffusionImg2ImgPipeline, AltDiffusionPipeline
        from .audioldm import AudioLDMPipeline
        from .audioldm2 import AudioLDM2Pipeline, AudioLDM2ProjectionModel, AudioLDM2UNet2DConditionModel
        from .blip_diffusion import BlipDiffusionPipeline
        from .controlnet import (
            BlipDiffusionControlNetPipeline,
            StableDiffusionControlNetImg2ImgPipeline,
            StableDiffusionControlNetInpaintPipeline,
            StableDiffusionControlNetPipeline,
            StableDiffusionXLControlNetImg2ImgPipeline,
            StableDiffusionXLControlNetInpaintPipeline,
            StableDiffusionXLControlNetPipeline,
        )
        from .deepfloyd_if import (
            IFImg2ImgPipeline,
            IFImg2ImgSuperResolutionPipeline,
            IFInpaintingPipeline,
            IFInpaintingSuperResolutionPipeline,
            IFPipeline,
            IFSuperResolutionPipeline,
        )
        from .kandinsky import (
            KandinskyCombinedPipeline,
            KandinskyImg2ImgCombinedPipeline,
            KandinskyImg2ImgPipeline,
            KandinskyInpaintCombinedPipeline,
            KandinskyInpaintPipeline,
            KandinskyPipeline,
            KandinskyPriorPipeline,
        )
        from .kandinsky2_2 import (
            KandinskyV22CombinedPipeline,
            KandinskyV22ControlnetImg2ImgPipeline,
            KandinskyV22ControlnetPipeline,
            KandinskyV22Img2ImgCombinedPipeline,
            KandinskyV22Img2ImgPipeline,
            KandinskyV22InpaintCombinedPipeline,
            KandinskyV22InpaintPipeline,
            KandinskyV22Pipeline,
            KandinskyV22PriorEmb2EmbPipeline,
            KandinskyV22PriorPipeline,
        )
        from .latent_diffusion import LDMTextToImagePipeline
        from .musicldm import MusicLDMPipeline
        from .paint_by_example import PaintByExamplePipeline
        from .semantic_stable_diffusion import SemanticStableDiffusionPipeline
        from .shap_e import ShapEImg2ImgPipeline, ShapEPipeline
        from .stable_diffusion import (
            CLIPImageProjection,
            CycleDiffusionPipeline,
            StableDiffusionAttendAndExcitePipeline,
            StableDiffusionDepth2ImgPipeline,
            StableDiffusionDiffEditPipeline,
            StableDiffusionGLIGENPipeline,
            StableDiffusionGLIGENTextImagePipeline,
            StableDiffusionImageVariationPipeline,
            StableDiffusionImg2ImgPipeline,
            StableDiffusionInpaintPipeline,
            StableDiffusionInpaintPipelineLegacy,
            StableDiffusionInstructPix2PixPipeline,
            StableDiffusionLatentUpscalePipeline,
            StableDiffusionLDM3DPipeline,
            StableDiffusionModelEditingPipeline,
            StableDiffusionPanoramaPipeline,
            StableDiffusionParadigmsPipeline,
            StableDiffusionPipeline,
            StableDiffusionPix2PixZeroPipeline,
            StableDiffusionSAGPipeline,
            StableDiffusionUpscalePipeline,
            StableUnCLIPImg2ImgPipeline,
            StableUnCLIPPipeline,
        )
        from .stable_diffusion_safe import StableDiffusionPipelineSafe
        from .stable_diffusion_xl import (
            StableDiffusionXLImg2ImgPipeline,
            StableDiffusionXLInpaintPipeline,
            StableDiffusionXLInstructPix2PixPipeline,
            StableDiffusionXLPipeline,
        )
        from .t2i_adapter import StableDiffusionAdapterPipeline, StableDiffusionXLAdapterPipeline
        from .text_to_video_synthesis import (
            TextToVideoSDPipeline,
            TextToVideoZeroPipeline,
            VideoToVideoSDPipeline,
        )
        from .unclip import UnCLIPImageVariationPipeline, UnCLIPPipeline
        from .unidiffuser import (
            ImageTextPipelineOutput,
            UniDiffuserModel,
            UniDiffuserPipeline,
            UniDiffuserTextDecoder,
        )
        from .versatile_diffusion import (
            VersatileDiffusionDualGuidedPipeline,
            VersatileDiffusionImageVariationPipeline,
            VersatileDiffusionPipeline,
            VersatileDiffusionTextToImagePipeline,
        )
        from .vq_diffusion import VQDiffusionPipeline
        from .wuerstchen import (
            WuerstchenCombinedPipeline,
            WuerstchenDecoderPipeline,
            WuerstchenPriorPipeline,
        )

        try:
            if not is_onnx_available():
                raise OptionalDependencyNotAvailable()
        except OptionalDependencyNotAvailable:
            from ..utils.dummy_onnx_objects import *  # noqa F403

        else:
            from .onnx_utils import OnnxRuntimeModel

        try:
            if not (is_torch_available() and is_transformers_available() and is_onnx_available()):
                raise OptionalDependencyNotAvailable()
        except OptionalDependencyNotAvailable:
            from ..utils.dummy_torch_and_transformers_and_onnx_objects import *
        else:
            from .stable_diffusion import (
                OnnxStableDiffusionImg2ImgPipeline,
                OnnxStableDiffusionInpaintPipeline,
                OnnxStableDiffusionInpaintPipelineLegacy,
                OnnxStableDiffusionPipeline,
                OnnxStableDiffusionUpscalePipeline,
                StableDiffusionOnnxPipeline,
            )

        try:
            if not (is_torch_available() and is_transformers_available() and is_k_diffusion_available()):
                raise OptionalDependencyNotAvailable()
        except OptionalDependencyNotAvailable:
            from ..utils.dummy_torch_and_transformers_and_k_diffusion_objects import *
        else:
            from .stable_diffusion import StableDiffusionKDiffusionPipeline

        try:
            if not is_flax_available():
                raise OptionalDependencyNotAvailable()
        except OptionalDependencyNotAvailable:
            from ..utils.dummy_flax_objects import *  # noqa F403
        else:
            from .pipeline_flax_utils import FlaxDiffusionPipeline

        try:
            if not (is_flax_available() and is_transformers_available()):
                raise OptionalDependencyNotAvailable()
        except OptionalDependencyNotAvailable:
            from ..utils.dummy_flax_and_transformers_objects import *
        else:
            from .controlnet import FlaxStableDiffusionControlNetPipeline
            from .stable_diffusion import (
                FlaxStableDiffusionImg2ImgPipeline,
                FlaxStableDiffusionInpaintPipeline,
                FlaxStableDiffusionPipeline,
            )
            from .stable_diffusion_xl import (
                FlaxStableDiffusionXLPipeline,
            )

        try:
            if not (is_transformers_available() and is_torch_available() and is_note_seq_available()):
                raise OptionalDependencyNotAvailable()
        except OptionalDependencyNotAvailable:
            from ..utils.dummy_transformers_and_torch_and_note_seq_objects import *  # noqa F403

        else:
            from .spectrogram_diffusion import MidiProcessor, SpectrogramDiffusionPipeline

else:
    import sys

    sys.modules[__name__] = _LazyModule(
        __name__,
        globals()["__file__"],
        _import_structure,
        module_spec=__spec__,
    )
    for name, value in _dummy_objects.items():
        setattr(sys.modules[__name__], name, value)<|MERGE_RESOLUTION|>--- conflicted
+++ resolved
@@ -61,48 +61,6 @@
 
     _dummy_objects.update(get_objects_from_module(dummy_torch_and_transformers_objects))
 else:
-<<<<<<< HEAD
-    from .alt_diffusion import AltDiffusionImg2ImgPipeline, AltDiffusionPipeline
-    from .audioldm import AudioLDMPipeline
-    from .audioldm2 import AudioLDM2Pipeline, AudioLDM2ProjectionModel, AudioLDM2UNet2DConditionModel
-    from .controlnet import (
-        StableDiffusionControlNetImg2ImgPipeline,
-        StableDiffusionControlNetInpaintPipeline,
-        StableDiffusionControlNetPipeline,
-        AudioLDMControlNetPipeline,
-        StableDiffusionXLControlNetImg2ImgPipeline,
-        StableDiffusionXLControlNetInpaintPipeline,
-        StableDiffusionXLControlNetPipeline,
-    )
-    from .deepfloyd_if import (
-        IFImg2ImgPipeline,
-        IFImg2ImgSuperResolutionPipeline,
-        IFInpaintingPipeline,
-        IFInpaintingSuperResolutionPipeline,
-        IFPipeline,
-        IFSuperResolutionPipeline,
-    )
-    from .kandinsky import (
-        KandinskyCombinedPipeline,
-        KandinskyImg2ImgCombinedPipeline,
-        KandinskyImg2ImgPipeline,
-        KandinskyInpaintCombinedPipeline,
-        KandinskyInpaintPipeline,
-        KandinskyPipeline,
-        KandinskyPriorPipeline,
-    )
-    from .kandinsky2_2 import (
-        KandinskyV22CombinedPipeline,
-        KandinskyV22ControlnetImg2ImgPipeline,
-        KandinskyV22ControlnetPipeline,
-        KandinskyV22Img2ImgCombinedPipeline,
-        KandinskyV22Img2ImgPipeline,
-        KandinskyV22InpaintCombinedPipeline,
-        KandinskyV22InpaintPipeline,
-        KandinskyV22Pipeline,
-        KandinskyV22PriorEmb2EmbPipeline,
-        KandinskyV22PriorPipeline,
-=======
     _import_structure["alt_diffusion"] = ["AltDiffusionImg2ImgPipeline", "AltDiffusionPipeline"]
     _import_structure["audioldm"] = ["AudioLDMPipeline"]
     _import_structure["audioldm2"] = [
@@ -113,6 +71,7 @@
     _import_structure["blip_diffusion"] = ["BlipDiffusionPipeline"]
     _import_structure["controlnet"].extend(
         [
+            "AudioLDMControlNetPipeline",
             "BlipDiffusionControlNetPipeline",
             "StableDiffusionControlNetImg2ImgPipeline",
             "StableDiffusionControlNetInpaintPipeline",
@@ -121,7 +80,6 @@
             "StableDiffusionXLControlNetInpaintPipeline",
             "StableDiffusionXLControlNetPipeline",
         ]
->>>>>>> c4d66200
     )
     _import_structure["deepfloyd_if"] = [
         "IFImg2ImgPipeline",
