--- conflicted
+++ resolved
@@ -471,17 +471,13 @@
         )
         from .aura_flow import AuraFlowPipeline
         from .blip_diffusion import BlipDiffusionPipeline
-<<<<<<< HEAD
         from .cogvideo import (
             CogVideoXFunControlPipeline,
             CogVideoXImageToVideoPipeline,
             CogVideoXPipeline,
             CogVideoXVideoToVideoPipeline,
         )
-=======
-        from .cogvideo import CogVideoXImageToVideoPipeline, CogVideoXPipeline, CogVideoXVideoToVideoPipeline
         from .cogview3 import CogView3PlusPipeline
->>>>>>> 8d81564b
         from .controlnet import (
             BlipDiffusionControlNetPipeline,
             StableDiffusionControlNetImg2ImgPipeline,
