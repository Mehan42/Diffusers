--- conflicted
+++ resolved
@@ -848,18 +848,13 @@
                 if i == len(timesteps) - 1 or ((i + 1) > num_warmup_steps and (i + 1) % self.scheduler.order == 0):
                     progress_bar.update()
 
-<<<<<<< HEAD
+                if XLA_AVAILABLE:
+                    xm.mark_step()
+
         self._current_timestep = None
 
         if not output_type == "latent":
             video = self.decode_latents(latents, video_length, decode_chunk_size=decode_chunk_size)
-=======
-                if XLA_AVAILABLE:
-                    xm.mark_step()
-
-        if not output_type == "latents":
-            video = self.decode_latents(latents, video_length, decode_chunk_size=14)
->>>>>>> edb8c1bc
             video = self.video_processor.postprocess_video(video=video, output_type=output_type)
         else:
             video = latents
