# Copyright 2023 Harutatsu Akiyama and The HuggingFace Team. All rights reserved.
#
# Licensed under the Apache License, Version 2.0 (the "License");
# you may not use this file except in compliance with the License.
# You may obtain a copy of the License at
#
#     http://www.apache.org/licenses/LICENSE-2.0
#
# Unless required by applicable law or agreed to in writing, software
# distributed under the License is distributed on an "AS IS" BASIS,
# WITHOUT WARRANTIES OR CONDITIONS OF ANY KIND, either express or implied.
# See the License for the specific language governing permissions and
# limitations under the License.

import inspect
from typing import Any, Callable, Dict, List, Optional, Tuple, Union

import PIL.Image
import torch
from transformers import CLIPTextModel, CLIPTextModelWithProjection, CLIPTokenizer

from ...image_processor import PipelineImageInput, VaeImageProcessor
from ...loaders import FromSingleFileMixin, LoraLoaderMixin, TextualInversionLoaderMixin
from ...models import AutoencoderKL, UNet2DConditionModel
from ...models.attention_processor import (
    AttnProcessor2_0,
    LoRAAttnProcessor2_0,
    LoRAXFormersAttnProcessor,
    XFormersAttnProcessor,
)
from ...schedulers import KarrasDiffusionSchedulers
from ...utils import (
    deprecate,
    is_accelerate_available,
    is_accelerate_version,
    is_invisible_watermark_available,
    logging,
    randn_tensor,
)
from ..pipeline_utils import DiffusionPipeline
from . import StableDiffusionXLPipelineOutput


if is_invisible_watermark_available():
    from .watermark import StableDiffusionXLWatermarker


logger = logging.get_logger(__name__)  # pylint: disable=invalid-name


def rescale_noise_cfg(noise_cfg, noise_pred_text, guidance_rescale=0.0):
    """
    Rescale `noise_cfg` according to `guidance_rescale`. Based on findings of [Common Diffusion Noise Schedules and
    Sample Steps are Flawed](https://arxiv.org/pdf/2305.08891.pdf). See Section 3.4
    """
    std_text = noise_pred_text.std(dim=list(range(1, noise_pred_text.ndim)), keepdim=True)
    std_cfg = noise_cfg.std(dim=list(range(1, noise_cfg.ndim)), keepdim=True)
    # rescale the results from guidance (fixes overexposure)
    noise_pred_rescaled = noise_cfg * (std_text / std_cfg)
    # mix with the original results from guidance by factor guidance_rescale to avoid "plain looking" images
    noise_cfg = guidance_rescale * noise_pred_rescaled + (1 - guidance_rescale) * noise_cfg
    return noise_cfg


class StableDiffusionXLInstructPix2PixPipeline(DiffusionPipeline, FromSingleFileMixin, LoraLoaderMixin):
    r"""
    Pipeline for pixel-level image editing by following text instructions. Based on Stable Diffusion XL.

    This model inherits from [`DiffusionPipeline`]. Check the superclass documentation for the generic methods the
    library implements for all the pipelines (such as downloading or saving, running on a particular device, etc.)

    In addition the pipeline inherits the following loading methods:
        - *LoRA*: [`loaders.LoraLoaderMixin.load_lora_weights`]

    as well as the following saving methods:
        - *LoRA*: [`loaders.LoraLoaderMixin.save_lora_weights`]

    Args:
        vae ([`AutoencoderKL`]):
            Variational Auto-Encoder (VAE) Model to encode and decode images to and from latent representations.
        text_encoder ([`CLIPTextModel`]):
            Frozen text-encoder. Stable Diffusion XL uses the text portion of
            [CLIP](https://huggingface.co/docs/transformers/model_doc/clip#transformers.CLIPTextModel), specifically
            the [clip-vit-large-patch14](https://huggingface.co/openai/clip-vit-large-patch14) variant.
        text_encoder_2 ([` CLIPTextModelWithProjection`]):
            Second frozen text-encoder. Stable Diffusion XL uses the text and pool portion of
            [CLIP](https://huggingface.co/docs/transformers/model_doc/clip#transformers.CLIPTextModelWithProjection),
            specifically the
            [laion/CLIP-ViT-bigG-14-laion2B-39B-b160k](https://huggingface.co/laion/CLIP-ViT-bigG-14-laion2B-39B-b160k)
            variant.
        tokenizer (`CLIPTokenizer`):
            Tokenizer of class
            [CLIPTokenizer](https://huggingface.co/docs/transformers/v4.21.0/en/model_doc/clip#transformers.CLIPTokenizer).
        tokenizer_2 (`CLIPTokenizer`):
            Second Tokenizer of class
            [CLIPTokenizer](https://huggingface.co/docs/transformers/v4.21.0/en/model_doc/clip#transformers.CLIPTokenizer).
        unet ([`UNet2DConditionModel`]): Conditional U-Net architecture to denoise the encoded image latents.
        scheduler ([`SchedulerMixin`]):
            A scheduler to be used in combination with `unet` to denoise the encoded image latents. Can be one of
            [`DDIMScheduler`], [`LMSDiscreteScheduler`], or [`PNDMScheduler`].
        requires_aesthetics_score (`bool`, *optional*, defaults to `"False"`):
            Whether the `unet` requires a aesthetic_score condition to be passed during inference. Also see the config
            of `stabilityai/stable-diffusion-xl-refiner-1-0`.
        force_zeros_for_empty_prompt (`bool`, *optional*, defaults to `"True"`):
            Whether the negative prompt embeddings shall be forced to always be set to 0. Also see the config of
            `stabilityai/stable-diffusion-xl-base-1-0`.
        add_watermarker (`bool`, *optional*):
            Whether to use the [invisible_watermark library](https://github.com/ShieldMnt/invisible-watermark/) to
            watermark output images. If not defined, it will default to True if the package is installed, otherwise no
            watermarker will be used.
    """

    def __init__(
        self,
        vae: AutoencoderKL,
        text_encoder: CLIPTextModel,
        text_encoder_2: CLIPTextModelWithProjection,
        tokenizer: CLIPTokenizer,
        tokenizer_2: CLIPTokenizer,
        unet: UNet2DConditionModel,
        scheduler: KarrasDiffusionSchedulers,
        force_zeros_for_empty_prompt: bool = True,
        add_watermarker: Optional[bool] = None,
    ):
        super().__init__()

        self.register_modules(
            vae=vae,
            text_encoder=text_encoder,
            text_encoder_2=text_encoder_2,
            tokenizer=tokenizer,
            tokenizer_2=tokenizer_2,
            unet=unet,
            scheduler=scheduler,
        )
        self.register_to_config(force_zeros_for_empty_prompt=force_zeros_for_empty_prompt)
        self.vae_scale_factor = 2 ** (len(self.vae.config.block_out_channels) - 1)
        self.image_processor = VaeImageProcessor(vae_scale_factor=self.vae_scale_factor)
        self.default_sample_size = self.unet.config.sample_size

        add_watermarker = add_watermarker if add_watermarker is not None else is_invisible_watermark_available()

        if add_watermarker:
            self.watermark = StableDiffusionXLWatermarker()
        else:
            self.watermark = None

    def enable_vae_slicing(self):
        r"""
        Enable sliced VAE decoding.

        When this option is enabled, the VAE will split the input tensor in slices to compute decoding in several
        steps. This is useful to save some memory and allow larger batch sizes.
        """
        self.vae.enable_slicing()

    def disable_vae_slicing(self):
        r"""
        Disable sliced VAE decoding. If `enable_vae_slicing` was previously invoked, this method will go back to
        computing decoding in one step.
        """
        self.vae.disable_slicing()

    def enable_vae_tiling(self):
        r"""
        Enable tiled VAE decoding.

        When this option is enabled, the VAE will split the input tensor into tiles to compute decoding and encoding in
        several steps. This is useful to save a large amount of memory and to allow the processing of larger images.
        """
        self.vae.enable_tiling()

    def disable_vae_tiling(self):
        r"""
        Disable tiled VAE decoding. If `enable_vae_tiling` was previously invoked, this method will go back to
        computing decoding in one step.
        """
        self.vae.disable_tiling()

    # Copied from diffusers.pipelines.stable_diffusion_xl.pipeline_stable_diffusion_xl.StableDiffusionXLPipeline.enable_model_cpu_offload
    def enable_model_cpu_offload(self, gpu_id=0):
        r"""
        Offloads all models to CPU using accelerate, reducing memory usage with a low impact on performance. Compared
        to `enable_sequential_cpu_offload`, this method moves one whole model at a time to the GPU when its `forward`
        method is called, and the model remains in GPU until the next model runs. Memory savings are lower than with
        `enable_sequential_cpu_offload`, but performance is much better due to the iterative execution of the `unet`.
        """
        if is_accelerate_available() and is_accelerate_version(">=", "0.17.0.dev0"):
            from accelerate import cpu_offload_with_hook
        else:
            raise ImportError("`enable_model_cpu_offload` requires `accelerate v0.17.0` or higher.")

        device = torch.device(f"cuda:{gpu_id}")

        if self.device.type != "cpu":
            self.to("cpu", silence_dtype_warnings=True)
            torch.cuda.empty_cache()  # otherwise we don't see the memory savings (but they probably exist)

        model_sequence = (
            [self.text_encoder, self.text_encoder_2] if self.text_encoder is not None else [self.text_encoder_2]
        )
        model_sequence.extend([self.unet, self.vae])

        hook = None
        for cpu_offloaded_model in model_sequence:
            _, hook = cpu_offload_with_hook(cpu_offloaded_model, device, prev_module_hook=hook)

        # We'll offload the last model manually.
        self.final_offload_hook = hook

    # Copied from diffusers.pipelines.stable_diffusion_xl.pipeline_stable_diffusion_xl.StableDiffusionXLPipeline.encode_prompt
    def encode_prompt(
        self,
        prompt: str,
        prompt_2: Optional[str] = None,
        device: Optional[torch.device] = None,
        num_images_per_prompt: int = 1,
        do_classifier_free_guidance: bool = True,
        negative_prompt: Optional[str] = None,
        negative_prompt_2: Optional[str] = None,
        prompt_embeds: Optional[torch.FloatTensor] = None,
        negative_prompt_embeds: Optional[torch.FloatTensor] = None,
        pooled_prompt_embeds: Optional[torch.FloatTensor] = None,
        negative_pooled_prompt_embeds: Optional[torch.FloatTensor] = None,
        lora_scale: Optional[float] = None,
    ):
        r"""
        Encodes the prompt into text encoder hidden states.

        Args:
            prompt (`str` or `List[str]`, *optional*):
                prompt to be encoded
            prompt_2 (`str` or `List[str]`, *optional*):
                The prompt or prompts to be sent to the `tokenizer_2` and `text_encoder_2`. If not defined, `prompt` is
                used in both text-encoders
            device: (`torch.device`):
                torch device
            num_images_per_prompt (`int`):
                number of images that should be generated per prompt
            do_classifier_free_guidance (`bool`):
                whether to use classifier free guidance or not
            negative_prompt (`str` or `List[str]`, *optional*):
                The prompt or prompts not to guide the image generation. If not defined, one has to pass
                `negative_prompt_embeds` instead. Ignored when not using guidance (i.e., ignored if `guidance_scale` is
                less than `1`).
            negative_prompt_2 (`str` or `List[str]`, *optional*):
                The prompt or prompts not to guide the image generation to be sent to `tokenizer_2` and
                `text_encoder_2`. If not defined, `negative_prompt` is used in both text-encoders
            prompt_embeds (`torch.FloatTensor`, *optional*):
                Pre-generated text embeddings. Can be used to easily tweak text inputs, *e.g.* prompt weighting. If not
                provided, text embeddings will be generated from `prompt` input argument.
            negative_prompt_embeds (`torch.FloatTensor`, *optional*):
                Pre-generated negative text embeddings. Can be used to easily tweak text inputs, *e.g.* prompt
                weighting. If not provided, negative_prompt_embeds will be generated from `negative_prompt` input
                argument.
            pooled_prompt_embeds (`torch.FloatTensor`, *optional*):
                Pre-generated pooled text embeddings. Can be used to easily tweak text inputs, *e.g.* prompt weighting.
                If not provided, pooled text embeddings will be generated from `prompt` input argument.
            negative_pooled_prompt_embeds (`torch.FloatTensor`, *optional*):
                Pre-generated negative pooled text embeddings. Can be used to easily tweak text inputs, *e.g.* prompt
                weighting. If not provided, pooled negative_prompt_embeds will be generated from `negative_prompt`
                input argument.
            lora_scale (`float`, *optional*):
                A lora scale that will be applied to all LoRA layers of the text encoder if LoRA layers are loaded.
        """
        device = device or self._execution_device

        # set lora scale so that monkey patched LoRA
        # function of text encoder can correctly access it
        if lora_scale is not None and isinstance(self, LoraLoaderMixin):
            self._lora_scale = lora_scale

        if prompt is not None and isinstance(prompt, str):
            batch_size = 1
        elif prompt is not None and isinstance(prompt, list):
            batch_size = len(prompt)
        else:
            batch_size = prompt_embeds.shape[0]

        # Define tokenizers and text encoders
        tokenizers = [self.tokenizer, self.tokenizer_2] if self.tokenizer is not None else [self.tokenizer_2]
        text_encoders = (
            [self.text_encoder, self.text_encoder_2] if self.text_encoder is not None else [self.text_encoder_2]
        )

        if prompt_embeds is None:
            prompt_2 = prompt_2 or prompt
            # textual inversion: procecss multi-vector tokens if necessary
            prompt_embeds_list = []
            prompts = [prompt, prompt_2]
            for prompt, tokenizer, text_encoder in zip(prompts, tokenizers, text_encoders):
                if isinstance(self, TextualInversionLoaderMixin):
                    prompt = self.maybe_convert_prompt(prompt, tokenizer)

                text_inputs = tokenizer(
                    prompt,
                    padding="max_length",
                    max_length=tokenizer.model_max_length,
                    truncation=True,
                    return_tensors="pt",
                )

                text_input_ids = text_inputs.input_ids
                untruncated_ids = tokenizer(prompt, padding="longest", return_tensors="pt").input_ids

                if untruncated_ids.shape[-1] >= text_input_ids.shape[-1] and not torch.equal(
                    text_input_ids, untruncated_ids
                ):
                    removed_text = tokenizer.batch_decode(untruncated_ids[:, tokenizer.model_max_length - 1 : -1])
                    logger.warning(
                        "The following part of your input was truncated because CLIP can only handle sequences up to"
                        f" {tokenizer.model_max_length} tokens: {removed_text}"
                    )

                prompt_embeds = text_encoder(
                    text_input_ids.to(device),
                    output_hidden_states=True,
                )

                # We are only ALWAYS interested in the pooled output of the final text encoder
                pooled_prompt_embeds = prompt_embeds[0]
                prompt_embeds = prompt_embeds.hidden_states[-2]

                prompt_embeds_list.append(prompt_embeds)

            prompt_embeds = torch.concat(prompt_embeds_list, dim=-1)

        # get unconditional embeddings for classifier free guidance
        zero_out_negative_prompt = negative_prompt is None and self.config.force_zeros_for_empty_prompt
        if do_classifier_free_guidance and negative_prompt_embeds is None and zero_out_negative_prompt:
            negative_prompt_embeds = torch.zeros_like(prompt_embeds)
            negative_pooled_prompt_embeds = torch.zeros_like(pooled_prompt_embeds)
        elif do_classifier_free_guidance and negative_prompt_embeds is None:
            negative_prompt = negative_prompt or ""
            negative_prompt_2 = negative_prompt_2 or negative_prompt

            uncond_tokens: List[str]
            if prompt is not None and type(prompt) is not type(negative_prompt):
                raise TypeError(
                    f"`negative_prompt` should be the same type to `prompt`, but got {type(negative_prompt)} !="
                    f" {type(prompt)}."
                )
            elif isinstance(negative_prompt, str):
                uncond_tokens = [negative_prompt, negative_prompt_2]
            elif batch_size != len(negative_prompt):
                raise ValueError(
                    f"`negative_prompt`: {negative_prompt} has batch size {len(negative_prompt)}, but `prompt`:"
                    f" {prompt} has batch size {batch_size}. Please make sure that passed `negative_prompt` matches"
                    " the batch size of `prompt`."
                )
            else:
                uncond_tokens = [negative_prompt, negative_prompt_2]

            negative_prompt_embeds_list = []
            for negative_prompt, tokenizer, text_encoder in zip(uncond_tokens, tokenizers, text_encoders):
                if isinstance(self, TextualInversionLoaderMixin):
                    negative_prompt = self.maybe_convert_prompt(negative_prompt, tokenizer)

                max_length = prompt_embeds.shape[1]
                uncond_input = tokenizer(
                    negative_prompt,
                    padding="max_length",
                    max_length=max_length,
                    truncation=True,
                    return_tensors="pt",
                )

                negative_prompt_embeds = text_encoder(
                    uncond_input.input_ids.to(device),
                    output_hidden_states=True,
                )
                # We are only ALWAYS interested in the pooled output of the final text encoder
                negative_pooled_prompt_embeds = negative_prompt_embeds[0]
                negative_prompt_embeds = negative_prompt_embeds.hidden_states[-2]

                negative_prompt_embeds_list.append(negative_prompt_embeds)

            negative_prompt_embeds = torch.concat(negative_prompt_embeds_list, dim=-1)

        prompt_embeds = prompt_embeds.to(dtype=self.text_encoder_2.dtype, device=device)
        bs_embed, seq_len, _ = prompt_embeds.shape
        # duplicate text embeddings for each generation per prompt, using mps friendly method
        prompt_embeds = prompt_embeds.repeat(1, num_images_per_prompt, 1)
        prompt_embeds = prompt_embeds.view(bs_embed * num_images_per_prompt, seq_len, -1)

        if do_classifier_free_guidance:
            # duplicate unconditional embeddings for each generation per prompt, using mps friendly method
            seq_len = negative_prompt_embeds.shape[1]
            negative_prompt_embeds = negative_prompt_embeds.to(dtype=self.text_encoder_2.dtype, device=device)
            negative_prompt_embeds = negative_prompt_embeds.repeat(1, num_images_per_prompt, 1)
            negative_prompt_embeds = negative_prompt_embeds.view(batch_size * num_images_per_prompt, seq_len, -1)

        pooled_prompt_embeds = pooled_prompt_embeds.repeat(1, num_images_per_prompt).view(
            bs_embed * num_images_per_prompt, -1
        )
        if do_classifier_free_guidance:
            negative_pooled_prompt_embeds = negative_pooled_prompt_embeds.repeat(1, num_images_per_prompt).view(
                bs_embed * num_images_per_prompt, -1
            )

        return prompt_embeds, negative_prompt_embeds, pooled_prompt_embeds, negative_pooled_prompt_embeds

    # Copied from diffusers.pipelines.stable_diffusion.pipeline_stable_diffusion.StableDiffusionPipeline.prepare_extra_step_kwargs
    def prepare_extra_step_kwargs(self, generator, eta):
        # prepare extra kwargs for the scheduler step, since not all schedulers have the same signature
        # eta (η) is only used with the DDIMScheduler, it will be ignored for other schedulers.
        # eta corresponds to η in DDIM paper: https://arxiv.org/abs/2010.02502
        # and should be between [0, 1]

        accepts_eta = "eta" in set(inspect.signature(self.scheduler.step).parameters.keys())
        extra_step_kwargs = {}
        if accepts_eta:
            extra_step_kwargs["eta"] = eta

        # check if the scheduler accepts generator
        accepts_generator = "generator" in set(inspect.signature(self.scheduler.step).parameters.keys())
        if accepts_generator:
            extra_step_kwargs["generator"] = generator
        return extra_step_kwargs

    # Copied from diffusers.pipelines.stable_diffusion.pipeline_stable_diffusion_instruct_pix2pix.StableDiffusionInstructPix2PixPipeline.check_inputs
    def check_inputs(
        self, prompt, callback_steps, negative_prompt=None, prompt_embeds=None, negative_prompt_embeds=None
    ):
        if (callback_steps is None) or (
            callback_steps is not None and (not isinstance(callback_steps, int) or callback_steps <= 0)
        ):
            raise ValueError(
                f"`callback_steps` has to be a positive integer but is {callback_steps} of type"
                f" {type(callback_steps)}."
            )

        if prompt is not None and prompt_embeds is not None:
            raise ValueError(
                f"Cannot forward both `prompt`: {prompt} and `prompt_embeds`: {prompt_embeds}. Please make sure to"
                " only forward one of the two."
            )
        elif prompt is None and prompt_embeds is None:
            raise ValueError(
                "Provide either `prompt` or `prompt_embeds`. Cannot leave both `prompt` and `prompt_embeds` undefined."
            )
        elif prompt is not None and (not isinstance(prompt, str) and not isinstance(prompt, list)):
            raise ValueError(f"`prompt` has to be of type `str` or `list` but is {type(prompt)}")

        if negative_prompt is not None and negative_prompt_embeds is not None:
            raise ValueError(
                f"Cannot forward both `negative_prompt`: {negative_prompt} and `negative_prompt_embeds`:"
                f" {negative_prompt_embeds}. Please make sure to only forward one of the two."
            )

        if prompt_embeds is not None and negative_prompt_embeds is not None:
            if prompt_embeds.shape != negative_prompt_embeds.shape:
                raise ValueError(
                    "`prompt_embeds` and `negative_prompt_embeds` must have the same shape when passed directly, but"
                    f" got: `prompt_embeds` {prompt_embeds.shape} != `negative_prompt_embeds`"
                    f" {negative_prompt_embeds.shape}."
                )

    # Copied from diffusers.pipelines.stable_diffusion.pipeline_stable_diffusion.StableDiffusionPipeline.prepare_latents
    def prepare_latents(self, batch_size, num_channels_latents, height, width, dtype, device, generator, latents=None):
        shape = (batch_size, num_channels_latents, height // self.vae_scale_factor, width // self.vae_scale_factor)
        if isinstance(generator, list) and len(generator) != batch_size:
            raise ValueError(
                f"You have passed a list of generators of length {len(generator)}, but requested an effective batch"
                f" size of {batch_size}. Make sure the batch size matches the length of the generators."
            )

        if latents is None:
            latents = randn_tensor(shape, generator=generator, device=device, dtype=dtype)
        else:
            latents = latents.to(device)

        # scale the initial noise by the standard deviation required by the scheduler
        latents = latents * self.scheduler.init_noise_sigma
        return latents

    def prepare_image_latents(
        self, image, batch_size, num_images_per_prompt, dtype, device, do_classifier_free_guidance, generator=None
    ):
        if not isinstance(image, (torch.Tensor, PIL.Image.Image, list)):
            raise ValueError(
                f"`image` has to be of type `torch.Tensor`, `PIL.Image.Image` or list but is {type(image)}"
            )

        image = image.to(device=device, dtype=dtype)

        batch_size = batch_size * num_images_per_prompt

        if image.shape[1] == 4:
            image_latents = image
        else:
            # make sure the VAE is in float32 mode, as it overflows in float16
            if self.vae.dtype == torch.float16 and self.vae.config.force_upcast:
                self.upcast_vae()
                image = image.to(next(iter(self.vae.post_quant_conv.parameters())).dtype)

            if isinstance(generator, list) and len(generator) != batch_size:
                raise ValueError(
                    f"You have passed a list of generators of length {len(generator)}, but requested an effective batch"
                    f" size of {batch_size}. Make sure the batch size matches the length of the generators."
                )

            if isinstance(generator, list):
                image_latents = [self.vae.encode(image[i : i + 1]).latent_dist.mode() for i in range(batch_size)]
                image_latents = torch.cat(image_latents, dim=0)
            else:
                image_latents = self.vae.encode(image).latent_dist.mode()

        if batch_size > image_latents.shape[0] and batch_size % image_latents.shape[0] == 0:
            # expand image_latents for batch_size
            deprecation_message = (
                f"You have passed {batch_size} text prompts (`prompt`), but only {image_latents.shape[0]} initial"
                " images (`image`). Initial images are now duplicating to match the number of text prompts. Note"
                " that this behavior is deprecated and will be removed in a version 1.0.0. Please make sure to update"
                " your script to pass as many initial images as text prompts to suppress this warning."
            )
            deprecate("len(prompt) != len(image)", "1.0.0", deprecation_message, standard_warn=False)
            additional_image_per_prompt = batch_size // image_latents.shape[0]
            image_latents = torch.cat([image_latents] * additional_image_per_prompt, dim=0)
        elif batch_size > image_latents.shape[0] and batch_size % image_latents.shape[0] != 0:
            raise ValueError(
                f"Cannot duplicate `image` of batch size {image_latents.shape[0]} to {batch_size} text prompts."
            )
        else:
            image_latents = torch.cat([image_latents], dim=0)

        if do_classifier_free_guidance:
            uncond_image_latents = torch.zeros_like(image_latents)
            image_latents = torch.cat([image_latents, image_latents, uncond_image_latents], dim=0)

        return image_latents

    # Copied from diffusers.pipelines.stable_diffusion_xl.pipeline_stable_diffusion_xl.StableDiffusionXLPipeline._get_add_time_ids
    def _get_add_time_ids(self, original_size, crops_coords_top_left, target_size, dtype):
        add_time_ids = list(original_size + crops_coords_top_left + target_size)

        passed_add_embed_dim = (
            self.unet.config.addition_time_embed_dim * len(add_time_ids) + self.text_encoder_2.config.projection_dim
        )
        expected_add_embed_dim = self.unet.add_embedding.linear_1.in_features

        if expected_add_embed_dim != passed_add_embed_dim:
            raise ValueError(
                f"Model expects an added time embedding vector of length {expected_add_embed_dim}, but a vector of {passed_add_embed_dim} was created. The model has an incorrect config. Please check `unet.config.time_embedding_type` and `text_encoder_2.config.projection_dim`."
            )

        add_time_ids = torch.tensor([add_time_ids], dtype=dtype)
        return add_time_ids

    # Copied from diffusers.pipelines.stable_diffusion_xl.pipeline_stable_diffusion_xl.StableDiffusionXLPipeline.upcast_vae
    def upcast_vae(self):
        dtype = self.vae.dtype
        self.vae.to(dtype=torch.float32)
        use_torch_2_0_or_xformers = isinstance(
            self.vae.decoder.mid_block.attentions[0].processor,
            (
                AttnProcessor2_0,
                XFormersAttnProcessor,
                LoRAXFormersAttnProcessor,
                LoRAAttnProcessor2_0,
            ),
        )
        # if xformers or torch_2_0 is used attention block does not need
        # to be in float32 which can save lots of memory
        if use_torch_2_0_or_xformers:
            self.vae.post_quant_conv.to(dtype)
            self.vae.decoder.conv_in.to(dtype)
            self.vae.decoder.mid_block.to(dtype)

    @torch.no_grad()
    def __call__(
        self,
        prompt: Union[str, List[str]] = None,
<<<<<<< HEAD
        prompt_2: Optional[Union[str, List[str]]] = None,
        image: Union[
            torch.FloatTensor,
            PIL.Image.Image,
            np.ndarray,
            List[torch.FloatTensor],
            List[PIL.Image.Image],
            List[np.ndarray],
        ] = None,
        height: Optional[int] = None,
        width: Optional[int] = None,
=======
        image: PipelineImageInput = None,
>>>>>>> 9f1936d2
        num_inference_steps: int = 100,
        denoising_end: Optional[float] = None,
        guidance_scale: float = 5.0,
        image_guidance_scale: float = 1.5,
        negative_prompt: Optional[Union[str, List[str]]] = None,
        negative_prompt_2: Optional[Union[str, List[str]]] = None,
        num_images_per_prompt: Optional[int] = 1,
        eta: float = 0.0,
        generator: Optional[Union[torch.Generator, List[torch.Generator]]] = None,
        latents: Optional[torch.FloatTensor] = None,
        prompt_embeds: Optional[torch.FloatTensor] = None,
        negative_prompt_embeds: Optional[torch.FloatTensor] = None,
        pooled_prompt_embeds: Optional[torch.FloatTensor] = None,
        negative_pooled_prompt_embeds: Optional[torch.FloatTensor] = None,
        output_type: Optional[str] = "pil",
        return_dict: bool = True,
        callback: Optional[Callable[[int, int, torch.FloatTensor], None]] = None,
        callback_steps: int = 1,
        cross_attention_kwargs: Optional[Dict[str, Any]] = None,
        guidance_rescale: float = 0.0,
        original_size: Tuple[int, int] = None,
        crops_coords_top_left: Tuple[int, int] = (0, 0),
        target_size: Tuple[int, int] = None,
    ):
        r"""
        Function invoked when calling the pipeline for generation.

        Args:
            prompt (`str` or `List[str]`, *optional*):
                The prompt or prompts to guide the image generation. If not defined, one has to pass `prompt_embeds`.
                instead.
            prompt_2 (`str` or `List[str]`, *optional*):
                The prompt or prompts to be sent to the `tokenizer_2` and `text_encoder_2`. If not defined, `prompt` is
                used in both text-encoders
            image (`torch.FloatTensor` or `PIL.Image.Image` or `np.ndarray` or `List[torch.FloatTensor]` or `List[PIL.Image.Image]` or `List[np.ndarray]`):
                The image(s) to modify with the pipeline.
            height (`int`, *optional*, defaults to self.unet.config.sample_size * self.vae_scale_factor):
                The height in pixels of the generated image.
            width (`int`, *optional*, defaults to self.unet.config.sample_size * self.vae_scale_factor):
                The width in pixels of the generated image.
            num_inference_steps (`int`, *optional*, defaults to 50):
                The number of denoising steps. More denoising steps usually lead to a higher quality image at the
                expense of slower inference.
            denoising_end (`float`, *optional*):
                When specified, determines the fraction (between 0.0 and 1.0) of the total denoising process to be
                completed before it is intentionally prematurely terminated. As a result, the returned sample will
                still retain a substantial amount of noise as determined by the discrete timesteps selected by the
                scheduler. The denoising_end parameter should ideally be utilized when this pipeline forms a part of a
                "Mixture of Denoisers" multi-pipeline setup, as elaborated in [**Refining the Image
                Output**](https://huggingface.co/docs/diffusers/api/pipelines/stable_diffusion/stable_diffusion_xl#refining-the-image-output)
            guidance_scale (`float`, *optional*, defaults to 7.5):
                Guidance scale as defined in [Classifier-Free Diffusion Guidance](https://arxiv.org/abs/2207.12598).
                `guidance_scale` is defined as `w` of equation 2. of [Imagen
                Paper](https://arxiv.org/pdf/2205.11487.pdf). Guidance scale is enabled by setting `guidance_scale >
                1`. Higher guidance scale encourages to generate images that are closely linked to the text `prompt`,
                usually at the expense of lower image quality.
            image_guidance_scale (`float`, *optional*, defaults to 1.5):
                Image guidance scale is to push the generated image towards the inital image `image`. Image guidance
                scale is enabled by setting `image_guidance_scale > 1`. Higher image guidance scale encourages to
                generate images that are closely linked to the source image `image`, usually at the expense of lower
                image quality. This pipeline requires a value of at least `1`.
            negative_prompt (`str` or `List[str]`, *optional*):
                The prompt or prompts not to guide the image generation. If not defined, one has to pass
                `negative_prompt_embeds` instead. Ignored when not using guidance (i.e., ignored if `guidance_scale` is
                less than `1`).
            negative_prompt_2 (`str` or `List[str]`, *optional*):
                The prompt or prompts not to guide the image generation to be sent to `tokenizer_2` and
                `text_encoder_2`. If not defined, `negative_prompt` is used in both text-encoders.
            num_images_per_prompt (`int`, *optional*, defaults to 1):
                The number of images to generate per prompt.
            eta (`float`, *optional*, defaults to 0.0):
                Corresponds to parameter eta (η) in the DDIM paper: https://arxiv.org/abs/2010.02502. Only applies to
                [`schedulers.DDIMScheduler`], will be ignored for others.
            generator (`torch.Generator` or `List[torch.Generator]`, *optional*):
                One or a list of [torch generator(s)](https://pytorch.org/docs/stable/generated/torch.Generator.html)
                to make generation deterministic.
            latents (`torch.FloatTensor`, *optional*):
                Pre-generated noisy latents, sampled from a Gaussian distribution, to be used as inputs for image
                generation. Can be used to tweak the same generation with different prompts. If not provided, a latents
                tensor will ge generated by sampling using the supplied random `generator`.
            prompt_embeds (`torch.FloatTensor`, *optional*):
                Pre-generated text embeddings. Can be used to easily tweak text inputs, *e.g.* prompt weighting. If not
                provided, text embeddings will be generated from `prompt` input argument.
            negative_prompt_embeds (`torch.FloatTensor`, *optional*):
                Pre-generated negative text embeddings. Can be used to easily tweak text inputs, *e.g.* prompt
                weighting. If not provided, negative_prompt_embeds will be generated from `negative_prompt` input
                argument.
            pooled_prompt_embeds (`torch.FloatTensor`, *optional*):
                Pre-generated pooled text embeddings. Can be used to easily tweak text inputs, *e.g.* prompt weighting.
                If not provided, pooled text embeddings will be generated from `prompt` input argument.
            negative_pooled_prompt_embeds (`torch.FloatTensor`, *optional*):
                Pre-generated negative pooled text embeddings. Can be used to easily tweak text inputs, *e.g.* prompt
                weighting. If not provided, pooled negative_prompt_embeds will be generated from `negative_prompt`
                input argument.
            output_type (`str`, *optional*, defaults to `"pil"`):
                The output format of the generate image. Choose between
                [PIL](https://pillow.readthedocs.io/en/stable/): `PIL.Image.Image` or `np.array`.
            return_dict (`bool`, *optional*, defaults to `True`):
                Whether or not to return a [`~pipelines.stable_diffusion.StableDiffusionXLPipelineOutput`] instead of a
                plain tuple.
            callback (`Callable`, *optional*):
                A function that will be called every `callback_steps` steps during inference. The function will be
                called with the following arguments: `callback(step: int, timestep: int, latents: torch.FloatTensor)`.
            callback_steps (`int`, *optional*, defaults to 1):
                The frequency at which the `callback` function will be called. If not specified, the callback will be
                called at every step.
            cross_attention_kwargs (`dict`, *optional*):
                A kwargs dictionary that if specified is passed along to the `AttentionProcessor` as defined under
                `self.processor` in
                [diffusers.models.attention_processor](https://github.com/huggingface/diffusers/blob/main/src/diffusers/models/attention_processor.py).
            guidance_rescale (`float`, *optional*, defaults to 0.7):
                Guidance rescale factor proposed by [Common Diffusion Noise Schedules and Sample Steps are
                Flawed](https://arxiv.org/pdf/2305.08891.pdf) `guidance_scale` is defined as `φ` in equation 16. of
                [Common Diffusion Noise Schedules and Sample Steps are Flawed](https://arxiv.org/pdf/2305.08891.pdf).
                Guidance rescale factor should fix overexposure when using zero terminal SNR.
            original_size (`Tuple[int]`, *optional*, defaults to (1024, 1024)):
                If `original_size` is not the same as `target_size` the image will appear to be down- or upsampled.
                `original_size` defaults to `(width, height)` if not specified. Part of SDXL's micro-conditioning as
                explained in section 2.2 of
                [https://huggingface.co/papers/2307.01952](https://huggingface.co/papers/2307.01952).
            crops_coords_top_left (`Tuple[int]`, *optional*, defaults to (0, 0)):
                `crops_coords_top_left` can be used to generate an image that appears to be "cropped" from the position
                `crops_coords_top_left` downwards. Favorable, well-centered images are usually achieved by setting
                `crops_coords_top_left` to (0, 0). Part of SDXL's micro-conditioning as explained in section 2.2 of
                [https://huggingface.co/papers/2307.01952](https://huggingface.co/papers/2307.01952).
            target_size (`Tuple[int]`, *optional*, defaults to (1024, 1024)):
                For most cases, `target_size` should be set to the desired height and width of the generated image. If
                not specified it will default to `(width, height)`. Part of SDXL's micro-conditioning as explained in
                section 2.2 of [https://huggingface.co/papers/2307.01952](https://huggingface.co/papers/2307.01952).

        Examples:

        Returns:
            [`~pipelines.stable_diffusion_xl.StableDiffusionXLPipelineOutput`] or `tuple`:
            [`~pipelines.stable_diffusion_xl.StableDiffusionXLPipelineOutput`] if `return_dict` is True, otherwise a
            `tuple`. When returning a tuple, the first element is a list with the generated images.
        """
        # 0. Default height and width to unet
        height = height or self.default_sample_size * self.vae_scale_factor
        width = width or self.default_sample_size * self.vae_scale_factor

        original_size = original_size or (height, width)
        target_size = target_size or (height, width)

        # 1. Check inputs. Raise error if not correct
        self.check_inputs(prompt, callback_steps, negative_prompt, prompt_embeds, negative_prompt_embeds)

        if image is None:
            raise ValueError("`image` input cannot be undefined.")

        # 2. Define call parameters
        if prompt is not None and isinstance(prompt, str):
            batch_size = 1
        elif prompt is not None and isinstance(prompt, list):
            batch_size = len(prompt)
        else:
            batch_size = prompt_embeds.shape[0]

        device = self._execution_device

        # here `guidance_scale` is defined analog to the guidance weight `w` of equation (2)
        # of the Imagen paper: https://arxiv.org/pdf/2205.11487.pdf . `guidance_scale = 1`
        # corresponds to doing no classifier free guidance.
        do_classifier_free_guidance = guidance_scale > 1.0 and image_guidance_scale >= 1.0
        # check if scheduler is in sigmas space
        scheduler_is_in_sigma_space = hasattr(self.scheduler, "sigmas")

        # 3. Encode input prompt
        text_encoder_lora_scale = (
            cross_attention_kwargs.get("scale", None) if cross_attention_kwargs is not None else None
        )
        (
            prompt_embeds,
            negative_prompt_embeds,
            pooled_prompt_embeds,
            negative_pooled_prompt_embeds,
        ) = self.encode_prompt(
            prompt=prompt,
            prompt_2=prompt_2,
            device=device,
            num_images_per_prompt=num_images_per_prompt,
            do_classifier_free_guidance=do_classifier_free_guidance,
            negative_prompt=negative_prompt,
            negative_prompt_2=negative_prompt_2,
            prompt_embeds=prompt_embeds,
            negative_prompt_embeds=negative_prompt_embeds,
            pooled_prompt_embeds=pooled_prompt_embeds,
            negative_pooled_prompt_embeds=negative_pooled_prompt_embeds,
            lora_scale=text_encoder_lora_scale,
        )

        # 4. Preprocess image
        image = self.image_processor.preprocess(image).to(device)

        # 5. Prepare timesteps
        self.scheduler.set_timesteps(num_inference_steps, device=device)
        timesteps = self.scheduler.timesteps

        # 6. Prepare Image latents
        image_latents = self.prepare_image_latents(
            image,
            batch_size,
            num_images_per_prompt,
            prompt_embeds.dtype,
            device,
            do_classifier_free_guidance,
            generator,
        )

        # 7. Prepare latent variables
        num_channels_latents = self.vae.config.latent_channels
        latents = self.prepare_latents(
            batch_size * num_images_per_prompt,
            num_channels_latents,
            height,
            width,
            prompt_embeds.dtype,
            device,
            generator,
            latents,
        )

        # 8. Check that shapes of latents and image match the UNet channels
        num_channels_image = image_latents.shape[1]
        if num_channels_latents + num_channels_image != self.unet.config.in_channels:
            raise ValueError(
                f"Incorrect configuration settings! The config of `pipeline.unet`: {self.unet.config} expects"
                f" {self.unet.config.in_channels} but received `num_channels_latents`: {num_channels_latents} +"
                f" `num_channels_image`: {num_channels_image} "
                f" = {num_channels_latents + num_channels_image}. Please verify the config of"
                " `pipeline.unet` or your `image` input."
            )

        # 9. Prepare extra step kwargs. TODO: Logic should ideally just be moved out of the pipeline
        extra_step_kwargs = self.prepare_extra_step_kwargs(generator, eta)

        # 10. Prepare added time ids & embeddings
        add_text_embeds = pooled_prompt_embeds
        add_time_ids = self._get_add_time_ids(
            original_size, crops_coords_top_left, target_size, dtype=prompt_embeds.dtype
        )

        if do_classifier_free_guidance:
            # The extra concat similar to how it's done in SD InstructPix2Pix.
            prompt_embeds = torch.cat([prompt_embeds, negative_prompt_embeds, negative_prompt_embeds], dim=0)
            add_text_embeds = torch.cat(
                [add_text_embeds, negative_pooled_prompt_embeds, negative_pooled_prompt_embeds], dim=0
            )
            add_time_ids = torch.cat([add_time_ids, add_time_ids, add_time_ids], dim=0)

        prompt_embeds = prompt_embeds.to(device)
        add_text_embeds = add_text_embeds.to(device)
        add_time_ids = add_time_ids.to(device).repeat(batch_size * num_images_per_prompt, 1)

        # 11. Denoising loop
        num_warmup_steps = max(len(timesteps) - num_inference_steps * self.scheduler.order, 0)
        if denoising_end is not None and type(denoising_end) == float and denoising_end > 0 and denoising_end < 1:
            discrete_timestep_cutoff = int(
                round(
                    self.scheduler.config.num_train_timesteps
                    - (denoising_end * self.scheduler.config.num_train_timesteps)
                )
            )
            num_inference_steps = len(list(filter(lambda ts: ts >= discrete_timestep_cutoff, timesteps)))
            timesteps = timesteps[:num_inference_steps]

        with self.progress_bar(total=num_inference_steps) as progress_bar:
            for i, t in enumerate(timesteps):
                # Expand the latents if we are doing classifier free guidance.
                # The latents are expanded 3 times because for pix2pix the guidance
                # is applied for both the text and the input image.
                latent_model_input = torch.cat([latents] * 3) if do_classifier_free_guidance else latents

                # concat latents, image_latents in the channel dimension
                scaled_latent_model_input = self.scheduler.scale_model_input(latent_model_input, t)
                scaled_latent_model_input = torch.cat([scaled_latent_model_input, image_latents], dim=1)

                # predict the noise residual
                added_cond_kwargs = {"text_embeds": add_text_embeds, "time_ids": add_time_ids}
                noise_pred = self.unet(
                    scaled_latent_model_input,
                    t,
                    encoder_hidden_states=prompt_embeds,
                    cross_attention_kwargs=cross_attention_kwargs,
                    added_cond_kwargs=added_cond_kwargs,
                    return_dict=False,
                )[0]

                # Hack:
                # For karras style schedulers the model does classifer free guidance using the
                # predicted_original_sample instead of the noise_pred. So we need to compute the
                # predicted_original_sample here if we are using a karras style scheduler.
                if scheduler_is_in_sigma_space:
                    step_index = (self.scheduler.timesteps == t).nonzero()[0].item()
                    sigma = self.scheduler.sigmas[step_index]
                    noise_pred = latent_model_input - sigma * noise_pred

                # perform guidance
                if do_classifier_free_guidance:
                    noise_pred_text, noise_pred_image, noise_pred_uncond = noise_pred.chunk(3)
                    noise_pred = (
                        noise_pred_uncond
                        + guidance_scale * (noise_pred_text - noise_pred_image)
                        + image_guidance_scale * (noise_pred_image - noise_pred_uncond)
                    )

                if do_classifier_free_guidance and guidance_rescale > 0.0:
                    # Based on 3.4. in https://arxiv.org/pdf/2305.08891.pdf
                    noise_pred = rescale_noise_cfg(noise_pred, noise_pred_text, guidance_rescale=guidance_rescale)

                # Hack:
                # For karras style schedulers the model does classifer free guidance using the
                # predicted_original_sample instead of the noise_pred. But the scheduler.step function
                # expects the noise_pred and computes the predicted_original_sample internally. So we
                # need to overwrite the noise_pred here such that the value of the computed
                # predicted_original_sample is correct.
                if scheduler_is_in_sigma_space:
                    noise_pred = (noise_pred - latents) / (-sigma)

                # compute the previous noisy sample x_t -> x_t-1
                latents = self.scheduler.step(noise_pred, t, latents, **extra_step_kwargs, return_dict=False)[0]

                # call the callback, if provided
                if i == len(timesteps) - 1 or ((i + 1) > num_warmup_steps and (i + 1) % self.scheduler.order == 0):
                    progress_bar.update()
                    if callback is not None and i % callback_steps == 0:
                        callback(i, t, latents)

        # make sure the VAE is in float32 mode, as it overflows in float16
        if self.vae.dtype == torch.float16 and self.vae.config.force_upcast:
            self.upcast_vae()
            latents = latents.to(next(iter(self.vae.post_quant_conv.parameters())).dtype)

        if not output_type == "latent":
            image = self.vae.decode(latents / self.vae.config.scaling_factor, return_dict=False)[0]
        else:
            image = latents
            return StableDiffusionXLPipelineOutput(images=image)

        # apply watermark if available
        if self.watermark is not None:
            image = self.watermark.apply_watermark(image)

        image = self.image_processor.postprocess(image, output_type=output_type)

        # Offload last model to CPU
        if hasattr(self, "final_offload_hook") and self.final_offload_hook is not None:
            self.final_offload_hook.offload()

        if not return_dict:
            return (image,)

        return StableDiffusionXLPipelineOutput(images=image)<|MERGE_RESOLUTION|>--- conflicted
+++ resolved
@@ -15,11 +15,12 @@
 import inspect
 from typing import Any, Callable, Dict, List, Optional, Tuple, Union
 
+import numpy as np
 import PIL.Image
 import torch
 from transformers import CLIPTextModel, CLIPTextModelWithProjection, CLIPTokenizer
 
-from ...image_processor import PipelineImageInput, VaeImageProcessor
+from ...image_processor import VaeImageProcessor
 from ...loaders import FromSingleFileMixin, LoraLoaderMixin, TextualInversionLoaderMixin
 from ...models import AutoencoderKL, UNet2DConditionModel
 from ...models.attention_processor import (
@@ -571,7 +572,6 @@
     def __call__(
         self,
         prompt: Union[str, List[str]] = None,
-<<<<<<< HEAD
         prompt_2: Optional[Union[str, List[str]]] = None,
         image: Union[
             torch.FloatTensor,
@@ -583,9 +583,6 @@
         ] = None,
         height: Optional[int] = None,
         width: Optional[int] = None,
-=======
-        image: PipelineImageInput = None,
->>>>>>> 9f1936d2
         num_inference_steps: int = 100,
         denoising_end: Optional[float] = None,
         guidance_scale: float = 5.0,
