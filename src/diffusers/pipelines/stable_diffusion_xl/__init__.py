--- conflicted
+++ resolved
@@ -6,12 +6,8 @@
 
 from ...utils import (
     BaseOutput,
-<<<<<<< HEAD
+    OptionalDependencyNotAvailable,
     is_flax_available,
-    is_invisible_watermark_available,
-=======
-    OptionalDependencyNotAvailable,
->>>>>>> c7c0b575
     is_torch_available,
     is_transformers_available,
 )
