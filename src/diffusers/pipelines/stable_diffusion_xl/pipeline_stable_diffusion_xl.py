# Copyright 2023 The HuggingFace Team. All rights reserved.
#
# Licensed under the Apache License, Version 2.0 (the "License");
# you may not use this file except in compliance with the License.
# You may obtain a copy of the License at
#
#     http://www.apache.org/licenses/LICENSE-2.0
#
# Unless required by applicable law or agreed to in writing, software
# distributed under the License is distributed on an "AS IS" BASIS,
# WITHOUT WARRANTIES OR CONDITIONS OF ANY KIND, either express or implied.
# See the License for the specific language governing permissions and
# limitations under the License.

import inspect
from typing import Any, Callable, Dict, List, Optional, Tuple, Union

import torch
from transformers import (
    CLIPImageProcessor,
    CLIPTextModel,
    CLIPTextModelWithProjection,
    CLIPTokenizer,
    CLIPVisionModelWithProjection,
)

from ...image_processor import PipelineImageInput, VaeImageProcessor
from ...loaders import (
    FromSingleFileMixin,
    IPAdapterMixin,
    StableDiffusionXLLoraLoaderMixin,
    TextualInversionLoaderMixin,
)
from ...models import AutoencoderKL, UNet2DConditionModel
from ...models.attention_processor import (
    AttnProcessor2_0,
    LoRAAttnProcessor2_0,
    LoRAXFormersAttnProcessor,
    XFormersAttnProcessor,
)
from ...models.lora import adjust_lora_scale_text_encoder
from ...schedulers import KarrasDiffusionSchedulers
from ...utils import (
    USE_PEFT_BACKEND,
    deprecate,
    is_invisible_watermark_available,
    is_torch_xla_available,
    logging,
    replace_example_docstring,
    scale_lora_layers,
    unscale_lora_layers,
)
from ...utils.torch_utils import randn_tensor
from ..pipeline_utils import DiffusionPipeline
from .pipeline_output import StableDiffusionXLPipelineOutput


if is_invisible_watermark_available():
    from .watermark import StableDiffusionXLWatermarker

if is_torch_xla_available():
    import torch_xla.core.xla_model as xm

    XLA_AVAILABLE = True
else:
    XLA_AVAILABLE = False


logger = logging.get_logger(__name__)  # pylint: disable=invalid-name

EXAMPLE_DOC_STRING = """
    Examples:
        ```py
        >>> import torch
        >>> from diffusers import StableDiffusionXLPipeline

        >>> pipe = StableDiffusionXLPipeline.from_pretrained(
        ...     "stabilityai/stable-diffusion-xl-base-1.0", torch_dtype=torch.float16
        ... )
        >>> pipe = pipe.to("cuda")

        >>> prompt = "a photo of an astronaut riding a horse on mars"
        >>> image = pipe(prompt).images[0]
        ```
"""


# Copied from diffusers.pipelines.stable_diffusion.pipeline_stable_diffusion.rescale_noise_cfg
def rescale_noise_cfg(noise_cfg, noise_pred_text, guidance_rescale=0.0):
    """
    Rescale `noise_cfg` according to `guidance_rescale`. Based on findings of [Common Diffusion Noise Schedules and
    Sample Steps are Flawed](https://arxiv.org/pdf/2305.08891.pdf). See Section 3.4
    """
    std_text = noise_pred_text.std(dim=list(range(1, noise_pred_text.ndim)), keepdim=True)
    std_cfg = noise_cfg.std(dim=list(range(1, noise_cfg.ndim)), keepdim=True)
    # rescale the results from guidance (fixes overexposure)
    noise_pred_rescaled = noise_cfg * (std_text / std_cfg)
    # mix with the original results from guidance by factor guidance_rescale to avoid "plain looking" images
    noise_cfg = guidance_rescale * noise_pred_rescaled + (1 - guidance_rescale) * noise_cfg
    return noise_cfg


class StableDiffusionXLPipeline(
    DiffusionPipeline,
    FromSingleFileMixin,
    StableDiffusionXLLoraLoaderMixin,
    TextualInversionLoaderMixin,
<<<<<<< HEAD
=======
    IPAdapterMixin,
>>>>>>> 93f1a14c
):
    r"""
    Pipeline for text-to-image generation using Stable Diffusion XL.

    This model inherits from [`DiffusionPipeline`]. Check the superclass documentation for the generic methods the
    library implements for all the pipelines (such as downloading or saving, running on a particular device, etc.)

    In addition the pipeline inherits the following loading methods:
        - *LoRA*: [`loaders.StableDiffusionXLLoraLoaderMixin.load_lora_weights`]
        - *Ckpt*: [`loaders.FromSingleFileMixin.from_single_file`]

    as well as the following saving methods:
        - *LoRA*: [`loaders.StableDiffusionXLLoraLoaderMixin.save_lora_weights`]

    Args:
        vae ([`AutoencoderKL`]):
            Variational Auto-Encoder (VAE) Model to encode and decode images to and from latent representations.
        text_encoder ([`CLIPTextModel`]):
            Frozen text-encoder. Stable Diffusion XL uses the text portion of
            [CLIP](https://huggingface.co/docs/transformers/model_doc/clip#transformers.CLIPTextModel), specifically
            the [clip-vit-large-patch14](https://huggingface.co/openai/clip-vit-large-patch14) variant.
        text_encoder_2 ([` CLIPTextModelWithProjection`]):
            Second frozen text-encoder. Stable Diffusion XL uses the text and pool portion of
            [CLIP](https://huggingface.co/docs/transformers/model_doc/clip#transformers.CLIPTextModelWithProjection),
            specifically the
            [laion/CLIP-ViT-bigG-14-laion2B-39B-b160k](https://huggingface.co/laion/CLIP-ViT-bigG-14-laion2B-39B-b160k)
            variant.
        tokenizer (`CLIPTokenizer`):
            Tokenizer of class
            [CLIPTokenizer](https://huggingface.co/docs/transformers/v4.21.0/en/model_doc/clip#transformers.CLIPTokenizer).
        tokenizer_2 (`CLIPTokenizer`):
            Second Tokenizer of class
            [CLIPTokenizer](https://huggingface.co/docs/transformers/v4.21.0/en/model_doc/clip#transformers.CLIPTokenizer).
        unet ([`UNet2DConditionModel`]): Conditional U-Net architecture to denoise the encoded image latents.
        scheduler ([`SchedulerMixin`]):
            A scheduler to be used in combination with `unet` to denoise the encoded image latents. Can be one of
            [`DDIMScheduler`], [`LMSDiscreteScheduler`], or [`PNDMScheduler`].
        force_zeros_for_empty_prompt (`bool`, *optional*, defaults to `"True"`):
            Whether the negative prompt embeddings shall be forced to always be set to 0. Also see the config of
            `stabilityai/stable-diffusion-xl-base-1-0`.
        add_watermarker (`bool`, *optional*):
            Whether to use the [invisible_watermark library](https://github.com/ShieldMnt/invisible-watermark/) to
            watermark output images. If not defined, it will default to True if the package is installed, otherwise no
            watermarker will be used.
    """

    model_cpu_offload_seq = "text_encoder->text_encoder_2->unet->vae"
    _optional_components = [
        "tokenizer",
        "tokenizer_2",
        "text_encoder",
        "text_encoder_2",
<<<<<<< HEAD
=======
        "image_encoder",
        "feature_extractor",
>>>>>>> 93f1a14c
    ]
    _callback_tensor_inputs = [
        "latents",
        "prompt_embeds",
        "negative_prompt_embeds",
        "add_text_embeds",
        "add_time_ids",
        "negative_pooled_prompt_embeds",
        "negative_add_time_ids",
    ]

    def __init__(
        self,
        vae: AutoencoderKL,
        text_encoder: CLIPTextModel,
        text_encoder_2: CLIPTextModelWithProjection,
        tokenizer: CLIPTokenizer,
        tokenizer_2: CLIPTokenizer,
        unet: UNet2DConditionModel,
        scheduler: KarrasDiffusionSchedulers,
        image_encoder: CLIPVisionModelWithProjection = None,
        feature_extractor: CLIPImageProcessor = None,
        force_zeros_for_empty_prompt: bool = True,
        add_watermarker: Optional[bool] = None,
    ):
        super().__init__()

        self.register_modules(
            vae=vae,
            text_encoder=text_encoder,
            text_encoder_2=text_encoder_2,
            tokenizer=tokenizer,
            tokenizer_2=tokenizer_2,
            unet=unet,
            scheduler=scheduler,
            image_encoder=image_encoder,
            feature_extractor=feature_extractor,
        )
        self.register_to_config(force_zeros_for_empty_prompt=force_zeros_for_empty_prompt)
        self.vae_scale_factor = 2 ** (len(self.vae.config.block_out_channels) - 1)
        self.image_processor = VaeImageProcessor(vae_scale_factor=self.vae_scale_factor)

        self.default_sample_size = self.unet.config.sample_size

        add_watermarker = add_watermarker if add_watermarker is not None else is_invisible_watermark_available()

        if add_watermarker:
            self.watermark = StableDiffusionXLWatermarker()
        else:
            self.watermark = None

    # Copied from diffusers.pipelines.stable_diffusion.pipeline_stable_diffusion.StableDiffusionPipeline.enable_vae_slicing
    def enable_vae_slicing(self):
        r"""
        Enable sliced VAE decoding. When this option is enabled, the VAE will split the input tensor in slices to
        compute decoding in several steps. This is useful to save some memory and allow larger batch sizes.
        """
        self.vae.enable_slicing()

    # Copied from diffusers.pipelines.stable_diffusion.pipeline_stable_diffusion.StableDiffusionPipeline.disable_vae_slicing
    def disable_vae_slicing(self):
        r"""
        Disable sliced VAE decoding. If `enable_vae_slicing` was previously enabled, this method will go back to
        computing decoding in one step.
        """
        self.vae.disable_slicing()

    # Copied from diffusers.pipelines.stable_diffusion.pipeline_stable_diffusion.StableDiffusionPipeline.enable_vae_tiling
    def enable_vae_tiling(self):
        r"""
        Enable tiled VAE decoding. When this option is enabled, the VAE will split the input tensor into tiles to
        compute decoding and encoding in several steps. This is useful for saving a large amount of memory and to allow
        processing larger images.
        """
        self.vae.enable_tiling()

    # Copied from diffusers.pipelines.stable_diffusion.pipeline_stable_diffusion.StableDiffusionPipeline.disable_vae_tiling
    def disable_vae_tiling(self):
        r"""
        Disable tiled VAE decoding. If `enable_vae_tiling` was previously enabled, this method will go back to
        computing decoding in one step.
        """
        self.vae.disable_tiling()

    def encode_prompt(
        self,
        prompt: str,
        prompt_2: Optional[str] = None,
        device: Optional[torch.device] = None,
        num_images_per_prompt: int = 1,
        do_classifier_free_guidance: bool = True,
        negative_prompt: Optional[str] = None,
        negative_prompt_2: Optional[str] = None,
        prompt_embeds: Optional[torch.FloatTensor] = None,
        negative_prompt_embeds: Optional[torch.FloatTensor] = None,
        pooled_prompt_embeds: Optional[torch.FloatTensor] = None,
        negative_pooled_prompt_embeds: Optional[torch.FloatTensor] = None,
        lora_scale: Optional[float] = None,
        clip_skip: Optional[int] = None,
    ):
        r"""
        Encodes the prompt into text encoder hidden states.

        Args:
            prompt (`str` or `List[str]`, *optional*):
                prompt to be encoded
            prompt_2 (`str` or `List[str]`, *optional*):
                The prompt or prompts to be sent to the `tokenizer_2` and `text_encoder_2`. If not defined, `prompt` is
                used in both text-encoders
            device: (`torch.device`):
                torch device
            num_images_per_prompt (`int`):
                number of images that should be generated per prompt
            do_classifier_free_guidance (`bool`):
                whether to use classifier free guidance or not
            negative_prompt (`str` or `List[str]`, *optional*):
                The prompt or prompts not to guide the image generation. If not defined, one has to pass
                `negative_prompt_embeds` instead. Ignored when not using guidance (i.e., ignored if `guidance_scale` is
                less than `1`).
            negative_prompt_2 (`str` or `List[str]`, *optional*):
                The prompt or prompts not to guide the image generation to be sent to `tokenizer_2` and
                `text_encoder_2`. If not defined, `negative_prompt` is used in both text-encoders
            prompt_embeds (`torch.FloatTensor`, *optional*):
                Pre-generated text embeddings. Can be used to easily tweak text inputs, *e.g.* prompt weighting. If not
                provided, text embeddings will be generated from `prompt` input argument.
            negative_prompt_embeds (`torch.FloatTensor`, *optional*):
                Pre-generated negative text embeddings. Can be used to easily tweak text inputs, *e.g.* prompt
                weighting. If not provided, negative_prompt_embeds will be generated from `negative_prompt` input
                argument.
            pooled_prompt_embeds (`torch.FloatTensor`, *optional*):
                Pre-generated pooled text embeddings. Can be used to easily tweak text inputs, *e.g.* prompt weighting.
                If not provided, pooled text embeddings will be generated from `prompt` input argument.
            negative_pooled_prompt_embeds (`torch.FloatTensor`, *optional*):
                Pre-generated negative pooled text embeddings. Can be used to easily tweak text inputs, *e.g.* prompt
                weighting. If not provided, pooled negative_prompt_embeds will be generated from `negative_prompt`
                input argument.
            lora_scale (`float`, *optional*):
                A lora scale that will be applied to all LoRA layers of the text encoder if LoRA layers are loaded.
            clip_skip (`int`, *optional*):
                Number of layers to be skipped from CLIP while computing the prompt embeddings. A value of 1 means that
                the output of the pre-final layer will be used for computing the prompt embeddings.
        """
        device = device or self._execution_device

        # set lora scale so that monkey patched LoRA
        # function of text encoder can correctly access it
        if lora_scale is not None and isinstance(self, StableDiffusionXLLoraLoaderMixin):
            self._lora_scale = lora_scale

            # dynamically adjust the LoRA scale
            if self.text_encoder is not None:
                if not USE_PEFT_BACKEND:
                    adjust_lora_scale_text_encoder(self.text_encoder, lora_scale)
                else:
                    scale_lora_layers(self.text_encoder, lora_scale)

            if self.text_encoder_2 is not None:
                if not USE_PEFT_BACKEND:
                    adjust_lora_scale_text_encoder(self.text_encoder_2, lora_scale)
                else:
                    scale_lora_layers(self.text_encoder_2, lora_scale)

        prompt = [prompt] if isinstance(prompt, str) else prompt

        if prompt is not None:
            batch_size = len(prompt)
        else:
            batch_size = prompt_embeds.shape[0]

        # Define tokenizers and text encoders
        tokenizers = [self.tokenizer, self.tokenizer_2] if self.tokenizer is not None else [self.tokenizer_2]
        text_encoders = (
            [self.text_encoder, self.text_encoder_2] if self.text_encoder is not None else [self.text_encoder_2]
        )

        if prompt_embeds is None:
            prompt_2 = prompt_2 or prompt
            prompt_2 = [prompt_2] if isinstance(prompt_2, str) else prompt_2

            # textual inversion: procecss multi-vector tokens if necessary
            prompt_embeds_list = []
            prompts = [prompt, prompt_2]
            for prompt, tokenizer, text_encoder in zip(prompts, tokenizers, text_encoders):
                if isinstance(self, TextualInversionLoaderMixin):
                    prompt = self.maybe_convert_prompt(prompt, tokenizer)

                text_inputs = tokenizer(
                    prompt,
                    padding="max_length",
                    max_length=tokenizer.model_max_length,
                    truncation=True,
                    return_tensors="pt",
                )

                text_input_ids = text_inputs.input_ids
                untruncated_ids = tokenizer(prompt, padding="longest", return_tensors="pt").input_ids

                if untruncated_ids.shape[-1] >= text_input_ids.shape[-1] and not torch.equal(
                    text_input_ids, untruncated_ids
                ):
                    removed_text = tokenizer.batch_decode(untruncated_ids[:, tokenizer.model_max_length - 1 : -1])
                    logger.warning(
                        "The following part of your input was truncated because CLIP can only handle sequences up to"
                        f" {tokenizer.model_max_length} tokens: {removed_text}"
                    )

                prompt_embeds = text_encoder(text_input_ids.to(device), output_hidden_states=True)

                # We are only ALWAYS interested in the pooled output of the final text encoder
                pooled_prompt_embeds = prompt_embeds[0]
                if clip_skip is None:
                    prompt_embeds = prompt_embeds.hidden_states[-2]
                else:
                    # "2" because SDXL always indexes from the penultimate layer.
                    prompt_embeds = prompt_embeds.hidden_states[-(clip_skip + 2)]

                prompt_embeds_list.append(prompt_embeds)

            prompt_embeds = torch.concat(prompt_embeds_list, dim=-1)

        # get unconditional embeddings for classifier free guidance
        zero_out_negative_prompt = negative_prompt is None and self.config.force_zeros_for_empty_prompt
        if do_classifier_free_guidance and negative_prompt_embeds is None and zero_out_negative_prompt:
            negative_prompt_embeds = torch.zeros_like(prompt_embeds)
            negative_pooled_prompt_embeds = torch.zeros_like(pooled_prompt_embeds)
        elif do_classifier_free_guidance and negative_prompt_embeds is None:
            negative_prompt = negative_prompt or ""
            negative_prompt_2 = negative_prompt_2 or negative_prompt

            # normalize str to list
            negative_prompt = batch_size * [negative_prompt] if isinstance(negative_prompt, str) else negative_prompt
            negative_prompt_2 = (
                batch_size * [negative_prompt_2] if isinstance(negative_prompt_2, str) else negative_prompt_2
            )

            uncond_tokens: List[str]
            if prompt is not None and type(prompt) is not type(negative_prompt):
                raise TypeError(
                    f"`negative_prompt` should be the same type to `prompt`, but got {type(negative_prompt)} !="
                    f" {type(prompt)}."
                )
            elif batch_size != len(negative_prompt):
                raise ValueError(
                    f"`negative_prompt`: {negative_prompt} has batch size {len(negative_prompt)}, but `prompt`:"
                    f" {prompt} has batch size {batch_size}. Please make sure that passed `negative_prompt` matches"
                    " the batch size of `prompt`."
                )
            else:
                uncond_tokens = [negative_prompt, negative_prompt_2]

            negative_prompt_embeds_list = []
            for negative_prompt, tokenizer, text_encoder in zip(uncond_tokens, tokenizers, text_encoders):
                if isinstance(self, TextualInversionLoaderMixin):
                    negative_prompt = self.maybe_convert_prompt(negative_prompt, tokenizer)

                max_length = prompt_embeds.shape[1]
                uncond_input = tokenizer(
                    negative_prompt,
                    padding="max_length",
                    max_length=max_length,
                    truncation=True,
                    return_tensors="pt",
                )

                negative_prompt_embeds = text_encoder(
                    uncond_input.input_ids.to(device),
                    output_hidden_states=True,
                )
                # We are only ALWAYS interested in the pooled output of the final text encoder
                negative_pooled_prompt_embeds = negative_prompt_embeds[0]
                negative_prompt_embeds = negative_prompt_embeds.hidden_states[-2]

                negative_prompt_embeds_list.append(negative_prompt_embeds)

            negative_prompt_embeds = torch.concat(negative_prompt_embeds_list, dim=-1)

        if self.text_encoder_2 is not None:
            prompt_embeds = prompt_embeds.to(dtype=self.text_encoder_2.dtype, device=device)
        else:
            prompt_embeds = prompt_embeds.to(dtype=self.unet.dtype, device=device)

        bs_embed, seq_len, _ = prompt_embeds.shape
        # duplicate text embeddings for each generation per prompt, using mps friendly method
        prompt_embeds = prompt_embeds.repeat(1, num_images_per_prompt, 1)
        prompt_embeds = prompt_embeds.view(bs_embed * num_images_per_prompt, seq_len, -1)

        if do_classifier_free_guidance:
            # duplicate unconditional embeddings for each generation per prompt, using mps friendly method
            seq_len = negative_prompt_embeds.shape[1]

            if self.text_encoder_2 is not None:
                negative_prompt_embeds = negative_prompt_embeds.to(dtype=self.text_encoder_2.dtype, device=device)
            else:
                negative_prompt_embeds = negative_prompt_embeds.to(dtype=self.unet.dtype, device=device)

            negative_prompt_embeds = negative_prompt_embeds.repeat(1, num_images_per_prompt, 1)
            negative_prompt_embeds = negative_prompt_embeds.view(batch_size * num_images_per_prompt, seq_len, -1)

        pooled_prompt_embeds = pooled_prompt_embeds.repeat(1, num_images_per_prompt).view(
            bs_embed * num_images_per_prompt, -1
        )
        if do_classifier_free_guidance:
            negative_pooled_prompt_embeds = negative_pooled_prompt_embeds.repeat(1, num_images_per_prompt).view(
                bs_embed * num_images_per_prompt, -1
            )

        if self.text_encoder is not None:
            if isinstance(self, StableDiffusionXLLoraLoaderMixin) and USE_PEFT_BACKEND:
                # Retrieve the original scale by scaling back the LoRA layers
                unscale_lora_layers(self.text_encoder, lora_scale)

        if self.text_encoder_2 is not None:
            if isinstance(self, StableDiffusionXLLoraLoaderMixin) and USE_PEFT_BACKEND:
                # Retrieve the original scale by scaling back the LoRA layers
                unscale_lora_layers(self.text_encoder_2, lora_scale)

        return (
            prompt_embeds,
            negative_prompt_embeds,
            pooled_prompt_embeds,
            negative_pooled_prompt_embeds,
        )

    # Copied from diffusers.pipelines.stable_diffusion.pipeline_stable_diffusion.StableDiffusionPipeline.encode_image
    def encode_image(self, image, device, num_images_per_prompt):
        dtype = next(self.image_encoder.parameters()).dtype

        if not isinstance(image, torch.Tensor):
            image = self.feature_extractor(image, return_tensors="pt").pixel_values

        image = image.to(device=device, dtype=dtype)
        image_embeds = self.image_encoder(image).image_embeds
        image_embeds = image_embeds.repeat_interleave(num_images_per_prompt, dim=0)

        uncond_image_embeds = torch.zeros_like(image_embeds)
        return image_embeds, uncond_image_embeds

    # Copied from diffusers.pipelines.stable_diffusion.pipeline_stable_diffusion.StableDiffusionPipeline.prepare_extra_step_kwargs
    def prepare_extra_step_kwargs(self, generator, eta):
        # prepare extra kwargs for the scheduler step, since not all schedulers have the same signature
        # eta (η) is only used with the DDIMScheduler, it will be ignored for other schedulers.
        # eta corresponds to η in DDIM paper: https://arxiv.org/abs/2010.02502
        # and should be between [0, 1]

        accepts_eta = "eta" in set(inspect.signature(self.scheduler.step).parameters.keys())
        extra_step_kwargs = {}
        if accepts_eta:
            extra_step_kwargs["eta"] = eta

        # check if the scheduler accepts generator
        accepts_generator = "generator" in set(inspect.signature(self.scheduler.step).parameters.keys())
        if accepts_generator:
            extra_step_kwargs["generator"] = generator
        return extra_step_kwargs

    def check_inputs(
        self,
        prompt,
        prompt_2,
        height,
        width,
        callback_steps,
        negative_prompt=None,
        negative_prompt_2=None,
        prompt_embeds=None,
        negative_prompt_embeds=None,
        pooled_prompt_embeds=None,
        negative_pooled_prompt_embeds=None,
        callback_on_step_end_tensor_inputs=None,
    ):
        if height % 8 != 0 or width % 8 != 0:
            raise ValueError(f"`height` and `width` have to be divisible by 8 but are {height} and {width}.")

        if callback_steps is not None and (not isinstance(callback_steps, int) or callback_steps <= 0):
            raise ValueError(
                f"`callback_steps` has to be a positive integer but is {callback_steps} of type"
                f" {type(callback_steps)}."
            )

        if callback_on_step_end_tensor_inputs is not None and not all(
            k in self._callback_tensor_inputs for k in callback_on_step_end_tensor_inputs
        ):
            raise ValueError(
                f"`callback_on_step_end_tensor_inputs` has to be in {self._callback_tensor_inputs}, but found {[k for k in callback_on_step_end_tensor_inputs if k not in self._callback_tensor_inputs]}"
            )

        if prompt is not None and prompt_embeds is not None:
            raise ValueError(
                f"Cannot forward both `prompt`: {prompt} and `prompt_embeds`: {prompt_embeds}. Please make sure to"
                " only forward one of the two."
            )
        elif prompt_2 is not None and prompt_embeds is not None:
            raise ValueError(
                f"Cannot forward both `prompt_2`: {prompt_2} and `prompt_embeds`: {prompt_embeds}. Please make sure to"
                " only forward one of the two."
            )
        elif prompt is None and prompt_embeds is None:
            raise ValueError(
                "Provide either `prompt` or `prompt_embeds`. Cannot leave both `prompt` and `prompt_embeds` undefined."
            )
        elif prompt is not None and (not isinstance(prompt, str) and not isinstance(prompt, list)):
            raise ValueError(f"`prompt` has to be of type `str` or `list` but is {type(prompt)}")
        elif prompt_2 is not None and (not isinstance(prompt_2, str) and not isinstance(prompt_2, list)):
            raise ValueError(f"`prompt_2` has to be of type `str` or `list` but is {type(prompt_2)}")

        if negative_prompt is not None and negative_prompt_embeds is not None:
            raise ValueError(
                f"Cannot forward both `negative_prompt`: {negative_prompt} and `negative_prompt_embeds`:"
                f" {negative_prompt_embeds}. Please make sure to only forward one of the two."
            )
        elif negative_prompt_2 is not None and negative_prompt_embeds is not None:
            raise ValueError(
                f"Cannot forward both `negative_prompt_2`: {negative_prompt_2} and `negative_prompt_embeds`:"
                f" {negative_prompt_embeds}. Please make sure to only forward one of the two."
            )

        if prompt_embeds is not None and negative_prompt_embeds is not None:
            if prompt_embeds.shape != negative_prompt_embeds.shape:
                raise ValueError(
                    "`prompt_embeds` and `negative_prompt_embeds` must have the same shape when passed directly, but"
                    f" got: `prompt_embeds` {prompt_embeds.shape} != `negative_prompt_embeds`"
                    f" {negative_prompt_embeds.shape}."
                )

        if prompt_embeds is not None and pooled_prompt_embeds is None:
            raise ValueError(
                "If `prompt_embeds` are provided, `pooled_prompt_embeds` also have to be passed. Make sure to generate `pooled_prompt_embeds` from the same text encoder that was used to generate `prompt_embeds`."
            )

        if negative_prompt_embeds is not None and negative_pooled_prompt_embeds is None:
            raise ValueError(
                "If `negative_prompt_embeds` are provided, `negative_pooled_prompt_embeds` also have to be passed. Make sure to generate `negative_pooled_prompt_embeds` from the same text encoder that was used to generate `negative_prompt_embeds`."
            )

    # Copied from diffusers.pipelines.stable_diffusion.pipeline_stable_diffusion.StableDiffusionPipeline.prepare_latents
    def prepare_latents(
        self,
        batch_size,
        num_channels_latents,
        height,
        width,
        dtype,
        device,
        generator,
        latents=None,
    ):
        shape = (
            batch_size,
            num_channels_latents,
            height // self.vae_scale_factor,
            width // self.vae_scale_factor,
        )
        if isinstance(generator, list) and len(generator) != batch_size:
            raise ValueError(
                f"You have passed a list of generators of length {len(generator)}, but requested an effective batch"
                f" size of {batch_size}. Make sure the batch size matches the length of the generators."
            )

        if latents is None:
            latents = randn_tensor(shape, generator=generator, device=device, dtype=dtype)
        else:
            latents = latents.to(device)

        # scale the initial noise by the standard deviation required by the scheduler
        latents = latents * self.scheduler.init_noise_sigma
        return latents

    def _get_add_time_ids(
        self,
        original_size,
        crops_coords_top_left,
        target_size,
        dtype,
        text_encoder_projection_dim=None,
    ):
        add_time_ids = list(original_size + crops_coords_top_left + target_size)

        passed_add_embed_dim = (
            self.unet.config.addition_time_embed_dim * len(add_time_ids) + text_encoder_projection_dim
        )
        expected_add_embed_dim = self.unet.add_embedding.linear_1.in_features

        if expected_add_embed_dim != passed_add_embed_dim:
            raise ValueError(
                f"Model expects an added time embedding vector of length {expected_add_embed_dim}, but a vector of {passed_add_embed_dim} was created. The model has an incorrect config. Please check `unet.config.time_embedding_type` and `text_encoder_2.config.projection_dim`."
            )

        add_time_ids = torch.tensor([add_time_ids], dtype=dtype)
        return add_time_ids

    # Copied from diffusers.pipelines.stable_diffusion.pipeline_stable_diffusion_upscale.StableDiffusionUpscalePipeline.upcast_vae
    def upcast_vae(self):
        dtype = self.vae.dtype
        self.vae.to(dtype=torch.float32)
        use_torch_2_0_or_xformers = isinstance(
            self.vae.decoder.mid_block.attentions[0].processor,
            (
                AttnProcessor2_0,
                XFormersAttnProcessor,
                LoRAXFormersAttnProcessor,
                LoRAAttnProcessor2_0,
            ),
        )
        # if xformers or torch_2_0 is used attention block does not need
        # to be in float32 which can save lots of memory
        if use_torch_2_0_or_xformers:
            self.vae.post_quant_conv.to(dtype)
            self.vae.decoder.conv_in.to(dtype)
            self.vae.decoder.mid_block.to(dtype)

    # Copied from diffusers.pipelines.stable_diffusion.pipeline_stable_diffusion.StableDiffusionPipeline.enable_freeu
    def enable_freeu(self, s1: float, s2: float, b1: float, b2: float):
        r"""Enables the FreeU mechanism as in https://arxiv.org/abs/2309.11497.

        The suffixes after the scaling factors represent the stages where they are being applied.

        Please refer to the [official repository](https://github.com/ChenyangSi/FreeU) for combinations of the values
        that are known to work well for different pipelines such as Stable Diffusion v1, v2, and Stable Diffusion XL.

        Args:
            s1 (`float`):
                Scaling factor for stage 1 to attenuate the contributions of the skip features. This is done to
                mitigate "oversmoothing effect" in the enhanced denoising process.
            s2 (`float`):
                Scaling factor for stage 2 to attenuate the contributions of the skip features. This is done to
                mitigate "oversmoothing effect" in the enhanced denoising process.
            b1 (`float`): Scaling factor for stage 1 to amplify the contributions of backbone features.
            b2 (`float`): Scaling factor for stage 2 to amplify the contributions of backbone features.
        """
        if not hasattr(self, "unet"):
            raise ValueError("The pipeline must have `unet` for using FreeU.")
        self.unet.enable_freeu(s1=s1, s2=s2, b1=b1, b2=b2)

    # Copied from diffusers.pipelines.stable_diffusion.pipeline_stable_diffusion.StableDiffusionPipeline.disable_freeu
    def disable_freeu(self):
        """Disables the FreeU mechanism if enabled."""
        self.unet.disable_freeu()

    # Copied from diffusers.pipelines.latent_consistency_models.pipeline_latent_consistency_text2img.LatentConsistencyModelPipeline.get_guidance_scale_embedding
    def get_guidance_scale_embedding(self, w, embedding_dim=512, dtype=torch.float32):
        """
        See https://github.com/google-research/vdm/blob/dc27b98a554f65cdc654b800da5aa1846545d41b/model_vdm.py#L298

        Args:
            timesteps (`torch.Tensor`):
                generate embedding vectors at these timesteps
            embedding_dim (`int`, *optional*, defaults to 512):
                dimension of the embeddings to generate
            dtype:
                data type of the generated embeddings

        Returns:
            `torch.FloatTensor`: Embedding vectors with shape `(len(timesteps), embedding_dim)`
        """
        assert len(w.shape) == 1
        w = w * 1000.0

        half_dim = embedding_dim // 2
        emb = torch.log(torch.tensor(10000.0)) / (half_dim - 1)
        emb = torch.exp(torch.arange(half_dim, dtype=dtype) * -emb)
        emb = w.to(dtype)[:, None] * emb[None, :]
        emb = torch.cat([torch.sin(emb), torch.cos(emb)], dim=1)
        if embedding_dim % 2 == 1:  # zero pad
            emb = torch.nn.functional.pad(emb, (0, 1))
        assert emb.shape == (w.shape[0], embedding_dim)
        return emb

    @property
    def guidance_scale(self):
        return self._guidance_scale

    @property
    def guidance_rescale(self):
        return self._guidance_rescale

    @property
    def clip_skip(self):
        return self._clip_skip

    # here `guidance_scale` is defined analog to the guidance weight `w` of equation (2)
    # of the Imagen paper: https://arxiv.org/pdf/2205.11487.pdf . `guidance_scale = 1`
    # corresponds to doing no classifier free guidance.
    @property
    def do_classifier_free_guidance(self):
        return self._guidance_scale > 1 and self.unet.config.time_cond_proj_dim is None

    @property
    def cross_attention_kwargs(self):
        return self._cross_attention_kwargs

    @property
    def denoising_end(self):
        return self._denoising_end

    @property
    def num_timesteps(self):
        return self._num_timesteps

    @property
    def interrupt(self):
        return self._interrupt

    @torch.no_grad()
    @replace_example_docstring(EXAMPLE_DOC_STRING)
    def __call__(
        self,
        prompt: Union[str, List[str]] = None,
        prompt_2: Optional[Union[str, List[str]]] = None,
        height: Optional[int] = None,
        width: Optional[int] = None,
        num_inference_steps: int = 50,
        denoising_end: Optional[float] = None,
        guidance_scale: float = 5.0,
        negative_prompt: Optional[Union[str, List[str]]] = None,
        negative_prompt_2: Optional[Union[str, List[str]]] = None,
        num_images_per_prompt: Optional[int] = 1,
        eta: float = 0.0,
        generator: Optional[Union[torch.Generator, List[torch.Generator]]] = None,
        latents: Optional[torch.FloatTensor] = None,
        prompt_embeds: Optional[torch.FloatTensor] = None,
        negative_prompt_embeds: Optional[torch.FloatTensor] = None,
        pooled_prompt_embeds: Optional[torch.FloatTensor] = None,
        negative_pooled_prompt_embeds: Optional[torch.FloatTensor] = None,
        ip_adapter_image: Optional[PipelineImageInput] = None,
        output_type: Optional[str] = "pil",
        return_dict: bool = True,
        cross_attention_kwargs: Optional[Dict[str, Any]] = None,
        guidance_rescale: float = 0.0,
        original_size: Optional[Tuple[int, int]] = None,
        crops_coords_top_left: Tuple[int, int] = (0, 0),
        target_size: Optional[Tuple[int, int]] = None,
        negative_original_size: Optional[Tuple[int, int]] = None,
        negative_crops_coords_top_left: Tuple[int, int] = (0, 0),
        negative_target_size: Optional[Tuple[int, int]] = None,
        clip_skip: Optional[int] = None,
        callback_on_step_end: Optional[Callable[[int, int, Dict], None]] = None,
        callback_on_step_end_tensor_inputs: List[str] = ["latents"],
        **kwargs,
    ):
        r"""
        Function invoked when calling the pipeline for generation.

        Args:
            prompt (`str` or `List[str]`, *optional*):
                The prompt or prompts to guide the image generation. If not defined, one has to pass `prompt_embeds`.
                instead.
            prompt_2 (`str` or `List[str]`, *optional*):
                The prompt or prompts to be sent to the `tokenizer_2` and `text_encoder_2`. If not defined, `prompt` is
                used in both text-encoders
            height (`int`, *optional*, defaults to self.unet.config.sample_size * self.vae_scale_factor):
                The height in pixels of the generated image. This is set to 1024 by default for the best results.
                Anything below 512 pixels won't work well for
                [stabilityai/stable-diffusion-xl-base-1.0](https://huggingface.co/stabilityai/stable-diffusion-xl-base-1.0)
                and checkpoints that are not specifically fine-tuned on low resolutions.
            width (`int`, *optional*, defaults to self.unet.config.sample_size * self.vae_scale_factor):
                The width in pixels of the generated image. This is set to 1024 by default for the best results.
                Anything below 512 pixels won't work well for
                [stabilityai/stable-diffusion-xl-base-1.0](https://huggingface.co/stabilityai/stable-diffusion-xl-base-1.0)
                and checkpoints that are not specifically fine-tuned on low resolutions.
            num_inference_steps (`int`, *optional*, defaults to 50):
                The number of denoising steps. More denoising steps usually lead to a higher quality image at the
                expense of slower inference.
            denoising_end (`float`, *optional*):
                When specified, determines the fraction (between 0.0 and 1.0) of the total denoising process to be
                completed before it is intentionally prematurely terminated. As a result, the returned sample will
                still retain a substantial amount of noise as determined by the discrete timesteps selected by the
                scheduler. The denoising_end parameter should ideally be utilized when this pipeline forms a part of a
                "Mixture of Denoisers" multi-pipeline setup, as elaborated in [**Refining the Image
                Output**](https://huggingface.co/docs/diffusers/api/pipelines/stable_diffusion/stable_diffusion_xl#refining-the-image-output)
            guidance_scale (`float`, *optional*, defaults to 5.0):
                Guidance scale as defined in [Classifier-Free Diffusion Guidance](https://arxiv.org/abs/2207.12598).
                `guidance_scale` is defined as `w` of equation 2. of [Imagen
                Paper](https://arxiv.org/pdf/2205.11487.pdf). Guidance scale is enabled by setting `guidance_scale >
                1`. Higher guidance scale encourages to generate images that are closely linked to the text `prompt`,
                usually at the expense of lower image quality.
            negative_prompt (`str` or `List[str]`, *optional*):
                The prompt or prompts not to guide the image generation. If not defined, one has to pass
                `negative_prompt_embeds` instead. Ignored when not using guidance (i.e., ignored if `guidance_scale` is
                less than `1`).
            negative_prompt_2 (`str` or `List[str]`, *optional*):
                The prompt or prompts not to guide the image generation to be sent to `tokenizer_2` and
                `text_encoder_2`. If not defined, `negative_prompt` is used in both text-encoders
            num_images_per_prompt (`int`, *optional*, defaults to 1):
                The number of images to generate per prompt.
            eta (`float`, *optional*, defaults to 0.0):
                Corresponds to parameter eta (η) in the DDIM paper: https://arxiv.org/abs/2010.02502. Only applies to
                [`schedulers.DDIMScheduler`], will be ignored for others.
            generator (`torch.Generator` or `List[torch.Generator]`, *optional*):
                One or a list of [torch generator(s)](https://pytorch.org/docs/stable/generated/torch.Generator.html)
                to make generation deterministic.
            latents (`torch.FloatTensor`, *optional*):
                Pre-generated noisy latents, sampled from a Gaussian distribution, to be used as inputs for image
                generation. Can be used to tweak the same generation with different prompts. If not provided, a latents
                tensor will ge generated by sampling using the supplied random `generator`.
            prompt_embeds (`torch.FloatTensor`, *optional*):
                Pre-generated text embeddings. Can be used to easily tweak text inputs, *e.g.* prompt weighting. If not
                provided, text embeddings will be generated from `prompt` input argument.
            negative_prompt_embeds (`torch.FloatTensor`, *optional*):
                Pre-generated negative text embeddings. Can be used to easily tweak text inputs, *e.g.* prompt
                weighting. If not provided, negative_prompt_embeds will be generated from `negative_prompt` input
                argument.
            pooled_prompt_embeds (`torch.FloatTensor`, *optional*):
                Pre-generated pooled text embeddings. Can be used to easily tweak text inputs, *e.g.* prompt weighting.
                If not provided, pooled text embeddings will be generated from `prompt` input argument.
            negative_pooled_prompt_embeds (`torch.FloatTensor`, *optional*):
                Pre-generated negative pooled text embeddings. Can be used to easily tweak text inputs, *e.g.* prompt
                weighting. If not provided, pooled negative_prompt_embeds will be generated from `negative_prompt`
                input argument.
            ip_adapter_image: (`PipelineImageInput`, *optional*): Optional image input to work with IP Adapters.
            output_type (`str`, *optional*, defaults to `"pil"`):
                The output format of the generate image. Choose between
                [PIL](https://pillow.readthedocs.io/en/stable/): `PIL.Image.Image` or `np.array`.
            return_dict (`bool`, *optional*, defaults to `True`):
                Whether or not to return a [`~pipelines.stable_diffusion_xl.StableDiffusionXLPipelineOutput`] instead
                of a plain tuple.
            cross_attention_kwargs (`dict`, *optional*):
                A kwargs dictionary that if specified is passed along to the `AttentionProcessor` as defined under
                `self.processor` in
                [diffusers.models.attention_processor](https://github.com/huggingface/diffusers/blob/main/src/diffusers/models/attention_processor.py).
            guidance_rescale (`float`, *optional*, defaults to 0.0):
                Guidance rescale factor proposed by [Common Diffusion Noise Schedules and Sample Steps are
                Flawed](https://arxiv.org/pdf/2305.08891.pdf) `guidance_scale` is defined as `φ` in equation 16. of
                [Common Diffusion Noise Schedules and Sample Steps are Flawed](https://arxiv.org/pdf/2305.08891.pdf).
                Guidance rescale factor should fix overexposure when using zero terminal SNR.
            original_size (`Tuple[int]`, *optional*, defaults to (1024, 1024)):
                If `original_size` is not the same as `target_size` the image will appear to be down- or upsampled.
                `original_size` defaults to `(height, width)` if not specified. Part of SDXL's micro-conditioning as
                explained in section 2.2 of
                [https://huggingface.co/papers/2307.01952](https://huggingface.co/papers/2307.01952).
            crops_coords_top_left (`Tuple[int]`, *optional*, defaults to (0, 0)):
                `crops_coords_top_left` can be used to generate an image that appears to be "cropped" from the position
                `crops_coords_top_left` downwards. Favorable, well-centered images are usually achieved by setting
                `crops_coords_top_left` to (0, 0). Part of SDXL's micro-conditioning as explained in section 2.2 of
                [https://huggingface.co/papers/2307.01952](https://huggingface.co/papers/2307.01952).
            target_size (`Tuple[int]`, *optional*, defaults to (1024, 1024)):
                For most cases, `target_size` should be set to the desired height and width of the generated image. If
                not specified it will default to `(height, width)`. Part of SDXL's micro-conditioning as explained in
                section 2.2 of [https://huggingface.co/papers/2307.01952](https://huggingface.co/papers/2307.01952).
            negative_original_size (`Tuple[int]`, *optional*, defaults to (1024, 1024)):
                To negatively condition the generation process based on a specific image resolution. Part of SDXL's
                micro-conditioning as explained in section 2.2 of
                [https://huggingface.co/papers/2307.01952](https://huggingface.co/papers/2307.01952). For more
                information, refer to this issue thread: https://github.com/huggingface/diffusers/issues/4208.
            negative_crops_coords_top_left (`Tuple[int]`, *optional*, defaults to (0, 0)):
                To negatively condition the generation process based on a specific crop coordinates. Part of SDXL's
                micro-conditioning as explained in section 2.2 of
                [https://huggingface.co/papers/2307.01952](https://huggingface.co/papers/2307.01952). For more
                information, refer to this issue thread: https://github.com/huggingface/diffusers/issues/4208.
            negative_target_size (`Tuple[int]`, *optional*, defaults to (1024, 1024)):
                To negatively condition the generation process based on a target image resolution. It should be as same
                as the `target_size` for most cases. Part of SDXL's micro-conditioning as explained in section 2.2 of
                [https://huggingface.co/papers/2307.01952](https://huggingface.co/papers/2307.01952). For more
                information, refer to this issue thread: https://github.com/huggingface/diffusers/issues/4208.
            callback_on_step_end (`Callable`, *optional*):
                A function that calls at the end of each denoising steps during the inference. The function is called
                with the following arguments: `callback_on_step_end(self: DiffusionPipeline, step: int, timestep: int,
                callback_kwargs: Dict)`. `callback_kwargs` will include a list of all tensors as specified by
                `callback_on_step_end_tensor_inputs`.
            callback_on_step_end_tensor_inputs (`List`, *optional*):
                The list of tensor inputs for the `callback_on_step_end` function. The tensors specified in the list
                will be passed as `callback_kwargs` argument. You will only be able to include variables listed in the
                `._callback_tensor_inputs` attribute of your pipeline class.

        Examples:

        Returns:
            [`~pipelines.stable_diffusion_xl.StableDiffusionXLPipelineOutput`] or `tuple`:
            [`~pipelines.stable_diffusion_xl.StableDiffusionXLPipelineOutput`] if `return_dict` is True, otherwise a
            `tuple`. When returning a tuple, the first element is a list with the generated images.
        """

        callback = kwargs.pop("callback", None)
        callback_steps = kwargs.pop("callback_steps", None)

        if callback is not None:
            deprecate(
                "callback",
                "1.0.0",
                "Passing `callback` as an input argument to `__call__` is deprecated, consider use `callback_on_step_end`",
            )
        if callback_steps is not None:
            deprecate(
                "callback_steps",
                "1.0.0",
                "Passing `callback_steps` as an input argument to `__call__` is deprecated, consider use `callback_on_step_end`",
            )

        # 0. Default height and width to unet
        height = height or self.default_sample_size * self.vae_scale_factor
        width = width or self.default_sample_size * self.vae_scale_factor

        original_size = original_size or (height, width)
        target_size = target_size or (height, width)

        # 1. Check inputs. Raise error if not correct
        self.check_inputs(
            prompt,
            prompt_2,
            height,
            width,
            callback_steps,
            negative_prompt,
            negative_prompt_2,
            prompt_embeds,
            negative_prompt_embeds,
            pooled_prompt_embeds,
            negative_pooled_prompt_embeds,
            callback_on_step_end_tensor_inputs,
        )

        self._guidance_scale = guidance_scale
        self._guidance_rescale = guidance_rescale
        self._clip_skip = clip_skip
        self._cross_attention_kwargs = cross_attention_kwargs
        self._denoising_end = denoising_end
        self._interrupt = False

        # 2. Define call parameters
        if prompt is not None and isinstance(prompt, str):
            batch_size = 1
        elif prompt is not None and isinstance(prompt, list):
            batch_size = len(prompt)
        else:
            batch_size = prompt_embeds.shape[0]

        device = self._execution_device

        # 3. Encode input prompt
        lora_scale = (
            self.cross_attention_kwargs.get("scale", None) if self.cross_attention_kwargs is not None else None
        )

        (
            prompt_embeds,
            negative_prompt_embeds,
            pooled_prompt_embeds,
            negative_pooled_prompt_embeds,
        ) = self.encode_prompt(
            prompt=prompt,
            prompt_2=prompt_2,
            device=device,
            num_images_per_prompt=num_images_per_prompt,
            do_classifier_free_guidance=self.do_classifier_free_guidance,
            negative_prompt=negative_prompt,
            negative_prompt_2=negative_prompt_2,
            prompt_embeds=prompt_embeds,
            negative_prompt_embeds=negative_prompt_embeds,
            pooled_prompt_embeds=pooled_prompt_embeds,
            negative_pooled_prompt_embeds=negative_pooled_prompt_embeds,
            lora_scale=lora_scale,
            clip_skip=self.clip_skip,
        )

        # 4. Prepare timesteps
        self.scheduler.set_timesteps(num_inference_steps, device=device)

        timesteps = self.scheduler.timesteps

        # 5. Prepare latent variables
        num_channels_latents = self.unet.config.in_channels
        latents = self.prepare_latents(
            batch_size * num_images_per_prompt,
            num_channels_latents,
            height,
            width,
            prompt_embeds.dtype,
            device,
            generator,
            latents,
        )

        # 6. Prepare extra step kwargs. TODO: Logic should ideally just be moved out of the pipeline
        extra_step_kwargs = self.prepare_extra_step_kwargs(generator, eta)

        # 7. Prepare added time ids & embeddings
        add_text_embeds = pooled_prompt_embeds
        if self.text_encoder_2 is None:
            text_encoder_projection_dim = int(pooled_prompt_embeds.shape[-1])
        else:
            text_encoder_projection_dim = self.text_encoder_2.config.projection_dim

        add_time_ids = self._get_add_time_ids(
            original_size,
            crops_coords_top_left,
            target_size,
            dtype=prompt_embeds.dtype,
            text_encoder_projection_dim=text_encoder_projection_dim,
        )
        if negative_original_size is not None and negative_target_size is not None:
            negative_add_time_ids = self._get_add_time_ids(
                negative_original_size,
                negative_crops_coords_top_left,
                negative_target_size,
                dtype=prompt_embeds.dtype,
                text_encoder_projection_dim=text_encoder_projection_dim,
            )
        else:
            negative_add_time_ids = add_time_ids

        if self.do_classifier_free_guidance:
            prompt_embeds = torch.cat([negative_prompt_embeds, prompt_embeds], dim=0)
            add_text_embeds = torch.cat([negative_pooled_prompt_embeds, add_text_embeds], dim=0)
            add_time_ids = torch.cat([negative_add_time_ids, add_time_ids], dim=0)

        prompt_embeds = prompt_embeds.to(device)
        add_text_embeds = add_text_embeds.to(device)
        add_time_ids = add_time_ids.to(device).repeat(batch_size * num_images_per_prompt, 1)

        if ip_adapter_image is not None:
            image_embeds, negative_image_embeds = self.encode_image(ip_adapter_image, device, num_images_per_prompt)
            if self.do_classifier_free_guidance:
                image_embeds = torch.cat([negative_image_embeds, image_embeds])
                image_embeds = image_embeds.to(device)

        # 8. Denoising loop
        num_warmup_steps = max(len(timesteps) - num_inference_steps * self.scheduler.order, 0)

        # 8.1 Apply denoising_end
        if (
            self.denoising_end is not None
            and isinstance(self.denoising_end, float)
            and self.denoising_end > 0
            and self.denoising_end < 1
        ):
            discrete_timestep_cutoff = int(
                round(
                    self.scheduler.config.num_train_timesteps
                    - (self.denoising_end * self.scheduler.config.num_train_timesteps)
                )
            )
            num_inference_steps = len(list(filter(lambda ts: ts >= discrete_timestep_cutoff, timesteps)))
            timesteps = timesteps[:num_inference_steps]

        # 9. Optionally get Guidance Scale Embedding
        timestep_cond = None
        if self.unet.config.time_cond_proj_dim is not None:
            guidance_scale_tensor = torch.tensor(self.guidance_scale - 1).repeat(batch_size * num_images_per_prompt)
            timestep_cond = self.get_guidance_scale_embedding(
                guidance_scale_tensor, embedding_dim=self.unet.config.time_cond_proj_dim
            ).to(device=device, dtype=latents.dtype)

        self._num_timesteps = len(timesteps)
        with self.progress_bar(total=num_inference_steps) as progress_bar:
            for i, t in enumerate(timesteps):
                if self.interrupt:
                    continue

                # expand the latents if we are doing classifier free guidance
                latent_model_input = torch.cat([latents] * 2) if self.do_classifier_free_guidance else latents

                latent_model_input = self.scheduler.scale_model_input(latent_model_input, t)

                # predict the noise residual
<<<<<<< HEAD
                added_cond_kwargs = {
                    "text_embeds": add_text_embeds,
                    "time_ids": add_time_ids,
                }
=======
                added_cond_kwargs = {"text_embeds": add_text_embeds, "time_ids": add_time_ids}
                if ip_adapter_image is not None:
                    added_cond_kwargs["image_embeds"] = image_embeds
>>>>>>> 93f1a14c
                noise_pred = self.unet(
                    latent_model_input,
                    t,
                    encoder_hidden_states=prompt_embeds,
                    timestep_cond=timestep_cond,
                    cross_attention_kwargs=self.cross_attention_kwargs,
                    added_cond_kwargs=added_cond_kwargs,
                    return_dict=False,
                )[0]

                # perform guidance
                if self.do_classifier_free_guidance:
                    noise_pred_uncond, noise_pred_text = noise_pred.chunk(2)
                    noise_pred = noise_pred_uncond + self.guidance_scale * (noise_pred_text - noise_pred_uncond)

                if self.do_classifier_free_guidance and self.guidance_rescale > 0.0:
                    # Based on 3.4. in https://arxiv.org/pdf/2305.08891.pdf
                    noise_pred = rescale_noise_cfg(
                        noise_pred,
                        noise_pred_text,
                        guidance_rescale=self.guidance_rescale,
                    )

                # compute the previous noisy sample x_t -> x_t-1
                latents = self.scheduler.step(noise_pred, t, latents, **extra_step_kwargs, return_dict=False)[0]

                if callback_on_step_end is not None:
                    callback_kwargs = {}
                    for k in callback_on_step_end_tensor_inputs:
                        callback_kwargs[k] = locals()[k]
                    callback_outputs = callback_on_step_end(self, i, t, callback_kwargs)

                    latents = callback_outputs.pop("latents", latents)
                    prompt_embeds = callback_outputs.pop("prompt_embeds", prompt_embeds)
                    negative_prompt_embeds = callback_outputs.pop("negative_prompt_embeds", negative_prompt_embeds)
                    add_text_embeds = callback_outputs.pop("add_text_embeds", add_text_embeds)
                    negative_pooled_prompt_embeds = callback_outputs.pop(
                        "negative_pooled_prompt_embeds", negative_pooled_prompt_embeds
                    )
                    add_time_ids = callback_outputs.pop("add_time_ids", add_time_ids)
                    negative_add_time_ids = callback_outputs.pop("negative_add_time_ids", negative_add_time_ids)

                # call the callback, if provided
                if i == len(timesteps) - 1 or ((i + 1) > num_warmup_steps and (i + 1) % self.scheduler.order == 0):
                    progress_bar.update()
                    if callback is not None and i % callback_steps == 0:
                        step_idx = i // getattr(self.scheduler, "order", 1)
                        callback(step_idx, t, latents)

                if XLA_AVAILABLE:
                    xm.mark_step()

        if not output_type == "latent":
            # make sure the VAE is in float32 mode, as it overflows in float16
            needs_upcasting = self.vae.dtype == torch.float16 and self.vae.config.force_upcast

            if needs_upcasting:
                self.upcast_vae()
                latents = latents.to(next(iter(self.vae.post_quant_conv.parameters())).dtype)

            image = self.vae.decode(latents / self.vae.config.scaling_factor, return_dict=False)[0]

            # cast back to fp16 if needed
            if needs_upcasting:
                self.vae.to(dtype=torch.float16)
        else:
            image = latents

        if not output_type == "latent":
            # apply watermark if available
            if self.watermark is not None:
                image = self.watermark.apply_watermark(image)

            image = self.image_processor.postprocess(image, output_type=output_type)

        # Offload all models
        self.maybe_free_model_hooks()

        if not return_dict:
            return (image,)

        return StableDiffusionXLPipelineOutput(images=image)<|MERGE_RESOLUTION|>--- conflicted
+++ resolved
@@ -105,10 +105,7 @@
     FromSingleFileMixin,
     StableDiffusionXLLoraLoaderMixin,
     TextualInversionLoaderMixin,
-<<<<<<< HEAD
-=======
     IPAdapterMixin,
->>>>>>> 93f1a14c
 ):
     r"""
     Pipeline for text-to-image generation using Stable Diffusion XL.
@@ -161,11 +158,8 @@
         "tokenizer_2",
         "text_encoder",
         "text_encoder_2",
-<<<<<<< HEAD
-=======
         "image_encoder",
         "feature_extractor",
->>>>>>> 93f1a14c
     ]
     _callback_tensor_inputs = [
         "latents",
@@ -1119,16 +1113,9 @@
                 latent_model_input = self.scheduler.scale_model_input(latent_model_input, t)
 
                 # predict the noise residual
-<<<<<<< HEAD
-                added_cond_kwargs = {
-                    "text_embeds": add_text_embeds,
-                    "time_ids": add_time_ids,
-                }
-=======
                 added_cond_kwargs = {"text_embeds": add_text_embeds, "time_ids": add_time_ids}
                 if ip_adapter_image is not None:
                     added_cond_kwargs["image_embeds"] = image_embeds
->>>>>>> 93f1a14c
                 noise_pred = self.unet(
                     latent_model_input,
                     t,
