from typing import TYPE_CHECKING

from ...utils import (
    DIFFUSERS_SLOW_IMPORT,
    OptionalDependencyNotAvailable,
    _LazyModule,
    get_objects_from_module,
    is_flax_available,
    is_torch_available,
    is_transformers_available,
)


_dummy_objects = {}
_import_structure = {}

try:
    if not (is_transformers_available() and is_torch_available()):
        raise OptionalDependencyNotAvailable()
except OptionalDependencyNotAvailable:
    from ...utils import dummy_torch_and_transformers_objects  # noqa F403

    _dummy_objects.update(get_objects_from_module(dummy_torch_and_transformers_objects))
else:
    _import_structure["pipeline_pag_controlnet_sd"] = ["StableDiffusionControlNetPAGPipeline"]
<<<<<<< HEAD
    _import_structure["pipeline_pag_controlnet_sd_img2img"] = ["StableDiffusionControlNetPAGImg2ImgPipeline"]
=======
    _import_structure["pipeline_pag_controlnet_sd_inpaint"] = ["StableDiffusionControlNetPAGInpaintPipeline"]
>>>>>>> fddbab79
    _import_structure["pipeline_pag_controlnet_sd_xl"] = ["StableDiffusionXLControlNetPAGPipeline"]
    _import_structure["pipeline_pag_controlnet_sd_xl_img2img"] = ["StableDiffusionXLControlNetPAGImg2ImgPipeline"]
    _import_structure["pipeline_pag_hunyuandit"] = ["HunyuanDiTPAGPipeline"]
    _import_structure["pipeline_pag_kolors"] = ["KolorsPAGPipeline"]
    _import_structure["pipeline_pag_pixart_sigma"] = ["PixArtSigmaPAGPipeline"]
    _import_structure["pipeline_pag_sd"] = ["StableDiffusionPAGPipeline"]
    _import_structure["pipeline_pag_sd_3"] = ["StableDiffusion3PAGPipeline"]
    _import_structure["pipeline_pag_sd_animatediff"] = ["AnimateDiffPAGPipeline"]
    _import_structure["pipeline_pag_sd_img2img"] = ["StableDiffusionPAGImg2ImgPipeline"]
    _import_structure["pipeline_pag_sd_xl"] = ["StableDiffusionXLPAGPipeline"]
    _import_structure["pipeline_pag_sd_xl_img2img"] = ["StableDiffusionXLPAGImg2ImgPipeline"]
    _import_structure["pipeline_pag_sd_xl_inpaint"] = ["StableDiffusionXLPAGInpaintPipeline"]

if TYPE_CHECKING or DIFFUSERS_SLOW_IMPORT:
    try:
        if not (is_transformers_available() and is_torch_available()):
            raise OptionalDependencyNotAvailable()

    except OptionalDependencyNotAvailable:
        from ...utils.dummy_torch_and_transformers_objects import *
    else:
        from .pipeline_pag_controlnet_sd import StableDiffusionControlNetPAGPipeline
<<<<<<< HEAD
        from .pipeline_pag_controlnet_sd_img2img import StableDiffusionControlNetPAGImg2ImgPipeline
=======
        from .pipeline_pag_controlnet_sd_inpaint import StableDiffusionControlNetPAGInpaintPipeline
>>>>>>> fddbab79
        from .pipeline_pag_controlnet_sd_xl import StableDiffusionXLControlNetPAGPipeline
        from .pipeline_pag_controlnet_sd_xl_img2img import StableDiffusionXLControlNetPAGImg2ImgPipeline
        from .pipeline_pag_hunyuandit import HunyuanDiTPAGPipeline
        from .pipeline_pag_kolors import KolorsPAGPipeline
        from .pipeline_pag_pixart_sigma import PixArtSigmaPAGPipeline
        from .pipeline_pag_sd import StableDiffusionPAGPipeline
        from .pipeline_pag_sd_3 import StableDiffusion3PAGPipeline
        from .pipeline_pag_sd_animatediff import AnimateDiffPAGPipeline
        from .pipeline_pag_sd_img2img import StableDiffusionPAGImg2ImgPipeline
        from .pipeline_pag_sd_xl import StableDiffusionXLPAGPipeline
        from .pipeline_pag_sd_xl_img2img import StableDiffusionXLPAGImg2ImgPipeline
        from .pipeline_pag_sd_xl_inpaint import StableDiffusionXLPAGInpaintPipeline

else:
    import sys

    sys.modules[__name__] = _LazyModule(
        __name__,
        globals()["__file__"],
        _import_structure,
        module_spec=__spec__,
    )
    for name, value in _dummy_objects.items():
        setattr(sys.modules[__name__], name, value)<|MERGE_RESOLUTION|>--- conflicted
+++ resolved
@@ -23,11 +23,8 @@
     _dummy_objects.update(get_objects_from_module(dummy_torch_and_transformers_objects))
 else:
     _import_structure["pipeline_pag_controlnet_sd"] = ["StableDiffusionControlNetPAGPipeline"]
-<<<<<<< HEAD
     _import_structure["pipeline_pag_controlnet_sd_img2img"] = ["StableDiffusionControlNetPAGImg2ImgPipeline"]
-=======
     _import_structure["pipeline_pag_controlnet_sd_inpaint"] = ["StableDiffusionControlNetPAGInpaintPipeline"]
->>>>>>> fddbab79
     _import_structure["pipeline_pag_controlnet_sd_xl"] = ["StableDiffusionXLControlNetPAGPipeline"]
     _import_structure["pipeline_pag_controlnet_sd_xl_img2img"] = ["StableDiffusionXLControlNetPAGImg2ImgPipeline"]
     _import_structure["pipeline_pag_hunyuandit"] = ["HunyuanDiTPAGPipeline"]
@@ -50,11 +47,8 @@
         from ...utils.dummy_torch_and_transformers_objects import *
     else:
         from .pipeline_pag_controlnet_sd import StableDiffusionControlNetPAGPipeline
-<<<<<<< HEAD
         from .pipeline_pag_controlnet_sd_img2img import StableDiffusionControlNetPAGImg2ImgPipeline
-=======
         from .pipeline_pag_controlnet_sd_inpaint import StableDiffusionControlNetPAGInpaintPipeline
->>>>>>> fddbab79
         from .pipeline_pag_controlnet_sd_xl import StableDiffusionXLControlNetPAGPipeline
         from .pipeline_pag_controlnet_sd_xl_img2img import StableDiffusionXLControlNetPAGImg2ImgPipeline
         from .pipeline_pag_hunyuandit import HunyuanDiTPAGPipeline
