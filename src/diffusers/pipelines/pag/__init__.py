from typing import TYPE_CHECKING

from ...utils import (
    DIFFUSERS_SLOW_IMPORT,
    OptionalDependencyNotAvailable,
    _LazyModule,
    get_objects_from_module,
    is_flax_available,
    is_torch_available,
    is_transformers_available,
)


_dummy_objects = {}
_import_structure = {}

try:
    if not (is_transformers_available() and is_torch_available()):
        raise OptionalDependencyNotAvailable()
except OptionalDependencyNotAvailable:
    from ...utils import dummy_torch_and_transformers_objects  # noqa F403

    _dummy_objects.update(get_objects_from_module(dummy_torch_and_transformers_objects))
else:
    _import_structure["pipeline_pag_controlnet_sd"] = ["StableDiffusionControlNetPAGPipeline"]
    _import_structure["pipeline_pag_controlnet_sd_xl"] = ["StableDiffusionXLControlNetPAGPipeline"]
<<<<<<< HEAD
    _import_structure["pipeline_pag_kolors"] = ["KolorsPAGPipeline"]
=======
    _import_structure["pipeline_pag_pixart_sigma"] = ["PixArtSigmaPAGPipeline"]
>>>>>>> fc6a91e3
    _import_structure["pipeline_pag_sd"] = ["StableDiffusionPAGPipeline"]
    _import_structure["pipeline_pag_sd_animatediff"] = ["AnimateDiffPAGPipeline"]
    _import_structure["pipeline_pag_sd_xl"] = ["StableDiffusionXLPAGPipeline"]
    _import_structure["pipeline_pag_sd_xl_img2img"] = ["StableDiffusionXLPAGImg2ImgPipeline"]
    _import_structure["pipeline_pag_sd_xl_inpaint"] = ["StableDiffusionXLPAGInpaintPipeline"]

if TYPE_CHECKING or DIFFUSERS_SLOW_IMPORT:
    try:
        if not (is_transformers_available() and is_torch_available()):
            raise OptionalDependencyNotAvailable()

    except OptionalDependencyNotAvailable:
        from ...utils.dummy_torch_and_transformers_objects import *
    else:
        from .pipeline_pag_controlnet_sd import StableDiffusionControlNetPAGPipeline
        from .pipeline_pag_controlnet_sd_xl import StableDiffusionXLControlNetPAGPipeline
<<<<<<< HEAD
        from .pipeline_pag_kolors import KolorsPAGPipeline
=======
        from .pipeline_pag_pixart_sigma import PixArtSigmaPAGPipeline
>>>>>>> fc6a91e3
        from .pipeline_pag_sd import StableDiffusionPAGPipeline
        from .pipeline_pag_sd_animatediff import AnimateDiffPAGPipeline
        from .pipeline_pag_sd_xl import StableDiffusionXLPAGPipeline
        from .pipeline_pag_sd_xl_img2img import StableDiffusionXLPAGImg2ImgPipeline
        from .pipeline_pag_sd_xl_inpaint import StableDiffusionXLPAGInpaintPipeline

else:
    import sys

    sys.modules[__name__] = _LazyModule(
        __name__,
        globals()["__file__"],
        _import_structure,
        module_spec=__spec__,
    )
    for name, value in _dummy_objects.items():
        setattr(sys.modules[__name__], name, value)<|MERGE_RESOLUTION|>--- conflicted
+++ resolved
@@ -24,11 +24,8 @@
 else:
     _import_structure["pipeline_pag_controlnet_sd"] = ["StableDiffusionControlNetPAGPipeline"]
     _import_structure["pipeline_pag_controlnet_sd_xl"] = ["StableDiffusionXLControlNetPAGPipeline"]
-<<<<<<< HEAD
     _import_structure["pipeline_pag_kolors"] = ["KolorsPAGPipeline"]
-=======
     _import_structure["pipeline_pag_pixart_sigma"] = ["PixArtSigmaPAGPipeline"]
->>>>>>> fc6a91e3
     _import_structure["pipeline_pag_sd"] = ["StableDiffusionPAGPipeline"]
     _import_structure["pipeline_pag_sd_animatediff"] = ["AnimateDiffPAGPipeline"]
     _import_structure["pipeline_pag_sd_xl"] = ["StableDiffusionXLPAGPipeline"]
@@ -45,11 +42,8 @@
     else:
         from .pipeline_pag_controlnet_sd import StableDiffusionControlNetPAGPipeline
         from .pipeline_pag_controlnet_sd_xl import StableDiffusionXLControlNetPAGPipeline
-<<<<<<< HEAD
         from .pipeline_pag_kolors import KolorsPAGPipeline
-=======
         from .pipeline_pag_pixart_sigma import PixArtSigmaPAGPipeline
->>>>>>> fc6a91e3
         from .pipeline_pag_sd import StableDiffusionPAGPipeline
         from .pipeline_pag_sd_animatediff import AnimateDiffPAGPipeline
         from .pipeline_pag_sd_xl import StableDiffusionXLPAGPipeline
