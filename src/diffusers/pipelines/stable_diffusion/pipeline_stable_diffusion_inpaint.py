import inspect
import warnings
from typing import Callable, List, Optional, Tuple, Union

import numpy as np
import torch

import PIL
from tqdm.auto import tqdm
from transformers import CLIPFeatureExtractor, CLIPTextModel, CLIPTokenizer

from ...configuration_utils import FrozenDict
from ...models import AutoencoderKL, UNet2DConditionModel
from ...pipeline_utils import DiffusionPipeline
from ...schedulers import DDIMScheduler, LMSDiscreteScheduler, PNDMScheduler
from ...utils import logging
from . import StableDiffusionPipelineOutput
from .safety_checker import StableDiffusionSafetyChecker


logger = logging.get_logger(__name__)


def preprocess_image(image):
    w, h = image.size
    w, h = map(lambda x: x - x % 32, (w, h))  # resize to integer multiple of 32
    image = image.resize((w, h), resample=PIL.Image.LANCZOS)
    image = np.array(image).astype(np.float32) / 255.0
    image = image[None].transpose(0, 3, 1, 2)
    image = torch.from_numpy(image)
    return 2.0 * image - 1.0


def preprocess_mask(mask):
    mask = mask.convert("L")
    w, h = mask.size
    w, h = map(lambda x: x - x % 32, (w, h))  # resize to integer multiple of 32
    mask = mask.resize((w // 8, h // 8), resample=PIL.Image.NEAREST)
    mask = np.array(mask).astype(np.float32) / 255.0
    mask = np.tile(mask, (4, 1, 1))
    mask = mask[None].transpose(0, 1, 2, 3)  # what does this step do?
    mask = 1 - mask  # repaint white, keep black
    mask = torch.from_numpy(mask)
    return mask


class StableDiffusionInpaintPipeline(DiffusionPipeline):
    r"""
    Pipeline for text-guided image inpainting using Stable Diffusion. *This is an experimental feature*.

    This model inherits from [`DiffusionPipeline`]. Check the superclass documentation for the generic methods the
    library implements for all the pipelines (such as downloading or saving, running on a particular device, etc.)

    Args:
        vae ([`AutoencoderKL`]):
            Variational Auto-Encoder (VAE) Model to encode and decode images to and from latent representations.
        text_encoder ([`CLIPTextModel`]):
            Frozen text-encoder. Stable Diffusion uses the text portion of
            [CLIP](https://huggingface.co/docs/transformers/model_doc/clip#transformers.CLIPTextModel), specifically
            the [clip-vit-large-patch14](https://huggingface.co/openai/clip-vit-large-patch14) variant.
        tokenizer (`CLIPTokenizer`):
            Tokenizer of class
            [CLIPTokenizer](https://huggingface.co/docs/transformers/v4.21.0/en/model_doc/clip#transformers.CLIPTokenizer).
        unet ([`UNet2DConditionModel`]): Conditional U-Net architecture to denoise the encoded image latents.
        scheduler ([`SchedulerMixin`]):
            A scheduler to be used in combination with `unet` to denoise the encoded image latens. Can be one of
            [`DDIMScheduler`], [`LMSDiscreteScheduler`], or [`PNDMScheduler`].
        safety_checker ([`StableDiffusionSafetyChecker`]):
            Classification module that estimates whether generated images could be considered offensive or harmful.
            Please, refer to the [model card](https://huggingface.co/CompVis/stable-diffusion-v1-4) for details.
        feature_extractor ([`CLIPFeatureExtractor`]):
            Model that extracts features from generated images to be used as inputs for the `safety_checker`.
    """

    def __init__(
        self,
        vae: AutoencoderKL,
        text_encoder: CLIPTextModel,
        tokenizer: CLIPTokenizer,
        unet: UNet2DConditionModel,
        scheduler: Union[DDIMScheduler, PNDMScheduler, LMSDiscreteScheduler],
        safety_checker: StableDiffusionSafetyChecker,
        feature_extractor: CLIPFeatureExtractor,
    ):
        super().__init__()
        scheduler = scheduler.set_format("pt")
        logger.info("`StableDiffusionInpaintPipeline` is experimental and will very likely change in the future.")

        if hasattr(scheduler.config, "steps_offset") and scheduler.config.steps_offset != 1:
            warnings.warn(
                f"The configuration file of this scheduler: {scheduler} is outdated. `steps_offset`"
                f" should be set to 1 instead of {scheduler.config.steps_offset}. Please make sure "
                "to update the config accordingly as leaving `steps_offset` might led to incorrect results"
                " in future versions. If you have downloaded this checkpoint from the Hugging Face Hub,"
                " it would be very nice if you could open a Pull request for the `scheduler/scheduler_config.json`"
                " file",
                DeprecationWarning,
            )
            new_config = dict(scheduler.config)
            new_config["steps_offset"] = 1
            scheduler._internal_dict = FrozenDict(new_config)

        self.register_modules(
            vae=vae,
            text_encoder=text_encoder,
            tokenizer=tokenizer,
            unet=unet,
            scheduler=scheduler,
            safety_checker=safety_checker,
            feature_extractor=feature_extractor,
        )

    def enable_attention_slicing(self, slice_size: Optional[Union[str, int]] = "auto"):
        r"""
        Enable sliced attention computation.

        When this option is enabled, the attention module will split the input tensor in slices, to compute attention
        in several steps. This is useful to save some memory in exchange for a small speed decrease.

        Args:
            slice_size (`str` or `int`, *optional*, defaults to `"auto"`):
                When `"auto"`, halves the input to the attention heads, so attention will be computed in two steps. If
                a number is provided, uses as many slices as `attention_head_dim // slice_size`. In this case,
                `attention_head_dim` must be a multiple of `slice_size`.
        """
        if slice_size == "auto":
            # half the attention head size is usually a good trade-off between
            # speed and memory
            slice_size = self.unet.config.attention_head_dim // 2
        self.unet.set_attention_slice(slice_size)

    def disable_attention_slicing(self):
        r"""
        Disable sliced attention computation. If `enable_attention_slicing` was previously invoked, this method will go
        back to computing attention in one step.
        """
        # set slice_size = `None` to disable `set_attention_slice`
        self.enable_attention_slicing(None)

    @torch.no_grad()
    def decode_latents(self, latents: torch.FloatTensor) -> np.ndarray:
        r"""
        Scale and decode the latent representations into images using the VAE.

        Args:
            latents (`torch.FloatTensor`):
                Latent representations to decode into images.

        Returns:
            `np.ndarray`: Decoded images.
        """
        latents = 1 / 0.18215 * latents
        image = self.vae.decode(latents).sample

        image = (image / 2 + 0.5).clamp(0, 1)
        image = image.cpu().permute(0, 2, 3, 1).numpy()
        return image

    @torch.no_grad()
    def run_safety_checker(self, image: np.ndarray) -> Tuple[np.ndarray, List[bool]]:
        r"""
        Run the safety checker on the generated images. If potential NSFW content was detected, a warning will be
        raised and a black image will be returned instead.

        Args:
            image (`np.ndarray`):
                Images to run the safety checker on.

        Returns:
            `Tuple[np.ndarray, List[bool]]`: The first element contains the images that has been processed by the
            safety checker. The second element is a boolean array indicating whether the images contain NSFW content.
        """
        safety_checker_input = self.feature_extractor(self.numpy_to_pil(image), return_tensors="pt").to(self.device)
        image, has_nsfw_concept = self.safety_checker(images=image, clip_input=safety_checker_input.pixel_values)
        return image, has_nsfw_concept

    @torch.no_grad()
    def __call__(
        self,
        prompt: Union[str, List[str]],
        init_image: Union[torch.FloatTensor, PIL.Image.Image],
        mask_image: Union[torch.FloatTensor, PIL.Image.Image],
        strength: float = 0.8,
        num_inference_steps: Optional[int] = 50,
        guidance_scale: Optional[float] = 7.5,
        eta: Optional[float] = 0.0,
        generator: Optional[torch.Generator] = None,
        output_type: Optional[str] = "pil",
        return_dict: bool = True,
        callback: Optional[Callable[[int, np.ndarray, torch.FloatTensor], None]] = None,
        callback_steps: Optional[int] = 1,
        **kwargs,
    ):
        r"""
        Function invoked when calling the pipeline for generation.

        Args:
            prompt (`str` or `List[str]`):
                The prompt or prompts to guide the image generation.
            init_image (`torch.FloatTensor` or `PIL.Image.Image`):
                `Image`, or tensor representing an image batch, that will be used as the starting point for the
                process. This is the image whose masked region will be inpainted.
            mask_image (`torch.FloatTensor` or `PIL.Image.Image`):
                `Image`, or tensor representing an image batch, to mask `init_image`. White pixels in the mask will be
                replaced by noise and therefore repainted, while black pixels will be preserved. If `mask_image` is a
                PIL image, it will be converted to a single channel (luminance) before use. If it's a tensor, it should
                contain one color channel (L) instead of 3, so the expected shape would be `(B, H, W, 1)`.
            strength (`float`, *optional*, defaults to 0.8):
                Conceptually, indicates how much to inpaint the masked area. Must be between 0 and 1. When `strength`
                is 1, the denoising process will be run on the masked area for the full number of iterations specified
                in `num_inference_steps`. `init_image` will be used as a reference for the masked area, adding more
                noise to that region the larger the `strength`. If `strength` is 0, no inpainting will occur.
            num_inference_steps (`int`, *optional*, defaults to 50):
                The reference number of denoising steps. More denoising steps usually lead to a higher quality image at
                the expense of slower inference. This parameter will be modulated by `strength`, as explained above.
            guidance_scale (`float`, *optional*, defaults to 7.5):
                Guidance scale as defined in [Classifier-Free Diffusion Guidance](https://arxiv.org/abs/2207.12598).
                `guidance_scale` is defined as `w` of equation 2. of [Imagen
                Paper](https://arxiv.org/pdf/2205.11487.pdf). Guidance scale is enabled by setting `guidance_scale >
                1`. Higher guidance scale encourages to generate images that are closely linked to the text `prompt`,
                usually at the expense of lower image quality.
            eta (`float`, *optional*, defaults to 0.0):
                Corresponds to parameter eta (η) in the DDIM paper: https://arxiv.org/abs/2010.02502. Only applies to
                [`schedulers.DDIMScheduler`], will be ignored for others.
            generator (`torch.Generator`, *optional*):
                A [torch generator](https://pytorch.org/docs/stable/generated/torch.Generator.html) to make generation
                deterministic.
            output_type (`str`, *optional*, defaults to `"pil"`):
                The output format of the generate image. Choose between
                [PIL](https://pillow.readthedocs.io/en/stable/): `PIL.Image.Image` or `np.array`.
            return_dict (`bool`, *optional*, defaults to `True`):
                Whether or not to return a [`~pipelines.stable_diffusion.StableDiffusionPipelineOutput`] instead of a
                plain tuple.
            callback (`Callable`, *optional*):
                A function that will be called every `callback_steps` steps during inference. The function will be
                called with the following arguments: `callback(step: int, timestep: np.ndarray, latents:
                torch.FloatTensor)`.
            callback_steps (`int`, *optional*, defaults to 1):
                The frequency at which the `callback` function will be called. If not specified, the callback will be
                called at every step.

        Returns:
            [`~pipelines.stable_diffusion.StableDiffusionPipelineOutput`] or `tuple`:
            [`~pipelines.stable_diffusion.StableDiffusionPipelineOutput`] if `return_dict` is True, otherwise a `tuple.
            When returning a tuple, the first element is a list with the generated images, and the second element is a
            list of `bool`s denoting whether the corresponding generated image likely represents "not-safe-for-work"
            (nsfw) content, according to the `safety_checker`.
        """
        if isinstance(prompt, str):
            batch_size = 1
        elif isinstance(prompt, list):
            batch_size = len(prompt)
        else:
            raise ValueError(f"`prompt` has to be of type `str` or `list` but is {type(prompt)}")

        if strength < 0 or strength > 1:
            raise ValueError(f"The value of strength should in [0.0, 1.0] but is {strength}")

        if (callback_steps is None) or (
            callback_steps is not None and (not isinstance(callback_steps, int) or callback_steps <= 0)
        ):
            raise ValueError(
                f"`callback_steps` has to be a positive integer but is {callback_steps} of type"
                f" {type(callback_steps)}."
            )

        # set timesteps
        self.scheduler.set_timesteps(num_inference_steps)

        # preprocess image
        if not isinstance(init_image, torch.FloatTensor):
            init_image = preprocess_image(init_image)
        init_image = init_image.to(self.device)

        # encode the init image into latents and scale the latents
        init_latent_dist = self.vae.encode(init_image).latent_dist
        init_latents = init_latent_dist.sample(generator=generator)

        init_latents = 0.18215 * init_latents

        # Expand init_latents for batch_size
        init_latents = torch.cat([init_latents] * batch_size)
        init_latents_orig = init_latents

        # preprocess mask
        if not isinstance(mask_image, torch.FloatTensor):
            mask_image = preprocess_mask(mask_image)
        mask_image = mask_image.to(self.device)
        mask = torch.cat([mask_image] * batch_size)

        # check sizes
        if not mask.shape == init_latents.shape:
            raise ValueError("The mask and init_image should be the same size!")

        # get the original timestep using init_timestep
        offset = self.scheduler.config.get("steps_offset", 0)
        init_timestep = int(num_inference_steps * strength) + offset
        init_timestep = min(init_timestep, num_inference_steps)
        if isinstance(self.scheduler, LMSDiscreteScheduler):
            timesteps = torch.tensor(
                [num_inference_steps - init_timestep] * batch_size, dtype=torch.long, device=self.device
            )
        else:
            timesteps = self.scheduler.timesteps[-init_timestep]
            timesteps = torch.tensor([timesteps] * batch_size, dtype=torch.long, device=self.device)

        # add noise to latents using the timesteps
        noise = torch.randn(init_latents.shape, generator=generator, device=self.device)
        init_latents = self.scheduler.add_noise(init_latents, noise, timesteps)

        # get prompt text embeddings
        text_input = self.tokenizer(
            prompt,
            padding="max_length",
            max_length=self.tokenizer.model_max_length,
            truncation=True,
            return_tensors="pt",
        )
        text_embeddings = self.text_encoder(text_input.input_ids.to(self.device))[0]

        # here `guidance_scale` is defined analog to the guidance weight `w` of equation (2)
        # of the Imagen paper: https://arxiv.org/pdf/2205.11487.pdf . `guidance_scale = 1`
        # corresponds to doing no classifier free guidance.
        do_classifier_free_guidance = guidance_scale > 1.0
        # get unconditional embeddings for classifier free guidance
        if do_classifier_free_guidance:
            max_length = text_input.input_ids.shape[-1]
            uncond_input = self.tokenizer(
                [""] * batch_size, padding="max_length", max_length=max_length, return_tensors="pt"
            )
            uncond_embeddings = self.text_encoder(uncond_input.input_ids.to(self.device))[0]

            # For classifier free guidance, we need to do two forward passes.
            # Here we concatenate the unconditional and text embeddings into a single batch
            # to avoid doing two forward passes
            text_embeddings = torch.cat([uncond_embeddings, text_embeddings])

        # prepare extra kwargs for the scheduler step, since not all schedulers have the same signature
        # eta (η) is only used with the DDIMScheduler, it will be ignored for other schedulers.
        # eta corresponds to η in DDIM paper: https://arxiv.org/abs/2010.02502
        # and should be between [0, 1]
        accepts_eta = "eta" in set(inspect.signature(self.scheduler.step).parameters.keys())
        extra_step_kwargs = {}
        if accepts_eta:
            extra_step_kwargs["eta"] = eta

        latents = init_latents

        t_start = max(num_inference_steps - init_timestep + offset, 0)

        for i, t in tqdm(enumerate(self.scheduler.timesteps[t_start:])):
            t_index = t_start + i
            # expand the latents if we are doing classifier free guidance
            latent_model_input = torch.cat([latents] * 2) if do_classifier_free_guidance else latents
            if isinstance(self.scheduler, LMSDiscreteScheduler):
                sigma = self.scheduler.sigmas[t_index]
                # the model input needs to be scaled to match the continuous ODE formulation in K-LMS
                latent_model_input = latent_model_input / ((sigma**2 + 1) ** 0.5)

            # predict the noise residual
            noise_pred = self.unet(latent_model_input, t, encoder_hidden_states=text_embeddings).sample

            # perform guidance
            if do_classifier_free_guidance:
                noise_pred_uncond, noise_pred_text = noise_pred.chunk(2)
                noise_pred = noise_pred_uncond + guidance_scale * (noise_pred_text - noise_pred_uncond)

            # compute the previous noisy sample x_t -> x_t-1
            if isinstance(self.scheduler, LMSDiscreteScheduler):
                latents = self.scheduler.step(noise_pred, t_index, latents, **extra_step_kwargs).prev_sample
                # masking
                init_latents_proper = self.scheduler.add_noise(init_latents_orig, noise, torch.tensor(t_index))
            else:
                latents = self.scheduler.step(noise_pred, t, latents, **extra_step_kwargs).prev_sample
                # masking
                init_latents_proper = self.scheduler.add_noise(init_latents_orig, noise, t)

            latents = (init_latents_proper * mask) + (latents * (1 - mask))

            # call the callback, if provided
            if callback is not None and i % callback_steps == 0:
                callback(i, t, latents)

        image = self.decode_latents(latents)

<<<<<<< HEAD
        image, has_nsfw_concept = self.run_safety_checker(image)
=======
        # run safety checker
        safety_checker_input = self.feature_extractor(self.numpy_to_pil(image), return_tensors="pt").to(self.device)
        image, has_nsfw_concept = self.safety_checker(images=image, clip_input=safety_checker_input.pixel_values)
>>>>>>> 57b70c59

        if output_type == "pil":
            image = self.numpy_to_pil(image)

        if not return_dict:
            return (image, has_nsfw_concept)

        return StableDiffusionPipelineOutput(images=image, nsfw_content_detected=has_nsfw_concept)<|MERGE_RESOLUTION|>--- conflicted
+++ resolved
@@ -383,13 +383,7 @@
 
         image = self.decode_latents(latents)
 
-<<<<<<< HEAD
         image, has_nsfw_concept = self.run_safety_checker(image)
-=======
-        # run safety checker
-        safety_checker_input = self.feature_extractor(self.numpy_to_pil(image), return_tensors="pt").to(self.device)
-        image, has_nsfw_concept = self.safety_checker(images=image, clip_input=safety_checker_input.pixel_values)
->>>>>>> 57b70c59
 
         if output_type == "pil":
             image = self.numpy_to_pil(image)
