import inspect
from typing import Callable, List, Optional, Union

import numpy as np
import torch

import PIL
from tqdm.auto import tqdm
from transformers import CLIPFeatureExtractor, CLIPTextModel, CLIPTokenizer

from ...configuration_utils import FrozenDict
from ...models import AutoencoderKL, UNet2DConditionModel
from ...pipeline_utils import DiffusionPipeline
from ...schedulers import DDIMScheduler, LMSDiscreteScheduler, PNDMScheduler
from ...utils import deprecate, logging
from . import StableDiffusionPipelineOutput
from .safety_checker import StableDiffusionSafetyChecker


logger = logging.get_logger(__name__)


def preprocess_image(image):
    w, h = image.size
    w, h = map(lambda x: x - x % 32, (w, h))  # resize to integer multiple of 32
    image = image.resize((w, h), resample=PIL.Image.LANCZOS)
    image = np.array(image).astype(np.float32) / 255.0
    image = image[None].transpose(0, 3, 1, 2)
    image = torch.from_numpy(image)
    return 2.0 * image - 1.0


def preprocess_mask(mask):
    mask = mask.convert("L")
    w, h = mask.size
    w, h = map(lambda x: x - x % 32, (w, h))  # resize to integer multiple of 32
    mask = mask.resize((w // 8, h // 8), resample=PIL.Image.NEAREST)
    mask = np.array(mask).astype(np.float32) / 255.0
    mask = np.tile(mask, (4, 1, 1))
    mask = mask[None].transpose(0, 1, 2, 3)  # what does this step do?
    mask = 1 - mask  # repaint white, keep black
    mask = torch.from_numpy(mask)
    return mask


class StableDiffusionInpaintPipeline(DiffusionPipeline):
    r"""
    Pipeline for text-guided image inpainting using Stable Diffusion. *This is an experimental feature*.

    This model inherits from [`DiffusionPipeline`]. Check the superclass documentation for the generic methods the
    library implements for all the pipelines (such as downloading or saving, running on a particular device, etc.)

    Args:
        vae ([`AutoencoderKL`]):
            Variational Auto-Encoder (VAE) Model to encode and decode images to and from latent representations.
        text_encoder ([`CLIPTextModel`]):
            Frozen text-encoder. Stable Diffusion uses the text portion of
            [CLIP](https://huggingface.co/docs/transformers/model_doc/clip#transformers.CLIPTextModel), specifically
            the [clip-vit-large-patch14](https://huggingface.co/openai/clip-vit-large-patch14) variant.
        tokenizer (`CLIPTokenizer`):
            Tokenizer of class
            [CLIPTokenizer](https://huggingface.co/docs/transformers/v4.21.0/en/model_doc/clip#transformers.CLIPTokenizer).
        unet ([`UNet2DConditionModel`]): Conditional U-Net architecture to denoise the encoded image latents.
        scheduler ([`SchedulerMixin`]):
            A scheduler to be used in combination with `unet` to denoise the encoded image latens. Can be one of
            [`DDIMScheduler`], [`LMSDiscreteScheduler`], or [`PNDMScheduler`].
        safety_checker ([`StableDiffusionSafetyChecker`]):
            Classification module that estimates whether generated images could be considered offensive or harmful.
            Please, refer to the [model card](https://huggingface.co/CompVis/stable-diffusion-v1-4) for details.
        feature_extractor ([`CLIPFeatureExtractor`]):
            Model that extracts features from generated images to be used as inputs for the `safety_checker`.
    """

    def __init__(
        self,
        vae: AutoencoderKL,
        text_encoder: CLIPTextModel,
        tokenizer: CLIPTokenizer,
        unet: UNet2DConditionModel,
        scheduler: Union[DDIMScheduler, PNDMScheduler, LMSDiscreteScheduler],
        safety_checker: StableDiffusionSafetyChecker,
        feature_extractor: CLIPFeatureExtractor,
    ):
        super().__init__()
        logger.info("`StableDiffusionInpaintPipeline` is experimental and will very likely change in the future.")

        if hasattr(scheduler.config, "steps_offset") and scheduler.config.steps_offset != 1:
            deprecation_message = (
                f"The configuration file of this scheduler: {scheduler} is outdated. `steps_offset`"
                f" should be set to 1 instead of {scheduler.config.steps_offset}. Please make sure "
                "to update the config accordingly as leaving `steps_offset` might led to incorrect results"
                " in future versions. If you have downloaded this checkpoint from the Hugging Face Hub,"
                " it would be very nice if you could open a Pull request for the `scheduler/scheduler_config.json`"
                " file"
            )
            deprecate("steps_offset!=1", "1.0.0", deprecation_message, standard_warn=False)
            new_config = dict(scheduler.config)
            new_config["steps_offset"] = 1
            scheduler._internal_dict = FrozenDict(new_config)

        self.register_modules(
            vae=vae,
            text_encoder=text_encoder,
            tokenizer=tokenizer,
            unet=unet,
            scheduler=scheduler,
            safety_checker=safety_checker,
            feature_extractor=feature_extractor,
        )

    def enable_attention_slicing(self, slice_size: Optional[Union[str, int]] = "auto"):
        r"""
        Enable sliced attention computation.

        When this option is enabled, the attention module will split the input tensor in slices, to compute attention
        in several steps. This is useful to save some memory in exchange for a small speed decrease.

        Args:
            slice_size (`str` or `int`, *optional*, defaults to `"auto"`):
                When `"auto"`, halves the input to the attention heads, so attention will be computed in two steps. If
                a number is provided, uses as many slices as `attention_head_dim // slice_size`. In this case,
                `attention_head_dim` must be a multiple of `slice_size`.
        """
        if slice_size == "auto":
            # half the attention head size is usually a good trade-off between
            # speed and memory
            slice_size = self.unet.config.attention_head_dim // 2
        self.unet.set_attention_slice(slice_size)

    def disable_attention_slicing(self):
        r"""
        Disable sliced attention computation. If `enable_attention_slicing` was previously invoked, this method will go
        back to computing attention in one step.
        """
        # set slice_size = `None` to disable `set_attention_slice`
        self.enable_attention_slicing(None)

    @torch.no_grad()
    def __call__(
        self,
        prompt: Union[str, List[str]],
        init_image: Union[torch.FloatTensor, PIL.Image.Image],
        mask_image: Union[torch.FloatTensor, PIL.Image.Image],
        strength: float = 0.8,
        num_inference_steps: Optional[int] = 50,
        guidance_scale: Optional[float] = 7.5,
        negative_prompt: Optional[Union[str, List[str]]] = None,
        eta: Optional[float] = 0.0,
        generator: Optional[torch.Generator] = None,
        output_type: Optional[str] = "pil",
        return_dict: bool = True,
        callback: Optional[Callable[[int, int, torch.FloatTensor], None]] = None,
        callback_steps: Optional[int] = 1,
        **kwargs,
    ):
        r"""
        Function invoked when calling the pipeline for generation.

        Args:
            prompt (`str` or `List[str]`):
                The prompt or prompts to guide the image generation.
            init_image (`torch.FloatTensor` or `PIL.Image.Image`):
                `Image`, or tensor representing an image batch, that will be used as the starting point for the
                process. This is the image whose masked region will be inpainted.
            mask_image (`torch.FloatTensor` or `PIL.Image.Image`):
                `Image`, or tensor representing an image batch, to mask `init_image`. White pixels in the mask will be
                replaced by noise and therefore repainted, while black pixels will be preserved. If `mask_image` is a
                PIL image, it will be converted to a single channel (luminance) before use. If it's a tensor, it should
                contain one color channel (L) instead of 3, so the expected shape would be `(B, H, W, 1)`.
            strength (`float`, *optional*, defaults to 0.8):
                Conceptually, indicates how much to inpaint the masked area. Must be between 0 and 1. When `strength`
                is 1, the denoising process will be run on the masked area for the full number of iterations specified
                in `num_inference_steps`. `init_image` will be used as a reference for the masked area, adding more
                noise to that region the larger the `strength`. If `strength` is 0, no inpainting will occur.
            num_inference_steps (`int`, *optional*, defaults to 50):
                The reference number of denoising steps. More denoising steps usually lead to a higher quality image at
                the expense of slower inference. This parameter will be modulated by `strength`, as explained above.
            guidance_scale (`float`, *optional*, defaults to 7.5):
                Guidance scale as defined in [Classifier-Free Diffusion Guidance](https://arxiv.org/abs/2207.12598).
                `guidance_scale` is defined as `w` of equation 2. of [Imagen
                Paper](https://arxiv.org/pdf/2205.11487.pdf). Guidance scale is enabled by setting `guidance_scale >
                1`. Higher guidance scale encourages to generate images that are closely linked to the text `prompt`,
                usually at the expense of lower image quality.
            negative_prompt (`str` or `List[str]`, *optional*):
                The prompt or prompts not to guide the image generation. Ignored when not using guidance (i.e., ignored
                if `guidance_scale` is less than `1`).
            eta (`float`, *optional*, defaults to 0.0):
                Corresponds to parameter eta (η) in the DDIM paper: https://arxiv.org/abs/2010.02502. Only applies to
                [`schedulers.DDIMScheduler`], will be ignored for others.
            generator (`torch.Generator`, *optional*):
                A [torch generator](https://pytorch.org/docs/stable/generated/torch.Generator.html) to make generation
                deterministic.
            output_type (`str`, *optional*, defaults to `"pil"`):
                The output format of the generate image. Choose between
                [PIL](https://pillow.readthedocs.io/en/stable/): `PIL.Image.Image` or `np.array`.
            return_dict (`bool`, *optional*, defaults to `True`):
                Whether or not to return a [`~pipelines.stable_diffusion.StableDiffusionPipelineOutput`] instead of a
                plain tuple.
            callback (`Callable`, *optional*):
                A function that will be called every `callback_steps` steps during inference. The function will be
                called with the following arguments: `callback(step: int, timestep: int, latents: torch.FloatTensor)`.
            callback_steps (`int`, *optional*, defaults to 1):
                The frequency at which the `callback` function will be called. If not specified, the callback will be
                called at every step.

        Returns:
            [`~pipelines.stable_diffusion.StableDiffusionPipelineOutput`] or `tuple`:
            [`~pipelines.stable_diffusion.StableDiffusionPipelineOutput`] if `return_dict` is True, otherwise a `tuple.
            When returning a tuple, the first element is a list with the generated images, and the second element is a
            list of `bool`s denoting whether the corresponding generated image likely represents "not-safe-for-work"
            (nsfw) content, according to the `safety_checker`.
        """
        if isinstance(prompt, str):
            batch_size = 1
        elif isinstance(prompt, list):
            batch_size = len(prompt)
        else:
            raise ValueError(f"`prompt` has to be of type `str` or `list` but is {type(prompt)}")

        if strength < 0 or strength > 1:
            raise ValueError(f"The value of strength should in [0.0, 1.0] but is {strength}")

        if (callback_steps is None) or (
            callback_steps is not None and (not isinstance(callback_steps, int) or callback_steps <= 0)
        ):
            raise ValueError(
                f"`callback_steps` has to be a positive integer but is {callback_steps} of type"
                f" {type(callback_steps)}."
            )

        # set timesteps
        self.scheduler.set_timesteps(num_inference_steps)

        # preprocess image
        if not isinstance(init_image, torch.FloatTensor):
            init_image = preprocess_image(init_image)
        init_image = init_image.to(self.device)

        # encode the init image into latents and scale the latents
        init_latent_dist = self.vae.encode(init_image).latent_dist
        init_latents = init_latent_dist.sample(generator=generator)

        init_latents = 0.18215 * init_latents

        # Expand init_latents for batch_size
        init_latents = torch.cat([init_latents] * batch_size)
        init_latents_orig = init_latents

        # preprocess mask
        if not isinstance(mask_image, torch.FloatTensor):
            mask_image = preprocess_mask(mask_image)
        mask_image = mask_image.to(self.device)
        mask = torch.cat([mask_image] * batch_size)

        # check sizes
        if not mask.shape == init_latents.shape:
            raise ValueError("The mask and init_image should be the same size!")

        # get the original timestep using init_timestep
        offset = self.scheduler.config.get("steps_offset", 0)
        init_timestep = int(num_inference_steps * strength) + offset
        init_timestep = min(init_timestep, num_inference_steps)

        timesteps = self.scheduler.timesteps[-init_timestep]
        timesteps = torch.tensor([timesteps] * batch_size, device=self.device)

        # add noise to latents using the timesteps
        noise = torch.randn(init_latents.shape, generator=generator, device=self.device)
        init_latents = self.scheduler.add_noise(init_latents, noise, timesteps)

        # get prompt text embeddings
        text_inputs = self.tokenizer(
            prompt,
            padding="max_length",
            max_length=self.tokenizer.model_max_length,
            return_tensors="pt",
        )
        text_input_ids = text_inputs.input_ids

        if text_input_ids.shape[-1] > self.tokenizer.model_max_length:
            removed_text = self.tokenizer.batch_decode(text_input_ids[:, self.tokenizer.model_max_length :])
            logger.warning(
                "The following part of your input was truncated because CLIP can only handle sequences up to"
                f" {self.tokenizer.model_max_length} tokens: {removed_text}"
            )
            text_input_ids = text_input_ids[:, : self.tokenizer.model_max_length]
        text_embeddings = self.text_encoder(text_input_ids.to(self.device))[0]

        # here `guidance_scale` is defined analog to the guidance weight `w` of equation (2)
        # of the Imagen paper: https://arxiv.org/pdf/2205.11487.pdf . `guidance_scale = 1`
        # corresponds to doing no classifier free guidance.
        do_classifier_free_guidance = guidance_scale > 1.0
        # get unconditional embeddings for classifier free guidance
        if do_classifier_free_guidance:
            uncond_tokens: List[str]
            if negative_prompt is None:
                uncond_tokens = [""] * batch_size
            elif type(prompt) is not type(negative_prompt):
                raise TypeError(
                    "`negative_prompt` should be the same type to `prompt`, but got {type(negative_prompt)} !="
                    " {type(prompt)}."
                )
            elif isinstance(negative_prompt, str):
                uncond_tokens = [negative_prompt] * batch_size
            elif batch_size != len(negative_prompt):
                raise ValueError(
                    f"`negative_prompt`: {negative_prompt} has batch size {len(negative_prompt)}, but `prompt`:"
                    f" {prompt} has batch size {batch_size}. Please make sure that passed `negative_prompt` matches"
                    " the batch size of `prompt`."
                )
            else:
                uncond_tokens = negative_prompt

            max_length = text_input_ids.shape[-1]
            uncond_input = self.tokenizer(
                uncond_tokens,
                padding="max_length",
                max_length=max_length,
                truncation=True,
                return_tensors="pt",
            )
            uncond_embeddings = self.text_encoder(uncond_input.input_ids.to(self.device))[0]

            # For classifier free guidance, we need to do two forward passes.
            # Here we concatenate the unconditional and text embeddings into a single batch
            # to avoid doing two forward passes
            text_embeddings = torch.cat([uncond_embeddings, text_embeddings])

        # prepare extra kwargs for the scheduler step, since not all schedulers have the same signature
        # eta (η) is only used with the DDIMScheduler, it will be ignored for other schedulers.
        # eta corresponds to η in DDIM paper: https://arxiv.org/abs/2010.02502
        # and should be between [0, 1]
        accepts_eta = "eta" in set(inspect.signature(self.scheduler.step).parameters.keys())
        extra_step_kwargs = {}
        if accepts_eta:
            extra_step_kwargs["eta"] = eta

        latents = init_latents

        t_start = max(num_inference_steps - init_timestep + offset, 0)

        # Some schedulers like PNDM have timesteps as arrays
        # It's more optimized to move all timesteps to correct device beforehand
        timesteps = self.scheduler.timesteps[t_start:].to(self.device)

<<<<<<< HEAD
        for i, t in tqdm(enumerate(timesteps_tensor)):
=======
        for i, t in tqdm(enumerate(timesteps)):
            t_index = t_start + i
>>>>>>> 726aba08
            # expand the latents if we are doing classifier free guidance
            latent_model_input = torch.cat([latents] * 2) if do_classifier_free_guidance else latents
            latent_model_input = self.scheduler.scale_model_input(latent_model_input, t)

            # predict the noise residual
            noise_pred = self.unet(latent_model_input, t, encoder_hidden_states=text_embeddings).sample

            # perform guidance
            if do_classifier_free_guidance:
                noise_pred_uncond, noise_pred_text = noise_pred.chunk(2)
                noise_pred = noise_pred_uncond + guidance_scale * (noise_pred_text - noise_pred_uncond)

            # compute the previous noisy sample x_t -> x_t-1
            latents = self.scheduler.step(noise_pred, t, latents, **extra_step_kwargs).prev_sample
            # masking
            init_latents_proper = self.scheduler.add_noise(init_latents_orig, noise, torch.tensor([t]))

            latents = (init_latents_proper * mask) + (latents * (1 - mask))

            # call the callback, if provided
            if callback is not None and i % callback_steps == 0:
                callback(i, t, latents)

        latents = 1 / 0.18215 * latents
        image = self.vae.decode(latents).sample

        image = (image / 2 + 0.5).clamp(0, 1)
        image = image.cpu().permute(0, 2, 3, 1).numpy()

        safety_checker_input = self.feature_extractor(self.numpy_to_pil(image), return_tensors="pt").to(self.device)
        image, has_nsfw_concept = self.safety_checker(images=image, clip_input=safety_checker_input.pixel_values)

        if output_type == "pil":
            image = self.numpy_to_pil(image)

        if not return_dict:
            return (image, has_nsfw_concept)

        return StableDiffusionPipelineOutput(images=image, nsfw_content_detected=has_nsfw_concept)<|MERGE_RESOLUTION|>--- conflicted
+++ resolved
@@ -343,12 +343,7 @@
         # It's more optimized to move all timesteps to correct device beforehand
         timesteps = self.scheduler.timesteps[t_start:].to(self.device)
 
-<<<<<<< HEAD
-        for i, t in tqdm(enumerate(timesteps_tensor)):
-=======
         for i, t in tqdm(enumerate(timesteps)):
-            t_index = t_start + i
->>>>>>> 726aba08
             # expand the latents if we are doing classifier free guidance
             latent_model_input = torch.cat([latents] * 2) if do_classifier_free_guidance else latents
             latent_model_input = self.scheduler.scale_model_input(latent_model_input, t)
