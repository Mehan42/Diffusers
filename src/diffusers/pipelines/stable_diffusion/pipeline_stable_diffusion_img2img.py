--- conflicted
+++ resolved
@@ -93,11 +93,7 @@
     return image
 
 
-<<<<<<< HEAD
-class StableDiffusionImg2ImgPipeline(DiffusionPipeline, FromCkptMixin):
-=======
-class StableDiffusionImg2ImgPipeline(DiffusionPipeline, TextualInversionLoaderMixin):
->>>>>>> bdeff4d6
+class StableDiffusionImg2ImgPipeline(DiffusionPipeline, TextualInversionLoaderMixin, FromCkptMixin):
     r"""
     Pipeline for text-guided image to image generation using Stable Diffusion.
 
