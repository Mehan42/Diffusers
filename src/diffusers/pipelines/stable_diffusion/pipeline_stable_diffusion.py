import inspect
from typing import Any, Callable, Dict, List, Optional, Union

import torch

from packaging import version
from transformers import CLIPFeatureExtractor, CLIPTextModel, CLIPTokenizer

from ...configuration_utils import FrozenDict
from ...models import AutoencoderKL, UNet2DConditionModel
<<<<<<< HEAD
from ...pipeline_utils import DiffusionPipeline
from ...schedulers import (
    DDIMScheduler,
    EulerAncestralDiscreteScheduler,
    EulerDiscreteScheduler,
    LMSDiscreteScheduler,
    PNDMScheduler,
)
from ...utils import deprecate, logging
=======
from ...schedulers import KarrasDiffusionSchedulers
from ...utils import deprecate, is_accelerate_available, logging, randn_tensor, replace_example_docstring
from ..pipeline_utils import DiffusionPipeline
>>>>>>> f73d0b6b
from . import StableDiffusionPipelineOutput
from .safety_checker import StableDiffusionSafetyChecker


logger = logging.get_logger(__name__)  # pylint: disable=invalid-name

EXAMPLE_DOC_STRING = """
    Examples:
        ```py
        >>> import torch
        >>> from diffusers import StableDiffusionPipeline

        >>> pipe = StableDiffusionPipeline.from_pretrained("runwayml/stable-diffusion-v1-5", torch_dtype=torch.float16)
        >>> pipe = pipe.to("cuda")

        >>> prompt = "a photo of an astronaut riding a horse on mars"
        >>> image = pipe(prompt).images[0]
        ```
"""


class StableDiffusionPipeline(DiffusionPipeline):
    r"""
    Pipeline for text-to-image generation using Stable Diffusion.

    This model inherits from [`DiffusionPipeline`]. Check the superclass documentation for the generic methods the
    library implements for all the pipelines (such as downloading or saving, running on a particular device, etc.)

    Args:
        vae ([`AutoencoderKL`]):
            Variational Auto-Encoder (VAE) Model to encode and decode images to and from latent representations.
        text_encoder ([`CLIPTextModel`]):
            Frozen text-encoder. Stable Diffusion uses the text portion of
            [CLIP](https://huggingface.co/docs/transformers/model_doc/clip#transformers.CLIPTextModel), specifically
            the [clip-vit-large-patch14](https://huggingface.co/openai/clip-vit-large-patch14) variant.
        tokenizer (`CLIPTokenizer`):
            Tokenizer of class
            [CLIPTokenizer](https://huggingface.co/docs/transformers/v4.21.0/en/model_doc/clip#transformers.CLIPTokenizer).
        unet ([`UNet2DConditionModel`]): Conditional U-Net architecture to denoise the encoded image latents.
        scheduler ([`SchedulerMixin`]):
            A scheduler to be used in combination with `unet` to denoise the encoded image latens. Can be one of
            [`DDIMScheduler`], [`LMSDiscreteScheduler`], or [`PNDMScheduler`].
        safety_checker ([`StableDiffusionSafetyChecker`]):
            Classification module that estimates whether generated images could be considered offensive or harmful.
            Please, refer to the [model card](https://huggingface.co/runwayml/stable-diffusion-v1-5) for details.
        feature_extractor ([`CLIPFeatureExtractor`]):
            Model that extracts features from generated images to be used as inputs for the `safety_checker`.
    """
    _optional_components = ["safety_checker", "feature_extractor"]

    def __init__(
        self,
        vae: AutoencoderKL,
        text_encoder: CLIPTextModel,
        tokenizer: CLIPTokenizer,
        unet: UNet2DConditionModel,
<<<<<<< HEAD
        scheduler: Union[
            DDIMScheduler, PNDMScheduler, LMSDiscreteScheduler, EulerDiscreteScheduler, EulerAncestralDiscreteScheduler
        ],
        safety_checker: StableDiffusionSafetyChecker = None,
        feature_extractor: CLIPFeatureExtractor = None,
        requires_safety_checker: bool = False,
=======
        scheduler: KarrasDiffusionSchedulers,
        safety_checker: StableDiffusionSafetyChecker,
        feature_extractor: CLIPFeatureExtractor,
        requires_safety_checker: bool = True,
>>>>>>> f73d0b6b
    ):
        super().__init__()

        if hasattr(scheduler.config, "steps_offset") and scheduler.config.steps_offset != 1:
            deprecation_message = (
                f"The configuration file of this scheduler: {scheduler} is outdated. `steps_offset`"
                f" should be set to 1 instead of {scheduler.config.steps_offset}. Please make sure "
                "to update the config accordingly as leaving `steps_offset` might led to incorrect results"
                " in future versions. If you have downloaded this checkpoint from the Hugging Face Hub,"
                " it would be very nice if you could open a Pull request for the `scheduler/scheduler_config.json`"
                " file"
            )
            deprecate("steps_offset!=1", "1.0.0", deprecation_message, standard_warn=False)
            new_config = dict(scheduler.config)
            new_config["steps_offset"] = 1
            scheduler._internal_dict = FrozenDict(new_config)

        if hasattr(scheduler.config, "clip_sample") and scheduler.config.clip_sample is True:
            deprecation_message = (
                f"The configuration file of this scheduler: {scheduler} has not set the configuration `clip_sample`."
                " `clip_sample` should be set to False in the configuration file. Please make sure to update the"
                " config accordingly as not setting `clip_sample` in the config might lead to incorrect results in"
                " future versions. If you have downloaded this checkpoint from the Hugging Face Hub, it would be very"
                " nice if you could open a Pull request for the `scheduler/scheduler_config.json` file"
            )
            deprecate("clip_sample not set", "1.0.0", deprecation_message, standard_warn=False)
            new_config = dict(scheduler.config)
            new_config["clip_sample"] = False
            scheduler._internal_dict = FrozenDict(new_config)

        if safety_checker is None and requires_safety_checker:
            logger.warning(
                f"You have disabled the safety checker for {self.__class__} by passing `safety_checker=None`. Ensure"
                " that you abide to the conditions of the Stable Diffusion license and do not expose unfiltered"
                " results in services or applications open to the public. Both the diffusers team and Hugging Face"
                " strongly recommend to keep the safety filter enabled in all public facing circumstances, disabling"
                " it only for use-cases that involve analyzing network behavior or auditing its results. For more"
                " information, please have a look at https://github.com/huggingface/diffusers/pull/254 ."
            )

        if safety_checker is not None and feature_extractor is None:
            raise ValueError(
                "Make sure to define a feature extractor when loading {self.__class__} if you want to use the safety"
                " checker. If you do not want to use the safety checker, you can pass `'safety_checker=None'` instead."
            )

        is_unet_version_less_0_9_0 = hasattr(unet.config, "_diffusers_version") and version.parse(
            version.parse(unet.config._diffusers_version).base_version
        ) < version.parse("0.9.0.dev0")
        is_unet_sample_size_less_64 = hasattr(unet.config, "sample_size") and unet.config.sample_size < 64
        if is_unet_version_less_0_9_0 and is_unet_sample_size_less_64:
            deprecation_message = (
                "The configuration file of the unet has set the default `sample_size` to smaller than"
                " 64 which seems highly unlikely. If your checkpoint is a fine-tuned version of any of the"
                " following: \n- CompVis/stable-diffusion-v1-4 \n- CompVis/stable-diffusion-v1-3 \n-"
                " CompVis/stable-diffusion-v1-2 \n- CompVis/stable-diffusion-v1-1 \n- runwayml/stable-diffusion-v1-5"
                " \n- runwayml/stable-diffusion-inpainting \n you should change 'sample_size' to 64 in the"
                " configuration file. Please make sure to update the config accordingly as leaving `sample_size=32`"
                " in the config might lead to incorrect results in future versions. If you have downloaded this"
                " checkpoint from the Hugging Face Hub, it would be very nice if you could open a Pull request for"
                " the `unet/config.json` file"
            )
            deprecate("sample_size<64", "1.0.0", deprecation_message, standard_warn=False)
            new_config = dict(unet.config)
            new_config["sample_size"] = 64
            unet._internal_dict = FrozenDict(new_config)

        self.register_modules(
            vae=vae,
            text_encoder=text_encoder,
            tokenizer=tokenizer,
            unet=unet,
            scheduler=scheduler,
            safety_checker=None, #safety_checker,
            feature_extractor=None, #feature_extractor,
        )
        self.vae_scale_factor = 2 ** (len(self.vae.config.block_out_channels) - 1)
        self.register_to_config(requires_safety_checker=requires_safety_checker)

    def enable_vae_slicing(self):
        r"""
        Enable sliced VAE decoding.

        When this option is enabled, the VAE will split the input tensor in slices to compute decoding in several
        steps. This is useful to save some memory and allow larger batch sizes.
        """
        self.vae.enable_slicing()

    def disable_vae_slicing(self):
        r"""
        Disable sliced VAE decoding. If `enable_vae_slicing` was previously invoked, this method will go back to
        computing decoding in one step.
        """
        self.vae.disable_slicing()

    def enable_sequential_cpu_offload(self):
        r"""
        Offloads all models to CPU using accelerate, significantly reducing memory usage. When called, unet,
        text_encoder, vae and safety checker have their state dicts saved to CPU and then are moved to a
        `torch.device('meta') and loaded to GPU only when their specific submodule has its `forward` method called.
        """
        if is_accelerate_available():
            from accelerate import cpu_offload
        else:
            raise ImportError("Please install accelerate via `pip install accelerate`")

        device = torch.device("cuda")

        for cpu_offloaded_model in [self.unet, self.text_encoder, self.vae]:
            cpu_offload(cpu_offloaded_model, device)

        if self.safety_checker is not None:
            cpu_offload(self.safety_checker, execution_device=device, offload_buffers=True)

    @property
    def _execution_device(self):
        r"""
        Returns the device on which the pipeline's models will be executed. After calling
        `pipeline.enable_sequential_cpu_offload()` the execution device can only be inferred from Accelerate's module
        hooks.
        """
        if self.device != torch.device("meta") or not hasattr(self.unet, "_hf_hook"):
            return self.device
        for module in self.unet.modules():
            if (
                hasattr(module, "_hf_hook")
                and hasattr(module._hf_hook, "execution_device")
                and module._hf_hook.execution_device is not None
            ):
                return torch.device(module._hf_hook.execution_device)
        return self.device

    def _encode_prompt(
        self,
        prompt,
        device,
        num_images_per_prompt,
        do_classifier_free_guidance,
        negative_prompt=None,
        prompt_embeds: Optional[torch.FloatTensor] = None,
        negative_prompt_embeds: Optional[torch.FloatTensor] = None,
    ):
        r"""
        Encodes the prompt into text encoder hidden states.

        Args:
             prompt (`str` or `List[str]`, *optional*):
                prompt to be encoded
            device: (`torch.device`):
                torch device
            num_images_per_prompt (`int`):
                number of images that should be generated per prompt
            do_classifier_free_guidance (`bool`):
                whether to use classifier free guidance or not
            negative_ prompt (`str` or `List[str]`, *optional*):
                The prompt or prompts not to guide the image generation. If not defined, one has to pass
                `negative_prompt_embeds`. instead. If not defined, one has to pass `negative_prompt_embeds`. instead.
                Ignored when not using guidance (i.e., ignored if `guidance_scale` is less than `1`).
            prompt_embeds (`torch.FloatTensor`, *optional*):
                Pre-generated text embeddings. Can be used to easily tweak text inputs, *e.g.* prompt weighting. If not
                provided, text embeddings will be generated from `prompt` input argument.
            negative_prompt_embeds (`torch.FloatTensor`, *optional*):
                Pre-generated negative text embeddings. Can be used to easily tweak text inputs, *e.g.* prompt
                weighting. If not provided, negative_prompt_embeds will be generated from `negative_prompt` input
                argument.
        """
        if prompt is not None and isinstance(prompt, str):
            batch_size = 1
        elif prompt is not None and isinstance(prompt, list):
            batch_size = len(prompt)
        else:
            batch_size = prompt_embeds.shape[0]

        if prompt_embeds is None:
            text_inputs = self.tokenizer(
                prompt,
                padding="max_length",
                max_length=self.tokenizer.model_max_length,
                truncation=True,
                return_tensors="pt",
            )
            text_input_ids = text_inputs.input_ids
            untruncated_ids = self.tokenizer(prompt, padding="longest", return_tensors="pt").input_ids

            if untruncated_ids.shape[-1] >= text_input_ids.shape[-1] and not torch.equal(
                text_input_ids, untruncated_ids
            ):
                removed_text = self.tokenizer.batch_decode(
                    untruncated_ids[:, self.tokenizer.model_max_length - 1 : -1]
                )
                logger.warning(
                    "The following part of your input was truncated because CLIP can only handle sequences up to"
                    f" {self.tokenizer.model_max_length} tokens: {removed_text}"
                )

            if hasattr(self.text_encoder.config, "use_attention_mask") and self.text_encoder.config.use_attention_mask:
                attention_mask = text_inputs.attention_mask.to(device)
            else:
                attention_mask = None

            prompt_embeds = self.text_encoder(
                text_input_ids.to(device),
                attention_mask=attention_mask,
            )
            prompt_embeds = prompt_embeds[0]

        prompt_embeds = prompt_embeds.to(dtype=self.text_encoder.dtype, device=device)

        bs_embed, seq_len, _ = prompt_embeds.shape
        # duplicate text embeddings for each generation per prompt, using mps friendly method
        prompt_embeds = prompt_embeds.repeat(1, num_images_per_prompt, 1)
        prompt_embeds = prompt_embeds.view(bs_embed * num_images_per_prompt, seq_len, -1)

        # get unconditional embeddings for classifier free guidance
        if do_classifier_free_guidance and negative_prompt_embeds is None:
            uncond_tokens: List[str]
            if negative_prompt is None:
                uncond_tokens = [""] * batch_size
            elif type(prompt) is not type(negative_prompt):
                raise TypeError(
                    f"`negative_prompt` should be the same type to `prompt`, but got {type(negative_prompt)} !="
                    f" {type(prompt)}."
                )
            elif isinstance(negative_prompt, str):
                uncond_tokens = [negative_prompt]
            elif batch_size != len(negative_prompt):
                raise ValueError(
                    f"`negative_prompt`: {negative_prompt} has batch size {len(negative_prompt)}, but `prompt`:"
                    f" {prompt} has batch size {batch_size}. Please make sure that passed `negative_prompt` matches"
                    " the batch size of `prompt`."
                )
            else:
                uncond_tokens = negative_prompt

            max_length = prompt_embeds.shape[1]
            uncond_input = self.tokenizer(
                uncond_tokens,
                padding="max_length",
                max_length=max_length,
                truncation=True,
                return_tensors="pt",
            )

            if hasattr(self.text_encoder.config, "use_attention_mask") and self.text_encoder.config.use_attention_mask:
                attention_mask = uncond_input.attention_mask.to(device)
            else:
                attention_mask = None

            negative_prompt_embeds = self.text_encoder(
                uncond_input.input_ids.to(device),
                attention_mask=attention_mask,
            )
            negative_prompt_embeds = negative_prompt_embeds[0]

        if do_classifier_free_guidance:
            # duplicate unconditional embeddings for each generation per prompt, using mps friendly method
            seq_len = negative_prompt_embeds.shape[1]

            negative_prompt_embeds = negative_prompt_embeds.to(dtype=self.text_encoder.dtype, device=device)

            negative_prompt_embeds = negative_prompt_embeds.repeat(1, num_images_per_prompt, 1)
            negative_prompt_embeds = negative_prompt_embeds.view(batch_size * num_images_per_prompt, seq_len, -1)

            # For classifier free guidance, we need to do two forward passes.
            # Here we concatenate the unconditional and text embeddings into a single batch
            # to avoid doing two forward passes
            prompt_embeds = torch.cat([negative_prompt_embeds, prompt_embeds])

        return prompt_embeds

    def run_safety_checker(self, image, device, dtype):
        if self.safety_checker is not None:
            safety_checker_input = self.feature_extractor(self.numpy_to_pil(image), return_tensors="pt").to(device)
            image, has_nsfw_concept = self.safety_checker(
                images=image, clip_input=safety_checker_input.pixel_values.to(dtype)
            )
        else:
            has_nsfw_concept = None
        return image, has_nsfw_concept

    def decode_latents(self, latents):
        latents = 1 / self.vae.config.scaling_factor * latents
        image = self.vae.decode(latents).sample
        image = (image / 2 + 0.5).clamp(0, 1)
        # we always cast to float32 as this does not cause significant overhead and is compatible with bfloa16
        image = image.cpu().permute(0, 2, 3, 1).float().numpy()
        return image

    def prepare_extra_step_kwargs(self, generator, eta):
        # prepare extra kwargs for the scheduler step, since not all schedulers have the same signature
        # eta (η) is only used with the DDIMScheduler, it will be ignored for other schedulers.
        # eta corresponds to η in DDIM paper: https://arxiv.org/abs/2010.02502
        # and should be between [0, 1]

        accepts_eta = "eta" in set(inspect.signature(self.scheduler.step).parameters.keys())
        extra_step_kwargs = {}
        if accepts_eta:
            extra_step_kwargs["eta"] = eta

        # check if the scheduler accepts generator
        accepts_generator = "generator" in set(inspect.signature(self.scheduler.step).parameters.keys())
        if accepts_generator:
            extra_step_kwargs["generator"] = generator
        return extra_step_kwargs

    def check_inputs(
        self,
        prompt,
        height,
        width,
        callback_steps,
        negative_prompt=None,
        prompt_embeds=None,
        negative_prompt_embeds=None,
    ):
        if height % 8 != 0 or width % 8 != 0:
            raise ValueError(f"`height` and `width` have to be divisible by 8 but are {height} and {width}.")

        if (callback_steps is None) or (
            callback_steps is not None and (not isinstance(callback_steps, int) or callback_steps <= 0)
        ):
            raise ValueError(
                f"`callback_steps` has to be a positive integer but is {callback_steps} of type"
                f" {type(callback_steps)}."
            )

        if prompt is not None and prompt_embeds is not None:
            raise ValueError(
                f"Cannot forward both `prompt`: {prompt} and `prompt_embeds`: {prompt_embeds}. Please make sure to"
                " only forward one of the two."
            )
        elif prompt is None and prompt_embeds is None:
            raise ValueError(
                "Provide either `prompt` or `prompt_embeds`. Cannot leave both `prompt` and `prompt_embeds` undefined."
            )
        elif prompt is not None and (not isinstance(prompt, str) and not isinstance(prompt, list)):
            raise ValueError(f"`prompt` has to be of type `str` or `list` but is {type(prompt)}")

        if negative_prompt is not None and negative_prompt_embeds is not None:
            raise ValueError(
                f"Cannot forward both `negative_prompt`: {negative_prompt} and `negative_prompt_embeds`:"
                f" {negative_prompt_embeds}. Please make sure to only forward one of the two."
            )

        if prompt_embeds is not None and negative_prompt_embeds is not None:
            if prompt_embeds.shape != negative_prompt_embeds.shape:
                raise ValueError(
                    "`prompt_embeds` and `negative_prompt_embeds` must have the same shape when passed directly, but"
                    f" got: `prompt_embeds` {prompt_embeds.shape} != `negative_prompt_embeds`"
                    f" {negative_prompt_embeds.shape}."
                )

    def prepare_latents(self, batch_size, num_channels_latents, height, width, dtype, device, generator, latents=None):
        shape = (batch_size, num_channels_latents, height // self.vae_scale_factor, width // self.vae_scale_factor)
        if isinstance(generator, list) and len(generator) != batch_size:
            raise ValueError(
                f"You have passed a list of generators of length {len(generator)}, but requested an effective batch"
                f" size of {batch_size}. Make sure the batch size matches the length of the generators."
            )

        if latents is None:
            latents = randn_tensor(shape, generator=generator, device=device, dtype=dtype)
        else:
            latents = latents.to(device)

        # scale the initial noise by the standard deviation required by the scheduler
        latents = latents * self.scheduler.init_noise_sigma
        return latents

    @torch.no_grad()
    @replace_example_docstring(EXAMPLE_DOC_STRING)
    def __call__(
        self,
<<<<<<< HEAD
        prompt: Union[str, List[str]] = "",
=======
        prompt: Union[str, List[str]] = None,
>>>>>>> f73d0b6b
        height: Optional[int] = None,
        width: Optional[int] = None,
        num_inference_steps: int = 50,
        guidance_scale: float = 7.5,
        text_embeddings: Optional[torch.FloatTensor] = None,
        negative_prompt: Optional[Union[str, List[str]]] = None,
        num_images_per_prompt: Optional[int] = 1,
        eta: float = 0.0,
        generator: Optional[Union[torch.Generator, List[torch.Generator]]] = None,
        latents: Optional[torch.FloatTensor] = None,
        prompt_embeds: Optional[torch.FloatTensor] = None,
        negative_prompt_embeds: Optional[torch.FloatTensor] = None,
        output_type: Optional[str] = "pil",
        return_dict: bool = True,
        callback: Optional[Callable[[int, int, torch.FloatTensor], None]] = None,
        callback_steps: Optional[int] = 1,
        cross_attention_kwargs: Optional[Dict[str, Any]] = None,
    ):
        r"""
        Function invoked when calling the pipeline for generation.

        Args:
            prompt (`str` or `List[str]`, *optional*):
                The prompt or prompts to guide the image generation. If not defined, one has to pass `prompt_embeds`.
                instead.
            height (`int`, *optional*, defaults to self.unet.config.sample_size * self.vae_scale_factor):
                The height in pixels of the generated image.
            width (`int`, *optional*, defaults to self.unet.config.sample_size * self.vae_scale_factor):
                The width in pixels of the generated image.
            num_inference_steps (`int`, *optional*, defaults to 50):
                The number of denoising steps. More denoising steps usually lead to a higher quality image at the
                expense of slower inference.
            guidance_scale (`float`, *optional*, defaults to 7.5):
                Guidance scale as defined in [Classifier-Free Diffusion Guidance](https://arxiv.org/abs/2207.12598).
                `guidance_scale` is defined as `w` of equation 2. of [Imagen
                Paper](https://arxiv.org/pdf/2205.11487.pdf). Guidance scale is enabled by setting `guidance_scale >
                1`. Higher guidance scale encourages to generate images that are closely linked to the text `prompt`,
                usually at the expense of lower image quality.
            negative_prompt (`str` or `List[str]`, *optional*):
                The prompt or prompts not to guide the image generation. If not defined, one has to pass
                `negative_prompt_embeds`. instead. If not defined, one has to pass `negative_prompt_embeds`. instead.
                Ignored when not using guidance (i.e., ignored if `guidance_scale` is less than `1`).
            num_images_per_prompt (`int`, *optional*, defaults to 1):
                The number of images to generate per prompt.
            eta (`float`, *optional*, defaults to 0.0):
                Corresponds to parameter eta (η) in the DDIM paper: https://arxiv.org/abs/2010.02502. Only applies to
                [`schedulers.DDIMScheduler`], will be ignored for others.
            generator (`torch.Generator` or `List[torch.Generator]`, *optional*):
                One or a list of [torch generator(s)](https://pytorch.org/docs/stable/generated/torch.Generator.html)
                to make generation deterministic.
            latents (`torch.FloatTensor`, *optional*):
                Pre-generated noisy latents, sampled from a Gaussian distribution, to be used as inputs for image
                generation. Can be used to tweak the same generation with different prompts. If not provided, a latents
                tensor will ge generated by sampling using the supplied random `generator`.
            prompt_embeds (`torch.FloatTensor`, *optional*):
                Pre-generated text embeddings. Can be used to easily tweak text inputs, *e.g.* prompt weighting. If not
                provided, text embeddings will be generated from `prompt` input argument.
            negative_prompt_embeds (`torch.FloatTensor`, *optional*):
                Pre-generated negative text embeddings. Can be used to easily tweak text inputs, *e.g.* prompt
                weighting. If not provided, negative_prompt_embeds will be generated from `negative_prompt` input
                argument.
            output_type (`str`, *optional*, defaults to `"pil"`):
                The output format of the generate image. Choose between
                [PIL](https://pillow.readthedocs.io/en/stable/): `PIL.Image.Image` or `np.array`.
            return_dict (`bool`, *optional*, defaults to `True`):
                Whether or not to return a [`~pipelines.stable_diffusion.StableDiffusionPipelineOutput`] instead of a
                plain tuple.
            callback (`Callable`, *optional*):
                A function that will be called every `callback_steps` steps during inference. The function will be
                called with the following arguments: `callback(step: int, timestep: int, latents: torch.FloatTensor)`.
            callback_steps (`int`, *optional*, defaults to 1):
                The frequency at which the `callback` function will be called. If not specified, the callback will be
                called at every step.
            cross_attention_kwargs (`dict`, *optional*):
                A kwargs dictionary that if specified is passed along to the `AttnProcessor` as defined under
                `self.processor` in
                [diffusers.cross_attention](https://github.com/huggingface/diffusers/blob/main/src/diffusers/models/cross_attention.py).

        Examples:

        Returns:
            [`~pipelines.stable_diffusion.StableDiffusionPipelineOutput`] or `tuple`:
            [`~pipelines.stable_diffusion.StableDiffusionPipelineOutput`] if `return_dict` is True, otherwise a `tuple.
            When returning a tuple, the first element is a list with the generated images, and the second element is a
            list of `bool`s denoting whether the corresponding generated image likely represents "not-safe-for-work"
            (nsfw) content, according to the `safety_checker`.
        """
        # 0. Default height and width to unet
        height = height or self.unet.config.sample_size * self.vae_scale_factor
        width = width or self.unet.config.sample_size * self.vae_scale_factor

        # 1. Check inputs. Raise error if not correct
        self.check_inputs(
            prompt, height, width, callback_steps, negative_prompt, prompt_embeds, negative_prompt_embeds
        )

        # 2. Define call parameters
        if prompt is not None and isinstance(prompt, str):
            batch_size = 1
        elif prompt is not None and isinstance(prompt, list):
            batch_size = len(prompt)
        else:
            batch_size = prompt_embeds.shape[0]

        device = self._execution_device
        # here `guidance_scale` is defined analog to the guidance weight `w` of equation (2)
        # of the Imagen paper: https://arxiv.org/pdf/2205.11487.pdf . `guidance_scale = 1`
        # corresponds to doing no classifier free guidance.
        do_classifier_free_guidance = guidance_scale > 1.0

        # 3. Encode input prompt
<<<<<<< HEAD
        if text_embeddings is None:
            text_embeddings = self._encode_prompt(
                prompt, device, num_images_per_prompt, do_classifier_free_guidance, negative_prompt
            )
=======
        prompt_embeds = self._encode_prompt(
            prompt,
            device,
            num_images_per_prompt,
            do_classifier_free_guidance,
            negative_prompt,
            prompt_embeds=prompt_embeds,
            negative_prompt_embeds=negative_prompt_embeds,
        )
>>>>>>> f73d0b6b

        # 4. Prepare timesteps
        self.scheduler.set_timesteps(num_inference_steps, device=device)
        timesteps = self.scheduler.timesteps

        # 5. Prepare latent variables
        num_channels_latents = self.unet.in_channels
        latents = self.prepare_latents(
            batch_size * num_images_per_prompt,
            num_channels_latents,
            height,
            width,
            prompt_embeds.dtype,
            device,
            generator,
            latents,
        )

        # 6. Prepare extra step kwargs. TODO: Logic should ideally just be moved out of the pipeline
        extra_step_kwargs = self.prepare_extra_step_kwargs(generator, eta)

        # 7. Denoising loop
        num_warmup_steps = len(timesteps) - num_inference_steps * self.scheduler.order
        with self.progress_bar(total=num_inference_steps) as progress_bar:
            for i, t in enumerate(timesteps):
                # expand the latents if we are doing classifier free guidance
                latent_model_input = torch.cat([latents] * 2) if do_classifier_free_guidance else latents
                latent_model_input = self.scheduler.scale_model_input(latent_model_input, t)

                # predict the noise residual
                noise_pred = self.unet(
                    latent_model_input,
                    t,
                    encoder_hidden_states=prompt_embeds,
                    cross_attention_kwargs=cross_attention_kwargs,
                ).sample

                # perform guidance
                if do_classifier_free_guidance:
                    noise_pred_uncond, noise_pred_text = noise_pred.chunk(2)
                    noise_pred = noise_pred_uncond + guidance_scale * (noise_pred_text - noise_pred_uncond)

                # compute the previous noisy sample x_t -> x_t-1
                latents = self.scheduler.step(noise_pred, t, latents, **extra_step_kwargs).prev_sample

                # call the callback, if provided
                if i == len(timesteps) - 1 or ((i + 1) > num_warmup_steps and (i + 1) % self.scheduler.order == 0):
                    progress_bar.update()
                    if callback is not None and i % callback_steps == 0:
                        callback(i, t, latents)

        # 8. Post-processing
        image = self.decode_latents(latents)

        # 9. Run safety checker
        image, has_nsfw_concept = self.run_safety_checker(image, device, prompt_embeds.dtype)

        # 10. Convert to PIL
        if output_type == "pil":
            image = self.numpy_to_pil(image)

        if not return_dict:
            return (image, has_nsfw_concept)

        return StableDiffusionPipelineOutput(images=image, nsfw_content_detected=has_nsfw_concept)<|MERGE_RESOLUTION|>--- conflicted
+++ resolved
@@ -1,3 +1,17 @@
+# Copyright 2022 The HuggingFace Team. All rights reserved.
+#
+# Licensed under the Apache License, Version 2.0 (the "License");
+# you may not use this file except in compliance with the License.
+# You may obtain a copy of the License at
+#
+#     http://www.apache.org/licenses/LICENSE-2.0
+#
+# Unless required by applicable law or agreed to in writing, software
+# distributed under the License is distributed on an "AS IS" BASIS,
+# WITHOUT WARRANTIES OR CONDITIONS OF ANY KIND, either express or implied.
+# See the License for the specific language governing permissions and
+# limitations under the License.
+
 import inspect
 from typing import Any, Callable, Dict, List, Optional, Union
 
@@ -8,21 +22,9 @@
 
 from ...configuration_utils import FrozenDict
 from ...models import AutoencoderKL, UNet2DConditionModel
-<<<<<<< HEAD
-from ...pipeline_utils import DiffusionPipeline
-from ...schedulers import (
-    DDIMScheduler,
-    EulerAncestralDiscreteScheduler,
-    EulerDiscreteScheduler,
-    LMSDiscreteScheduler,
-    PNDMScheduler,
-)
-from ...utils import deprecate, logging
-=======
 from ...schedulers import KarrasDiffusionSchedulers
 from ...utils import deprecate, is_accelerate_available, logging, randn_tensor, replace_example_docstring
 from ..pipeline_utils import DiffusionPipeline
->>>>>>> f73d0b6b
 from . import StableDiffusionPipelineOutput
 from .safety_checker import StableDiffusionSafetyChecker
 
@@ -63,7 +65,7 @@
             [CLIPTokenizer](https://huggingface.co/docs/transformers/v4.21.0/en/model_doc/clip#transformers.CLIPTokenizer).
         unet ([`UNet2DConditionModel`]): Conditional U-Net architecture to denoise the encoded image latents.
         scheduler ([`SchedulerMixin`]):
-            A scheduler to be used in combination with `unet` to denoise the encoded image latens. Can be one of
+            A scheduler to be used in combination with `unet` to denoise the encoded image latents. Can be one of
             [`DDIMScheduler`], [`LMSDiscreteScheduler`], or [`PNDMScheduler`].
         safety_checker ([`StableDiffusionSafetyChecker`]):
             Classification module that estimates whether generated images could be considered offensive or harmful.
@@ -79,19 +81,10 @@
         text_encoder: CLIPTextModel,
         tokenizer: CLIPTokenizer,
         unet: UNet2DConditionModel,
-<<<<<<< HEAD
-        scheduler: Union[
-            DDIMScheduler, PNDMScheduler, LMSDiscreteScheduler, EulerDiscreteScheduler, EulerAncestralDiscreteScheduler
-        ],
-        safety_checker: StableDiffusionSafetyChecker = None,
-        feature_extractor: CLIPFeatureExtractor = None,
-        requires_safety_checker: bool = False,
-=======
         scheduler: KarrasDiffusionSchedulers,
         safety_checker: StableDiffusionSafetyChecker,
         feature_extractor: CLIPFeatureExtractor,
         requires_safety_checker: bool = True,
->>>>>>> f73d0b6b
     ):
         super().__init__()
 
@@ -165,8 +158,8 @@
             tokenizer=tokenizer,
             unet=unet,
             scheduler=scheduler,
-            safety_checker=None, #safety_checker,
-            feature_extractor=None, #feature_extractor,
+            safety_checker=safety_checker,
+            feature_extractor=feature_extractor,
         )
         self.vae_scale_factor = 2 ** (len(self.vae.config.block_out_channels) - 1)
         self.register_to_config(requires_safety_checker=requires_safety_checker)
@@ -187,7 +180,7 @@
         """
         self.vae.disable_slicing()
 
-    def enable_sequential_cpu_offload(self):
+    def enable_sequential_cpu_offload(self, gpu_id=0):
         r"""
         Offloads all models to CPU using accelerate, significantly reducing memory usage. When called, unet,
         text_encoder, vae and safety checker have their state dicts saved to CPU and then are moved to a
@@ -198,7 +191,7 @@
         else:
             raise ImportError("Please install accelerate via `pip install accelerate`")
 
-        device = torch.device("cuda")
+        device = torch.device(f"cuda:{gpu_id}")
 
         for cpu_offloaded_model in [self.unet, self.text_encoder, self.vae]:
             cpu_offload(cpu_offloaded_model, device)
@@ -465,16 +458,11 @@
     @replace_example_docstring(EXAMPLE_DOC_STRING)
     def __call__(
         self,
-<<<<<<< HEAD
-        prompt: Union[str, List[str]] = "",
-=======
         prompt: Union[str, List[str]] = None,
->>>>>>> f73d0b6b
         height: Optional[int] = None,
         width: Optional[int] = None,
         num_inference_steps: int = 50,
         guidance_scale: float = 7.5,
-        text_embeddings: Optional[torch.FloatTensor] = None,
         negative_prompt: Optional[Union[str, List[str]]] = None,
         num_images_per_prompt: Optional[int] = 1,
         eta: float = 0.0,
@@ -581,12 +569,6 @@
         do_classifier_free_guidance = guidance_scale > 1.0
 
         # 3. Encode input prompt
-<<<<<<< HEAD
-        if text_embeddings is None:
-            text_embeddings = self._encode_prompt(
-                prompt, device, num_images_per_prompt, do_classifier_free_guidance, negative_prompt
-            )
-=======
         prompt_embeds = self._encode_prompt(
             prompt,
             device,
@@ -596,7 +578,6 @@
             prompt_embeds=prompt_embeds,
             negative_prompt_embeds=negative_prompt_embeds,
         )
->>>>>>> f73d0b6b
 
         # 4. Prepare timesteps
         self.scheduler.set_timesteps(num_inference_steps, device=device)
