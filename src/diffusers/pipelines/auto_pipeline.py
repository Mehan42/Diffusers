# coding=utf-8
# Copyright 2024 The HuggingFace Inc. team.
#
# Licensed under the Apache License, Version 2.0 (the "License");
# you may not use this file except in compliance with the License.
# You may obtain a copy of the License at
#
#     http://www.apache.org/licenses/LICENSE-2.0
#
# Unless required by applicable law or agreed to in writing, software
# distributed under the License is distributed on an "AS IS" BASIS,
# WITHOUT WARRANTIES OR CONDITIONS OF ANY KIND, either express or implied.
# See the License for the specific language governing permissions and
# limitations under the License.

from collections import OrderedDict

from huggingface_hub.utils import validate_hf_hub_args

from ..configuration_utils import ConfigMixin
from ..utils import is_sentencepiece_available
from .aura_flow import AuraFlowPipeline
from .controlnet import (
    StableDiffusionControlNetImg2ImgPipeline,
    StableDiffusionControlNetInpaintPipeline,
    StableDiffusionControlNetPipeline,
    StableDiffusionXLControlNetImg2ImgPipeline,
    StableDiffusionXLControlNetInpaintPipeline,
    StableDiffusionXLControlNetPipeline,
)
from .deepfloyd_if import IFImg2ImgPipeline, IFInpaintingPipeline, IFPipeline
from .flux import FluxPipeline
from .hunyuandit import HunyuanDiTPipeline
from .kandinsky import (
    KandinskyCombinedPipeline,
    KandinskyImg2ImgCombinedPipeline,
    KandinskyImg2ImgPipeline,
    KandinskyInpaintCombinedPipeline,
    KandinskyInpaintPipeline,
    KandinskyPipeline,
)
from .kandinsky2_2 import (
    KandinskyV22CombinedPipeline,
    KandinskyV22Img2ImgCombinedPipeline,
    KandinskyV22Img2ImgPipeline,
    KandinskyV22InpaintCombinedPipeline,
    KandinskyV22InpaintPipeline,
    KandinskyV22Pipeline,
)
from .kandinsky3 import Kandinsky3Img2ImgPipeline, Kandinsky3Pipeline
from .latent_consistency_models import LatentConsistencyModelImg2ImgPipeline, LatentConsistencyModelPipeline
from .pag import (
<<<<<<< HEAD
    KolorsPAGPipeline,
=======
    HunyuanDiTPAGPipeline,
>>>>>>> 926daa30
    PixArtSigmaPAGPipeline,
    StableDiffusion3PAGPipeline,
    StableDiffusionControlNetPAGPipeline,
    StableDiffusionPAGPipeline,
    StableDiffusionXLControlNetPAGPipeline,
    StableDiffusionXLPAGImg2ImgPipeline,
    StableDiffusionXLPAGInpaintPipeline,
    StableDiffusionXLPAGPipeline,
)
from .pixart_alpha import PixArtAlphaPipeline, PixArtSigmaPipeline
from .stable_cascade import StableCascadeCombinedPipeline, StableCascadeDecoderPipeline
from .stable_diffusion import (
    StableDiffusionImg2ImgPipeline,
    StableDiffusionInpaintPipeline,
    StableDiffusionPipeline,
)
from .stable_diffusion_3 import (
    StableDiffusion3Img2ImgPipeline,
    StableDiffusion3InpaintPipeline,
    StableDiffusion3Pipeline,
)
from .stable_diffusion_xl import (
    StableDiffusionXLImg2ImgPipeline,
    StableDiffusionXLInpaintPipeline,
    StableDiffusionXLPipeline,
)
from .wuerstchen import WuerstchenCombinedPipeline, WuerstchenDecoderPipeline


AUTO_TEXT2IMAGE_PIPELINES_MAPPING = OrderedDict(
    [
        ("stable-diffusion", StableDiffusionPipeline),
        ("stable-diffusion-xl", StableDiffusionXLPipeline),
        ("stable-diffusion-3", StableDiffusion3Pipeline),
        ("stable-diffusion-3-pag", StableDiffusion3PAGPipeline),
        ("if", IFPipeline),
        ("hunyuan", HunyuanDiTPipeline),
        ("hunyuan-pag", HunyuanDiTPAGPipeline),
        ("kandinsky", KandinskyCombinedPipeline),
        ("kandinsky22", KandinskyV22CombinedPipeline),
        ("kandinsky3", Kandinsky3Pipeline),
        ("stable-diffusion-controlnet", StableDiffusionControlNetPipeline),
        ("stable-diffusion-xl-controlnet", StableDiffusionXLControlNetPipeline),
        ("wuerstchen", WuerstchenCombinedPipeline),
        ("cascade", StableCascadeCombinedPipeline),
        ("lcm", LatentConsistencyModelPipeline),
        ("pixart-alpha", PixArtAlphaPipeline),
        ("pixart-sigma", PixArtSigmaPipeline),
        ("stable-diffusion-pag", StableDiffusionPAGPipeline),
        ("stable-diffusion-controlnet-pag", StableDiffusionControlNetPAGPipeline),
        ("stable-diffusion-xl-pag", StableDiffusionXLPAGPipeline),
        ("stable-diffusion-xl-controlnet-pag", StableDiffusionXLControlNetPAGPipeline),
        ("pixart-sigma-pag", PixArtSigmaPAGPipeline),
        ("auraflow", AuraFlowPipeline),
<<<<<<< HEAD
        ("kolors", KolorsPipeline),
        ("kolors-pag", KolorsPAGPipeline),
=======
>>>>>>> 926daa30
        ("flux", FluxPipeline),
    ]
)

AUTO_IMAGE2IMAGE_PIPELINES_MAPPING = OrderedDict(
    [
        ("stable-diffusion", StableDiffusionImg2ImgPipeline),
        ("stable-diffusion-xl", StableDiffusionXLImg2ImgPipeline),
        ("stable-diffusion-3", StableDiffusion3Img2ImgPipeline),
        ("if", IFImg2ImgPipeline),
        ("kandinsky", KandinskyImg2ImgCombinedPipeline),
        ("kandinsky22", KandinskyV22Img2ImgCombinedPipeline),
        ("kandinsky3", Kandinsky3Img2ImgPipeline),
        ("stable-diffusion-controlnet", StableDiffusionControlNetImg2ImgPipeline),
        ("stable-diffusion-xl-controlnet", StableDiffusionXLControlNetImg2ImgPipeline),
        ("stable-diffusion-xl-pag", StableDiffusionXLPAGImg2ImgPipeline),
        ("lcm", LatentConsistencyModelImg2ImgPipeline),
    ]
)

AUTO_INPAINT_PIPELINES_MAPPING = OrderedDict(
    [
        ("stable-diffusion", StableDiffusionInpaintPipeline),
        ("stable-diffusion-xl", StableDiffusionXLInpaintPipeline),
        ("stable-diffusion-3", StableDiffusion3InpaintPipeline),
        ("if", IFInpaintingPipeline),
        ("kandinsky", KandinskyInpaintCombinedPipeline),
        ("kandinsky22", KandinskyV22InpaintCombinedPipeline),
        ("stable-diffusion-controlnet", StableDiffusionControlNetInpaintPipeline),
        ("stable-diffusion-xl-controlnet", StableDiffusionXLControlNetInpaintPipeline),
        ("stable-diffusion-xl-pag", StableDiffusionXLPAGInpaintPipeline),
    ]
)

_AUTO_TEXT2IMAGE_DECODER_PIPELINES_MAPPING = OrderedDict(
    [
        ("kandinsky", KandinskyPipeline),
        ("kandinsky22", KandinskyV22Pipeline),
        ("wuerstchen", WuerstchenDecoderPipeline),
        ("cascade", StableCascadeDecoderPipeline),
    ]
)
_AUTO_IMAGE2IMAGE_DECODER_PIPELINES_MAPPING = OrderedDict(
    [
        ("kandinsky", KandinskyImg2ImgPipeline),
        ("kandinsky22", KandinskyV22Img2ImgPipeline),
    ]
)
_AUTO_INPAINT_DECODER_PIPELINES_MAPPING = OrderedDict(
    [
        ("kandinsky", KandinskyInpaintPipeline),
        ("kandinsky22", KandinskyV22InpaintPipeline),
    ]
)

if is_sentencepiece_available():
    from .kolors import KolorsPipeline

    AUTO_TEXT2IMAGE_PIPELINES_MAPPING["kolors"] = KolorsPipeline
    AUTO_IMAGE2IMAGE_PIPELINES_MAPPING["kolors"] = KolorsPipeline

SUPPORTED_TASKS_MAPPINGS = [
    AUTO_TEXT2IMAGE_PIPELINES_MAPPING,
    AUTO_IMAGE2IMAGE_PIPELINES_MAPPING,
    AUTO_INPAINT_PIPELINES_MAPPING,
    _AUTO_TEXT2IMAGE_DECODER_PIPELINES_MAPPING,
    _AUTO_IMAGE2IMAGE_DECODER_PIPELINES_MAPPING,
    _AUTO_INPAINT_DECODER_PIPELINES_MAPPING,
]


def _get_connected_pipeline(pipeline_cls):
    # for now connected pipelines can only be loaded from decoder pipelines, such as kandinsky-community/kandinsky-2-2-decoder
    if pipeline_cls in _AUTO_TEXT2IMAGE_DECODER_PIPELINES_MAPPING.values():
        return _get_task_class(
            AUTO_TEXT2IMAGE_PIPELINES_MAPPING, pipeline_cls.__name__, throw_error_if_not_exist=False
        )
    if pipeline_cls in _AUTO_IMAGE2IMAGE_DECODER_PIPELINES_MAPPING.values():
        return _get_task_class(
            AUTO_IMAGE2IMAGE_PIPELINES_MAPPING, pipeline_cls.__name__, throw_error_if_not_exist=False
        )
    if pipeline_cls in _AUTO_INPAINT_DECODER_PIPELINES_MAPPING.values():
        return _get_task_class(AUTO_INPAINT_PIPELINES_MAPPING, pipeline_cls.__name__, throw_error_if_not_exist=False)


def _get_task_class(mapping, pipeline_class_name, throw_error_if_not_exist: bool = True):
    def get_model(pipeline_class_name):
        for task_mapping in SUPPORTED_TASKS_MAPPINGS:
            for model_name, pipeline in task_mapping.items():
                if pipeline.__name__ == pipeline_class_name:
                    return model_name

    model_name = get_model(pipeline_class_name)

    if model_name is not None:
        task_class = mapping.get(model_name, None)
        if task_class is not None:
            return task_class

    if throw_error_if_not_exist:
        raise ValueError(f"AutoPipeline can't find a pipeline linked to {pipeline_class_name} for {model_name}")


class AutoPipelineForText2Image(ConfigMixin):
    r"""

    [`AutoPipelineForText2Image`] is a generic pipeline class that instantiates a text-to-image pipeline class. The
    specific underlying pipeline class is automatically selected from either the
    [`~AutoPipelineForText2Image.from_pretrained`] or [`~AutoPipelineForText2Image.from_pipe`] methods.

    This class cannot be instantiated using `__init__()` (throws an error).

    Class attributes:

        - **config_name** (`str`) -- The configuration filename that stores the class and module names of all the
          diffusion pipeline's components.

    """

    config_name = "model_index.json"

    def __init__(self, *args, **kwargs):
        raise EnvironmentError(
            f"{self.__class__.__name__} is designed to be instantiated "
            f"using the `{self.__class__.__name__}.from_pretrained(pretrained_model_name_or_path)` or "
            f"`{self.__class__.__name__}.from_pipe(pipeline)` methods."
        )

    @classmethod
    @validate_hf_hub_args
    def from_pretrained(cls, pretrained_model_or_path, **kwargs):
        r"""
        Instantiates a text-to-image Pytorch diffusion pipeline from pretrained pipeline weight.

        The from_pretrained() method takes care of returning the correct pipeline class instance by:
            1. Detect the pipeline class of the pretrained_model_or_path based on the _class_name property of its
               config object
            2. Find the text-to-image pipeline linked to the pipeline class using pattern matching on pipeline class
               name.

        If a `controlnet` argument is passed, it will instantiate a [`StableDiffusionControlNetPipeline`] object.

        The pipeline is set in evaluation mode (`model.eval()`) by default.

        If you get the error message below, you need to finetune the weights for your downstream task:

        ```
        Some weights of UNet2DConditionModel were not initialized from the model checkpoint at runwayml/stable-diffusion-v1-5 and are newly initialized because the shapes did not match:
        - conv_in.weight: found shape torch.Size([320, 4, 3, 3]) in the checkpoint and torch.Size([320, 9, 3, 3]) in the model instantiated
        You should probably TRAIN this model on a down-stream task to be able to use it for predictions and inference.
        ```

        Parameters:
            pretrained_model_or_path (`str` or `os.PathLike`, *optional*):
                Can be either:

                    - A string, the *repo id* (for example `CompVis/ldm-text2im-large-256`) of a pretrained pipeline
                      hosted on the Hub.
                    - A path to a *directory* (for example `./my_pipeline_directory/`) containing pipeline weights
                      saved using
                    [`~DiffusionPipeline.save_pretrained`].
            torch_dtype (`str` or `torch.dtype`, *optional*):
                Override the default `torch.dtype` and load the model with another dtype. If "auto" is passed, the
                dtype is automatically derived from the model's weights.
            force_download (`bool`, *optional*, defaults to `False`):
                Whether or not to force the (re-)download of the model weights and configuration files, overriding the
                cached versions if they exist.
            cache_dir (`Union[str, os.PathLike]`, *optional*):
                Path to a directory where a downloaded pretrained model configuration is cached if the standard cache
                is not used.

            proxies (`Dict[str, str]`, *optional*):
                A dictionary of proxy servers to use by protocol or endpoint, for example, `{'http': 'foo.bar:3128',
                'http://hostname': 'foo.bar:4012'}`. The proxies are used on each request.
            output_loading_info(`bool`, *optional*, defaults to `False`):
                Whether or not to also return a dictionary containing missing keys, unexpected keys and error messages.
            local_files_only (`bool`, *optional*, defaults to `False`):
                Whether to only load local model weights and configuration files or not. If set to `True`, the model
                won't be downloaded from the Hub.
            token (`str` or *bool*, *optional*):
                The token to use as HTTP bearer authorization for remote files. If `True`, the token generated from
                `diffusers-cli login` (stored in `~/.huggingface`) is used.
            revision (`str`, *optional*, defaults to `"main"`):
                The specific model version to use. It can be a branch name, a tag name, a commit id, or any identifier
                allowed by Git.
            custom_revision (`str`, *optional*, defaults to `"main"`):
                The specific model version to use. It can be a branch name, a tag name, or a commit id similar to
                `revision` when loading a custom pipeline from the Hub. It can be a 🤗 Diffusers version when loading a
                custom pipeline from GitHub, otherwise it defaults to `"main"` when loading from the Hub.
            mirror (`str`, *optional*):
                Mirror source to resolve accessibility issues if you’re downloading a model in China. We do not
                guarantee the timeliness or safety of the source, and you should refer to the mirror site for more
                information.
            device_map (`str` or `Dict[str, Union[int, str, torch.device]]`, *optional*):
                A map that specifies where each submodule should go. It doesn’t need to be defined for each
                parameter/buffer name; once a given module name is inside, every submodule of it will be sent to the
                same device.

                Set `device_map="auto"` to have 🤗 Accelerate automatically compute the most optimized `device_map`. For
                more information about each option see [designing a device
                map](https://hf.co/docs/accelerate/main/en/usage_guides/big_modeling#designing-a-device-map).
            max_memory (`Dict`, *optional*):
                A dictionary device identifier for the maximum memory. Will default to the maximum memory available for
                each GPU and the available CPU RAM if unset.
            offload_folder (`str` or `os.PathLike`, *optional*):
                The path to offload weights if device_map contains the value `"disk"`.
            offload_state_dict (`bool`, *optional*):
                If `True`, temporarily offloads the CPU state dict to the hard drive to avoid running out of CPU RAM if
                the weight of the CPU state dict + the biggest shard of the checkpoint does not fit. Defaults to `True`
                when there is some disk offload.
            low_cpu_mem_usage (`bool`, *optional*, defaults to `True` if torch version >= 1.9.0 else `False`):
                Speed up model loading only loading the pretrained weights and not initializing the weights. This also
                tries to not use more than 1x model size in CPU memory (including peak memory) while loading the model.
                Only supported for PyTorch >= 1.9.0. If you are using an older version of PyTorch, setting this
                argument to `True` will raise an error.
            use_safetensors (`bool`, *optional*, defaults to `None`):
                If set to `None`, the safetensors weights are downloaded if they're available **and** if the
                safetensors library is installed. If set to `True`, the model is forcibly loaded from safetensors
                weights. If set to `False`, safetensors weights are not loaded.
            kwargs (remaining dictionary of keyword arguments, *optional*):
                Can be used to overwrite load and saveable variables (the pipeline components of the specific pipeline
                class). The overwritten components are passed directly to the pipelines `__init__` method. See example
                below for more information.
            variant (`str`, *optional*):
                Load weights from a specified variant filename such as `"fp16"` or `"ema"`. This is ignored when
                loading `from_flax`.

        <Tip>

        To use private or [gated](https://huggingface.co/docs/hub/models-gated#gated-models) models, log-in with
        `huggingface-cli login`.

        </Tip>

        Examples:

        ```py
        >>> from diffusers import AutoPipelineForText2Image

        >>> pipeline = AutoPipelineForText2Image.from_pretrained("runwayml/stable-diffusion-v1-5")
        >>> image = pipeline(prompt).images[0]
        ```
        """
        cache_dir = kwargs.pop("cache_dir", None)
        force_download = kwargs.pop("force_download", False)
        proxies = kwargs.pop("proxies", None)
        token = kwargs.pop("token", None)
        local_files_only = kwargs.pop("local_files_only", False)
        revision = kwargs.pop("revision", None)

        load_config_kwargs = {
            "cache_dir": cache_dir,
            "force_download": force_download,
            "proxies": proxies,
            "token": token,
            "local_files_only": local_files_only,
            "revision": revision,
        }

        config = cls.load_config(pretrained_model_or_path, **load_config_kwargs)
        orig_class_name = config["_class_name"]

        if "controlnet" in kwargs:
            orig_class_name = config["_class_name"].replace("Pipeline", "ControlNetPipeline")
        if "enable_pag" in kwargs:
            enable_pag = kwargs.pop("enable_pag")
            if enable_pag:
                orig_class_name = orig_class_name.replace("Pipeline", "PAGPipeline")

        text_2_image_cls = _get_task_class(AUTO_TEXT2IMAGE_PIPELINES_MAPPING, orig_class_name)

        kwargs = {**load_config_kwargs, **kwargs}
        return text_2_image_cls.from_pretrained(pretrained_model_or_path, **kwargs)

    @classmethod
    def from_pipe(cls, pipeline, **kwargs):
        r"""
        Instantiates a text-to-image Pytorch diffusion pipeline from another instantiated diffusion pipeline class.

        The from_pipe() method takes care of returning the correct pipeline class instance by finding the text-to-image
        pipeline linked to the pipeline class using pattern matching on pipeline class name.

        All the modules the pipeline contains will be used to initialize the new pipeline without reallocating
        additional memory.

        The pipeline is set in evaluation mode (`model.eval()`) by default.

        Parameters:
            pipeline (`DiffusionPipeline`):
                an instantiated `DiffusionPipeline` object

        ```py
        >>> from diffusers import AutoPipelineForText2Image, AutoPipelineForImage2Image

        >>> pipe_i2i = AutoPipelineForImage2Image.from_pretrained(
        ...     "runwayml/stable-diffusion-v1-5", requires_safety_checker=False
        ... )

        >>> pipe_t2i = AutoPipelineForText2Image.from_pipe(pipe_i2i)
        >>> image = pipe_t2i(prompt).images[0]
        ```
        """

        original_config = dict(pipeline.config)
        original_cls_name = pipeline.__class__.__name__

        # derive the pipeline class to instantiate
        text_2_image_cls = _get_task_class(AUTO_TEXT2IMAGE_PIPELINES_MAPPING, original_cls_name)

        if "controlnet" in kwargs:
            if kwargs["controlnet"] is not None:
                to_replace = "PAGPipeline" if "PAG" in text_2_image_cls.__name__ else "Pipeline"
                text_2_image_cls = _get_task_class(
                    AUTO_TEXT2IMAGE_PIPELINES_MAPPING,
                    text_2_image_cls.__name__.replace("ControlNet", "").replace(to_replace, "ControlNet" + to_replace),
                )
            else:
                text_2_image_cls = _get_task_class(
                    AUTO_TEXT2IMAGE_PIPELINES_MAPPING,
                    text_2_image_cls.__name__.replace("ControlNet", ""),
                )

        if "enable_pag" in kwargs:
            enable_pag = kwargs.pop("enable_pag")
            if enable_pag:
                text_2_image_cls = _get_task_class(
                    AUTO_TEXT2IMAGE_PIPELINES_MAPPING,
                    text_2_image_cls.__name__.replace("PAG", "").replace("Pipeline", "PAGPipeline"),
                )
            else:
                text_2_image_cls = _get_task_class(
                    AUTO_TEXT2IMAGE_PIPELINES_MAPPING,
                    text_2_image_cls.__name__.replace("PAG", ""),
                )

        # define expected module and optional kwargs given the pipeline signature
        expected_modules, optional_kwargs = text_2_image_cls._get_signature_keys(text_2_image_cls)

        pretrained_model_name_or_path = original_config.pop("_name_or_path", None)

        # allow users pass modules in `kwargs` to override the original pipeline's components
        passed_class_obj = {k: kwargs.pop(k) for k in expected_modules if k in kwargs}
        original_class_obj = {
            k: pipeline.components[k]
            for k, v in pipeline.components.items()
            if k in expected_modules and k not in passed_class_obj
        }

        # allow users pass optional kwargs to override the original pipelines config attribute
        passed_pipe_kwargs = {k: kwargs.pop(k) for k in optional_kwargs if k in kwargs}
        original_pipe_kwargs = {
            k: original_config[k]
            for k, v in original_config.items()
            if k in optional_kwargs and k not in passed_pipe_kwargs
        }

        # config that were not expected by original pipeline is stored as private attribute
        # we will pass them as optional arguments if they can be accepted by the pipeline
        additional_pipe_kwargs = [
            k[1:]
            for k in original_config.keys()
            if k.startswith("_") and k[1:] in optional_kwargs and k[1:] not in passed_pipe_kwargs
        ]
        for k in additional_pipe_kwargs:
            original_pipe_kwargs[k] = original_config.pop(f"_{k}")

        text_2_image_kwargs = {**passed_class_obj, **original_class_obj, **passed_pipe_kwargs, **original_pipe_kwargs}

        # store unused config as private attribute
        unused_original_config = {
            f"{'' if k.startswith('_') else '_'}{k}": original_config[k]
            for k, v in original_config.items()
            if k not in text_2_image_kwargs
        }

        missing_modules = set(expected_modules) - set(pipeline._optional_components) - set(text_2_image_kwargs.keys())

        if len(missing_modules) > 0:
            raise ValueError(
                f"Pipeline {text_2_image_cls} expected {expected_modules}, but only {set(list(passed_class_obj.keys()) + list(original_class_obj.keys()))} were passed"
            )

        model = text_2_image_cls(**text_2_image_kwargs)
        model.register_to_config(_name_or_path=pretrained_model_name_or_path)
        model.register_to_config(**unused_original_config)

        return model


class AutoPipelineForImage2Image(ConfigMixin):
    r"""

    [`AutoPipelineForImage2Image`] is a generic pipeline class that instantiates an image-to-image pipeline class. The
    specific underlying pipeline class is automatically selected from either the
    [`~AutoPipelineForImage2Image.from_pretrained`] or [`~AutoPipelineForImage2Image.from_pipe`] methods.

    This class cannot be instantiated using `__init__()` (throws an error).

    Class attributes:

        - **config_name** (`str`) -- The configuration filename that stores the class and module names of all the
          diffusion pipeline's components.

    """

    config_name = "model_index.json"

    def __init__(self, *args, **kwargs):
        raise EnvironmentError(
            f"{self.__class__.__name__} is designed to be instantiated "
            f"using the `{self.__class__.__name__}.from_pretrained(pretrained_model_name_or_path)` or "
            f"`{self.__class__.__name__}.from_pipe(pipeline)` methods."
        )

    @classmethod
    @validate_hf_hub_args
    def from_pretrained(cls, pretrained_model_or_path, **kwargs):
        r"""
        Instantiates a image-to-image Pytorch diffusion pipeline from pretrained pipeline weight.

        The from_pretrained() method takes care of returning the correct pipeline class instance by:
            1. Detect the pipeline class of the pretrained_model_or_path based on the _class_name property of its
               config object
            2. Find the image-to-image pipeline linked to the pipeline class using pattern matching on pipeline class
               name.

        If a `controlnet` argument is passed, it will instantiate a [`StableDiffusionControlNetImg2ImgPipeline`]
        object.

        The pipeline is set in evaluation mode (`model.eval()`) by default.

        If you get the error message below, you need to finetune the weights for your downstream task:

        ```
        Some weights of UNet2DConditionModel were not initialized from the model checkpoint at runwayml/stable-diffusion-v1-5 and are newly initialized because the shapes did not match:
        - conv_in.weight: found shape torch.Size([320, 4, 3, 3]) in the checkpoint and torch.Size([320, 9, 3, 3]) in the model instantiated
        You should probably TRAIN this model on a down-stream task to be able to use it for predictions and inference.
        ```

        Parameters:
            pretrained_model_or_path (`str` or `os.PathLike`, *optional*):
                Can be either:

                    - A string, the *repo id* (for example `CompVis/ldm-text2im-large-256`) of a pretrained pipeline
                      hosted on the Hub.
                    - A path to a *directory* (for example `./my_pipeline_directory/`) containing pipeline weights
                      saved using
                    [`~DiffusionPipeline.save_pretrained`].
            torch_dtype (`str` or `torch.dtype`, *optional*):
                Override the default `torch.dtype` and load the model with another dtype. If "auto" is passed, the
                dtype is automatically derived from the model's weights.
            force_download (`bool`, *optional*, defaults to `False`):
                Whether or not to force the (re-)download of the model weights and configuration files, overriding the
                cached versions if they exist.
            cache_dir (`Union[str, os.PathLike]`, *optional*):
                Path to a directory where a downloaded pretrained model configuration is cached if the standard cache
                is not used.

            proxies (`Dict[str, str]`, *optional*):
                A dictionary of proxy servers to use by protocol or endpoint, for example, `{'http': 'foo.bar:3128',
                'http://hostname': 'foo.bar:4012'}`. The proxies are used on each request.
            output_loading_info(`bool`, *optional*, defaults to `False`):
                Whether or not to also return a dictionary containing missing keys, unexpected keys and error messages.
            local_files_only (`bool`, *optional*, defaults to `False`):
                Whether to only load local model weights and configuration files or not. If set to `True`, the model
                won't be downloaded from the Hub.
            token (`str` or *bool*, *optional*):
                The token to use as HTTP bearer authorization for remote files. If `True`, the token generated from
                `diffusers-cli login` (stored in `~/.huggingface`) is used.
            revision (`str`, *optional*, defaults to `"main"`):
                The specific model version to use. It can be a branch name, a tag name, a commit id, or any identifier
                allowed by Git.
            custom_revision (`str`, *optional*, defaults to `"main"`):
                The specific model version to use. It can be a branch name, a tag name, or a commit id similar to
                `revision` when loading a custom pipeline from the Hub. It can be a 🤗 Diffusers version when loading a
                custom pipeline from GitHub, otherwise it defaults to `"main"` when loading from the Hub.
            mirror (`str`, *optional*):
                Mirror source to resolve accessibility issues if you’re downloading a model in China. We do not
                guarantee the timeliness or safety of the source, and you should refer to the mirror site for more
                information.
            device_map (`str` or `Dict[str, Union[int, str, torch.device]]`, *optional*):
                A map that specifies where each submodule should go. It doesn’t need to be defined for each
                parameter/buffer name; once a given module name is inside, every submodule of it will be sent to the
                same device.

                Set `device_map="auto"` to have 🤗 Accelerate automatically compute the most optimized `device_map`. For
                more information about each option see [designing a device
                map](https://hf.co/docs/accelerate/main/en/usage_guides/big_modeling#designing-a-device-map).
            max_memory (`Dict`, *optional*):
                A dictionary device identifier for the maximum memory. Will default to the maximum memory available for
                each GPU and the available CPU RAM if unset.
            offload_folder (`str` or `os.PathLike`, *optional*):
                The path to offload weights if device_map contains the value `"disk"`.
            offload_state_dict (`bool`, *optional*):
                If `True`, temporarily offloads the CPU state dict to the hard drive to avoid running out of CPU RAM if
                the weight of the CPU state dict + the biggest shard of the checkpoint does not fit. Defaults to `True`
                when there is some disk offload.
            low_cpu_mem_usage (`bool`, *optional*, defaults to `True` if torch version >= 1.9.0 else `False`):
                Speed up model loading only loading the pretrained weights and not initializing the weights. This also
                tries to not use more than 1x model size in CPU memory (including peak memory) while loading the model.
                Only supported for PyTorch >= 1.9.0. If you are using an older version of PyTorch, setting this
                argument to `True` will raise an error.
            use_safetensors (`bool`, *optional*, defaults to `None`):
                If set to `None`, the safetensors weights are downloaded if they're available **and** if the
                safetensors library is installed. If set to `True`, the model is forcibly loaded from safetensors
                weights. If set to `False`, safetensors weights are not loaded.
            kwargs (remaining dictionary of keyword arguments, *optional*):
                Can be used to overwrite load and saveable variables (the pipeline components of the specific pipeline
                class). The overwritten components are passed directly to the pipelines `__init__` method. See example
                below for more information.
            variant (`str`, *optional*):
                Load weights from a specified variant filename such as `"fp16"` or `"ema"`. This is ignored when
                loading `from_flax`.

        <Tip>

        To use private or [gated](https://huggingface.co/docs/hub/models-gated#gated-models) models, log-in with
        `huggingface-cli login`.

        </Tip>

        Examples:

        ```py
        >>> from diffusers import AutoPipelineForImage2Image

        >>> pipeline = AutoPipelineForImage2Image.from_pretrained("runwayml/stable-diffusion-v1-5")
        >>> image = pipeline(prompt, image).images[0]
        ```
        """
        cache_dir = kwargs.pop("cache_dir", None)
        force_download = kwargs.pop("force_download", False)
        proxies = kwargs.pop("proxies", None)
        token = kwargs.pop("token", None)
        local_files_only = kwargs.pop("local_files_only", False)
        revision = kwargs.pop("revision", None)

        load_config_kwargs = {
            "cache_dir": cache_dir,
            "force_download": force_download,
            "proxies": proxies,
            "token": token,
            "local_files_only": local_files_only,
            "revision": revision,
        }

        config = cls.load_config(pretrained_model_or_path, **load_config_kwargs)
        orig_class_name = config["_class_name"]

        if "controlnet" in kwargs:
            orig_class_name = config["_class_name"].replace("Pipeline", "ControlNetPipeline")
        if "enable_pag" in kwargs:
            enable_pag = kwargs.pop("enable_pag")
            if enable_pag:
                orig_class_name = orig_class_name.replace("Pipeline", "PAGPipeline")

        image_2_image_cls = _get_task_class(AUTO_IMAGE2IMAGE_PIPELINES_MAPPING, orig_class_name)

        kwargs = {**load_config_kwargs, **kwargs}
        return image_2_image_cls.from_pretrained(pretrained_model_or_path, **kwargs)

    @classmethod
    def from_pipe(cls, pipeline, **kwargs):
        r"""
        Instantiates a image-to-image Pytorch diffusion pipeline from another instantiated diffusion pipeline class.

        The from_pipe() method takes care of returning the correct pipeline class instance by finding the
        image-to-image pipeline linked to the pipeline class using pattern matching on pipeline class name.

        All the modules the pipeline contains will be used to initialize the new pipeline without reallocating
        additional memory.

        The pipeline is set in evaluation mode (`model.eval()`) by default.

        Parameters:
            pipeline (`DiffusionPipeline`):
                an instantiated `DiffusionPipeline` object

        Examples:

        ```py
        >>> from diffusers import AutoPipelineForText2Image, AutoPipelineForImage2Image

        >>> pipe_t2i = AutoPipelineForText2Image.from_pretrained(
        ...     "runwayml/stable-diffusion-v1-5", requires_safety_checker=False
        ... )

        >>> pipe_i2i = AutoPipelineForImage2Image.from_pipe(pipe_t2i)
        >>> image = pipe_i2i(prompt, image).images[0]
        ```
        """

        original_config = dict(pipeline.config)
        original_cls_name = pipeline.__class__.__name__

        # derive the pipeline class to instantiate
        image_2_image_cls = _get_task_class(AUTO_IMAGE2IMAGE_PIPELINES_MAPPING, original_cls_name)

        if "controlnet" in kwargs:
            if kwargs["controlnet"] is not None:
                to_replace = "Img2ImgPipeline"
                if "PAG" in image_2_image_cls.__name__:
                    to_replace = "PAG" + to_replace
                image_2_image_cls = _get_task_class(
                    AUTO_IMAGE2IMAGE_PIPELINES_MAPPING,
                    image_2_image_cls.__name__.replace("ControlNet", "").replace(
                        to_replace, "ControlNet" + to_replace
                    ),
                )
            else:
                image_2_image_cls = _get_task_class(
                    AUTO_IMAGE2IMAGE_PIPELINES_MAPPING,
                    image_2_image_cls.__name__.replace("ControlNet", ""),
                )

        if "enable_pag" in kwargs:
            enable_pag = kwargs.pop("enable_pag")
            if enable_pag:
                image_2_image_cls = _get_task_class(
                    AUTO_IMAGE2IMAGE_PIPELINES_MAPPING,
                    image_2_image_cls.__name__.replace("PAG", "").replace("Img2ImgPipeline", "PAGImg2ImgPipeline"),
                )
            else:
                image_2_image_cls = _get_task_class(
                    AUTO_IMAGE2IMAGE_PIPELINES_MAPPING,
                    image_2_image_cls.__name__.replace("PAG", ""),
                )

        # define expected module and optional kwargs given the pipeline signature
        expected_modules, optional_kwargs = image_2_image_cls._get_signature_keys(image_2_image_cls)

        pretrained_model_name_or_path = original_config.pop("_name_or_path", None)

        # allow users pass modules in `kwargs` to override the original pipeline's components
        passed_class_obj = {k: kwargs.pop(k) for k in expected_modules if k in kwargs}
        original_class_obj = {
            k: pipeline.components[k]
            for k, v in pipeline.components.items()
            if k in expected_modules and k not in passed_class_obj
        }

        # allow users pass optional kwargs to override the original pipelines config attribute
        passed_pipe_kwargs = {k: kwargs.pop(k) for k in optional_kwargs if k in kwargs}
        original_pipe_kwargs = {
            k: original_config[k]
            for k, v in original_config.items()
            if k in optional_kwargs and k not in passed_pipe_kwargs
        }

        # config attribute that were not expected by original pipeline is stored as its private attribute
        # we will pass them as optional arguments if they can be accepted by the pipeline
        additional_pipe_kwargs = [
            k[1:]
            for k in original_config.keys()
            if k.startswith("_") and k[1:] in optional_kwargs and k[1:] not in passed_pipe_kwargs
        ]
        for k in additional_pipe_kwargs:
            original_pipe_kwargs[k] = original_config.pop(f"_{k}")

        image_2_image_kwargs = {**passed_class_obj, **original_class_obj, **passed_pipe_kwargs, **original_pipe_kwargs}

        # store unused config as private attribute
        unused_original_config = {
            f"{'' if k.startswith('_') else '_'}{k}": original_config[k]
            for k, v in original_config.items()
            if k not in image_2_image_kwargs
        }

        missing_modules = set(expected_modules) - set(pipeline._optional_components) - set(image_2_image_kwargs.keys())

        if len(missing_modules) > 0:
            raise ValueError(
                f"Pipeline {image_2_image_cls} expected {expected_modules}, but only {set(list(passed_class_obj.keys()) + list(original_class_obj.keys()))} were passed"
            )

        model = image_2_image_cls(**image_2_image_kwargs)
        model.register_to_config(_name_or_path=pretrained_model_name_or_path)
        model.register_to_config(**unused_original_config)

        return model


class AutoPipelineForInpainting(ConfigMixin):
    r"""

    [`AutoPipelineForInpainting`] is a generic pipeline class that instantiates an inpainting pipeline class. The
    specific underlying pipeline class is automatically selected from either the
    [`~AutoPipelineForInpainting.from_pretrained`] or [`~AutoPipelineForInpainting.from_pipe`] methods.

    This class cannot be instantiated using `__init__()` (throws an error).

    Class attributes:

        - **config_name** (`str`) -- The configuration filename that stores the class and module names of all the
          diffusion pipeline's components.

    """

    config_name = "model_index.json"

    def __init__(self, *args, **kwargs):
        raise EnvironmentError(
            f"{self.__class__.__name__} is designed to be instantiated "
            f"using the `{self.__class__.__name__}.from_pretrained(pretrained_model_name_or_path)` or "
            f"`{self.__class__.__name__}.from_pipe(pipeline)` methods."
        )

    @classmethod
    @validate_hf_hub_args
    def from_pretrained(cls, pretrained_model_or_path, **kwargs):
        r"""
        Instantiates a inpainting Pytorch diffusion pipeline from pretrained pipeline weight.

        The from_pretrained() method takes care of returning the correct pipeline class instance by:
            1. Detect the pipeline class of the pretrained_model_or_path based on the _class_name property of its
               config object
            2. Find the inpainting pipeline linked to the pipeline class using pattern matching on pipeline class name.

        If a `controlnet` argument is passed, it will instantiate a [`StableDiffusionControlNetInpaintPipeline`]
        object.

        The pipeline is set in evaluation mode (`model.eval()`) by default.

        If you get the error message below, you need to finetune the weights for your downstream task:

        ```
        Some weights of UNet2DConditionModel were not initialized from the model checkpoint at runwayml/stable-diffusion-v1-5 and are newly initialized because the shapes did not match:
        - conv_in.weight: found shape torch.Size([320, 4, 3, 3]) in the checkpoint and torch.Size([320, 9, 3, 3]) in the model instantiated
        You should probably TRAIN this model on a down-stream task to be able to use it for predictions and inference.
        ```

        Parameters:
            pretrained_model_or_path (`str` or `os.PathLike`, *optional*):
                Can be either:

                    - A string, the *repo id* (for example `CompVis/ldm-text2im-large-256`) of a pretrained pipeline
                      hosted on the Hub.
                    - A path to a *directory* (for example `./my_pipeline_directory/`) containing pipeline weights
                      saved using
                    [`~DiffusionPipeline.save_pretrained`].
            torch_dtype (`str` or `torch.dtype`, *optional*):
                Override the default `torch.dtype` and load the model with another dtype. If "auto" is passed, the
                dtype is automatically derived from the model's weights.
            force_download (`bool`, *optional*, defaults to `False`):
                Whether or not to force the (re-)download of the model weights and configuration files, overriding the
                cached versions if they exist.
            cache_dir (`Union[str, os.PathLike]`, *optional*):
                Path to a directory where a downloaded pretrained model configuration is cached if the standard cache
                is not used.

            proxies (`Dict[str, str]`, *optional*):
                A dictionary of proxy servers to use by protocol or endpoint, for example, `{'http': 'foo.bar:3128',
                'http://hostname': 'foo.bar:4012'}`. The proxies are used on each request.
            output_loading_info(`bool`, *optional*, defaults to `False`):
                Whether or not to also return a dictionary containing missing keys, unexpected keys and error messages.
            local_files_only (`bool`, *optional*, defaults to `False`):
                Whether to only load local model weights and configuration files or not. If set to `True`, the model
                won't be downloaded from the Hub.
            token (`str` or *bool*, *optional*):
                The token to use as HTTP bearer authorization for remote files. If `True`, the token generated from
                `diffusers-cli login` (stored in `~/.huggingface`) is used.
            revision (`str`, *optional*, defaults to `"main"`):
                The specific model version to use. It can be a branch name, a tag name, a commit id, or any identifier
                allowed by Git.
            custom_revision (`str`, *optional*, defaults to `"main"`):
                The specific model version to use. It can be a branch name, a tag name, or a commit id similar to
                `revision` when loading a custom pipeline from the Hub. It can be a 🤗 Diffusers version when loading a
                custom pipeline from GitHub, otherwise it defaults to `"main"` when loading from the Hub.
            mirror (`str`, *optional*):
                Mirror source to resolve accessibility issues if you’re downloading a model in China. We do not
                guarantee the timeliness or safety of the source, and you should refer to the mirror site for more
                information.
            device_map (`str` or `Dict[str, Union[int, str, torch.device]]`, *optional*):
                A map that specifies where each submodule should go. It doesn’t need to be defined for each
                parameter/buffer name; once a given module name is inside, every submodule of it will be sent to the
                same device.

                Set `device_map="auto"` to have 🤗 Accelerate automatically compute the most optimized `device_map`. For
                more information about each option see [designing a device
                map](https://hf.co/docs/accelerate/main/en/usage_guides/big_modeling#designing-a-device-map).
            max_memory (`Dict`, *optional*):
                A dictionary device identifier for the maximum memory. Will default to the maximum memory available for
                each GPU and the available CPU RAM if unset.
            offload_folder (`str` or `os.PathLike`, *optional*):
                The path to offload weights if device_map contains the value `"disk"`.
            offload_state_dict (`bool`, *optional*):
                If `True`, temporarily offloads the CPU state dict to the hard drive to avoid running out of CPU RAM if
                the weight of the CPU state dict + the biggest shard of the checkpoint does not fit. Defaults to `True`
                when there is some disk offload.
            low_cpu_mem_usage (`bool`, *optional*, defaults to `True` if torch version >= 1.9.0 else `False`):
                Speed up model loading only loading the pretrained weights and not initializing the weights. This also
                tries to not use more than 1x model size in CPU memory (including peak memory) while loading the model.
                Only supported for PyTorch >= 1.9.0. If you are using an older version of PyTorch, setting this
                argument to `True` will raise an error.
            use_safetensors (`bool`, *optional*, defaults to `None`):
                If set to `None`, the safetensors weights are downloaded if they're available **and** if the
                safetensors library is installed. If set to `True`, the model is forcibly loaded from safetensors
                weights. If set to `False`, safetensors weights are not loaded.
            kwargs (remaining dictionary of keyword arguments, *optional*):
                Can be used to overwrite load and saveable variables (the pipeline components of the specific pipeline
                class). The overwritten components are passed directly to the pipelines `__init__` method. See example
                below for more information.
            variant (`str`, *optional*):
                Load weights from a specified variant filename such as `"fp16"` or `"ema"`. This is ignored when
                loading `from_flax`.

        <Tip>

        To use private or [gated](https://huggingface.co/docs/hub/models-gated#gated-models) models, log-in with
        `huggingface-cli login`.

        </Tip>

        Examples:

        ```py
        >>> from diffusers import AutoPipelineForInpainting

        >>> pipeline = AutoPipelineForInpainting.from_pretrained("runwayml/stable-diffusion-v1-5")
        >>> image = pipeline(prompt, image=init_image, mask_image=mask_image).images[0]
        ```
        """
        cache_dir = kwargs.pop("cache_dir", None)
        force_download = kwargs.pop("force_download", False)
        proxies = kwargs.pop("proxies", None)
        token = kwargs.pop("token", None)
        local_files_only = kwargs.pop("local_files_only", False)
        revision = kwargs.pop("revision", None)

        load_config_kwargs = {
            "cache_dir": cache_dir,
            "force_download": force_download,
            "proxies": proxies,
            "token": token,
            "local_files_only": local_files_only,
            "revision": revision,
        }

        config = cls.load_config(pretrained_model_or_path, **load_config_kwargs)
        orig_class_name = config["_class_name"]

        if "controlnet" in kwargs:
            orig_class_name = config["_class_name"].replace("Pipeline", "ControlNetPipeline")
        if "enable_pag" in kwargs:
            enable_pag = kwargs.pop("enable_pag")
            if enable_pag:
                orig_class_name = config["_class_name"].replace("Pipeline", "PAGPipeline")

        inpainting_cls = _get_task_class(AUTO_INPAINT_PIPELINES_MAPPING, orig_class_name)

        kwargs = {**load_config_kwargs, **kwargs}
        return inpainting_cls.from_pretrained(pretrained_model_or_path, **kwargs)

    @classmethod
    def from_pipe(cls, pipeline, **kwargs):
        r"""
        Instantiates a inpainting Pytorch diffusion pipeline from another instantiated diffusion pipeline class.

        The from_pipe() method takes care of returning the correct pipeline class instance by finding the inpainting
        pipeline linked to the pipeline class using pattern matching on pipeline class name.

        All the modules the pipeline class contain will be used to initialize the new pipeline without reallocating
        additional memory.

        The pipeline is set in evaluation mode (`model.eval()`) by default.

        Parameters:
            pipeline (`DiffusionPipeline`):
                an instantiated `DiffusionPipeline` object

        Examples:

        ```py
        >>> from diffusers import AutoPipelineForText2Image, AutoPipelineForInpainting

        >>> pipe_t2i = AutoPipelineForText2Image.from_pretrained(
        ...     "DeepFloyd/IF-I-XL-v1.0", requires_safety_checker=False
        ... )

        >>> pipe_inpaint = AutoPipelineForInpainting.from_pipe(pipe_t2i)
        >>> image = pipe_inpaint(prompt, image=init_image, mask_image=mask_image).images[0]
        ```
        """
        original_config = dict(pipeline.config)
        original_cls_name = pipeline.__class__.__name__

        # derive the pipeline class to instantiate
        inpainting_cls = _get_task_class(AUTO_INPAINT_PIPELINES_MAPPING, original_cls_name)

        if "controlnet" in kwargs:
            if kwargs["controlnet"] is not None:
                inpainting_cls = _get_task_class(
                    AUTO_INPAINT_PIPELINES_MAPPING,
                    inpainting_cls.__name__.replace("ControlNet", "").replace(
                        "InpaintPipeline", "ControlNetInpaintPipeline"
                    ),
                )
            else:
                inpainting_cls = _get_task_class(
                    AUTO_INPAINT_PIPELINES_MAPPING,
                    inpainting_cls.__name__.replace("ControlNetInpaintPipeline", "InpaintPipeline"),
                )

        if "enable_pag" in kwargs:
            enable_pag = kwargs.pop("enable_pag")
            if enable_pag:
                inpainting_cls = _get_task_class(
                    AUTO_INPAINT_PIPELINES_MAPPING,
                    inpainting_cls.__name__.replace("PAG", "").replace("InpaintPipeline", "PAGInpaintPipeline"),
                )
            else:
                inpainting_cls = _get_task_class(
                    AUTO_INPAINT_PIPELINES_MAPPING,
                    inpainting_cls.__name__.replace("PAGInpaintPipeline", "InpaintPipeline"),
                )

        # define expected module and optional kwargs given the pipeline signature
        expected_modules, optional_kwargs = inpainting_cls._get_signature_keys(inpainting_cls)

        pretrained_model_name_or_path = original_config.pop("_name_or_path", None)

        # allow users pass modules in `kwargs` to override the original pipeline's components
        passed_class_obj = {k: kwargs.pop(k) for k in expected_modules if k in kwargs}
        original_class_obj = {
            k: pipeline.components[k]
            for k, v in pipeline.components.items()
            if k in expected_modules and k not in passed_class_obj
        }

        # allow users pass optional kwargs to override the original pipelines config attribute
        passed_pipe_kwargs = {k: kwargs.pop(k) for k in optional_kwargs if k in kwargs}
        original_pipe_kwargs = {
            k: original_config[k]
            for k, v in original_config.items()
            if k in optional_kwargs and k not in passed_pipe_kwargs
        }

        # config that were not expected by original pipeline is stored as private attribute
        # we will pass them as optional arguments if they can be accepted by the pipeline
        additional_pipe_kwargs = [
            k[1:]
            for k in original_config.keys()
            if k.startswith("_") and k[1:] in optional_kwargs and k[1:] not in passed_pipe_kwargs
        ]
        for k in additional_pipe_kwargs:
            original_pipe_kwargs[k] = original_config.pop(f"_{k}")

        inpainting_kwargs = {**passed_class_obj, **original_class_obj, **passed_pipe_kwargs, **original_pipe_kwargs}

        # store unused config as private attribute
        unused_original_config = {
            f"{'' if k.startswith('_') else '_'}{k}": original_config[k]
            for k, v in original_config.items()
            if k not in inpainting_kwargs
        }

        missing_modules = set(expected_modules) - set(pipeline._optional_components) - set(inpainting_kwargs.keys())

        if len(missing_modules) > 0:
            raise ValueError(
                f"Pipeline {inpainting_cls} expected {expected_modules}, but only {set(list(passed_class_obj.keys()) + list(original_class_obj.keys()))} were passed"
            )

        model = inpainting_cls(**inpainting_kwargs)
        model.register_to_config(_name_or_path=pretrained_model_name_or_path)
        model.register_to_config(**unused_original_config)

        return model<|MERGE_RESOLUTION|>--- conflicted
+++ resolved
@@ -50,11 +50,7 @@
 from .kandinsky3 import Kandinsky3Img2ImgPipeline, Kandinsky3Pipeline
 from .latent_consistency_models import LatentConsistencyModelImg2ImgPipeline, LatentConsistencyModelPipeline
 from .pag import (
-<<<<<<< HEAD
-    KolorsPAGPipeline,
-=======
     HunyuanDiTPAGPipeline,
->>>>>>> 926daa30
     PixArtSigmaPAGPipeline,
     StableDiffusion3PAGPipeline,
     StableDiffusionControlNetPAGPipeline,
@@ -109,11 +105,6 @@
         ("stable-diffusion-xl-controlnet-pag", StableDiffusionXLControlNetPAGPipeline),
         ("pixart-sigma-pag", PixArtSigmaPAGPipeline),
         ("auraflow", AuraFlowPipeline),
-<<<<<<< HEAD
-        ("kolors", KolorsPipeline),
-        ("kolors-pag", KolorsPAGPipeline),
-=======
->>>>>>> 926daa30
         ("flux", FluxPipeline),
     ]
 )
@@ -171,8 +162,10 @@
 
 if is_sentencepiece_available():
     from .kolors import KolorsPipeline
+    from .pag import KolorsPAGPipeline
 
     AUTO_TEXT2IMAGE_PIPELINES_MAPPING["kolors"] = KolorsPipeline
+    AUTO_TEXT2IMAGE_PIPELINES_MAPPING["kolors-pag"] = KolorsPAGPipeline
     AUTO_IMAGE2IMAGE_PIPELINES_MAPPING["kolors"] = KolorsPipeline
 
 SUPPORTED_TASKS_MAPPINGS = [
