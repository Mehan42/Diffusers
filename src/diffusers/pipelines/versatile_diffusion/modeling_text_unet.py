from typing import Any, Dict, List, Optional, Tuple, Union

import numpy as np
import torch
import torch.nn as nn

from ...configuration_utils import ConfigMixin, register_to_config
from ...models import ModelMixin
from ...models.attention import Attention
from ...models.attention_processor import AttentionProcessor, AttnAddedKVProcessor
from ...models.dual_transformer_2d import DualTransformer2DModel
from ...models.embeddings import GaussianFourierProjection, TimestepEmbedding, Timesteps
from ...models.transformer_2d import Transformer2DModel
from ...models.unet_2d_condition import UNet2DConditionOutput
from ...utils import logging


logger = logging.get_logger(__name__)  # pylint: disable=invalid-name


def get_down_block(
    down_block_type,
    num_layers,
    in_channels,
    out_channels,
    temb_channels,
    add_downsample,
    resnet_eps,
    resnet_act_fn,
    attn_num_head_channels,
    resnet_groups=None,
    cross_attention_dim=None,
    downsample_padding=None,
    dual_cross_attention=False,
    use_linear_projection=False,
    only_cross_attention=False,
    upcast_attention=False,
    resnet_time_scale_shift="default",
):
    down_block_type = down_block_type[7:] if down_block_type.startswith("UNetRes") else down_block_type
    if down_block_type == "DownBlockFlat":
        return DownBlockFlat(
            num_layers=num_layers,
            in_channels=in_channels,
            out_channels=out_channels,
            temb_channels=temb_channels,
            add_downsample=add_downsample,
            resnet_eps=resnet_eps,
            resnet_act_fn=resnet_act_fn,
            resnet_groups=resnet_groups,
            downsample_padding=downsample_padding,
            resnet_time_scale_shift=resnet_time_scale_shift,
        )
    elif down_block_type == "CrossAttnDownBlockFlat":
        if cross_attention_dim is None:
            raise ValueError("cross_attention_dim must be specified for CrossAttnDownBlockFlat")
        return CrossAttnDownBlockFlat(
            num_layers=num_layers,
            in_channels=in_channels,
            out_channels=out_channels,
            temb_channels=temb_channels,
            add_downsample=add_downsample,
            resnet_eps=resnet_eps,
            resnet_act_fn=resnet_act_fn,
            resnet_groups=resnet_groups,
            downsample_padding=downsample_padding,
            cross_attention_dim=cross_attention_dim,
            attn_num_head_channels=attn_num_head_channels,
            dual_cross_attention=dual_cross_attention,
            use_linear_projection=use_linear_projection,
            only_cross_attention=only_cross_attention,
            resnet_time_scale_shift=resnet_time_scale_shift,
        )
    raise ValueError(f"{down_block_type} is not supported.")


def get_up_block(
    up_block_type,
    num_layers,
    in_channels,
    out_channels,
    prev_output_channel,
    temb_channels,
    add_upsample,
    resnet_eps,
    resnet_act_fn,
    attn_num_head_channels,
    resnet_groups=None,
    cross_attention_dim=None,
    dual_cross_attention=False,
    use_linear_projection=False,
    only_cross_attention=False,
    upcast_attention=False,
    resnet_time_scale_shift="default",
):
    up_block_type = up_block_type[7:] if up_block_type.startswith("UNetRes") else up_block_type
    if up_block_type == "UpBlockFlat":
        return UpBlockFlat(
            num_layers=num_layers,
            in_channels=in_channels,
            out_channels=out_channels,
            prev_output_channel=prev_output_channel,
            temb_channels=temb_channels,
            add_upsample=add_upsample,
            resnet_eps=resnet_eps,
            resnet_act_fn=resnet_act_fn,
            resnet_groups=resnet_groups,
            resnet_time_scale_shift=resnet_time_scale_shift,
        )
    elif up_block_type == "CrossAttnUpBlockFlat":
        if cross_attention_dim is None:
            raise ValueError("cross_attention_dim must be specified for CrossAttnUpBlockFlat")
        return CrossAttnUpBlockFlat(
            num_layers=num_layers,
            in_channels=in_channels,
            out_channels=out_channels,
            prev_output_channel=prev_output_channel,
            temb_channels=temb_channels,
            add_upsample=add_upsample,
            resnet_eps=resnet_eps,
            resnet_act_fn=resnet_act_fn,
            resnet_groups=resnet_groups,
            cross_attention_dim=cross_attention_dim,
            attn_num_head_channels=attn_num_head_channels,
            dual_cross_attention=dual_cross_attention,
            use_linear_projection=use_linear_projection,
            only_cross_attention=only_cross_attention,
            resnet_time_scale_shift=resnet_time_scale_shift,
        )
    raise ValueError(f"{up_block_type} is not supported.")


# Copied from diffusers.models.unet_2d_condition.UNet2DConditionModel with UNet2DConditionModel->UNetFlatConditionModel, nn.Conv2d->LinearMultiDim, Block2D->BlockFlat
class UNetFlatConditionModel(ModelMixin, ConfigMixin):
    r"""
    UNetFlatConditionModel is a conditional 2D UNet model that takes in a noisy sample, conditional state, and a
    timestep and returns sample shaped output.

    This model inherits from [`ModelMixin`]. Check the superclass documentation for the generic methods the library
    implements for all the models (such as downloading or saving, etc.)

    Parameters:
        sample_size (`int` or `Tuple[int, int]`, *optional*, defaults to `None`):
            Height and width of input/output sample.
        in_channels (`int`, *optional*, defaults to 4): The number of channels in the input sample.
        out_channels (`int`, *optional*, defaults to 4): The number of channels in the output.
        center_input_sample (`bool`, *optional*, defaults to `False`): Whether to center the input sample.
        flip_sin_to_cos (`bool`, *optional*, defaults to `False`):
            Whether to flip the sin to cos in the time embedding.
        freq_shift (`int`, *optional*, defaults to 0): The frequency shift to apply to the time embedding.
        down_block_types (`Tuple[str]`, *optional*, defaults to `("CrossAttnDownBlockFlat", "CrossAttnDownBlockFlat", "CrossAttnDownBlockFlat", "DownBlockFlat")`):
            The tuple of downsample blocks to use.
        mid_block_type (`str`, *optional*, defaults to `"UNetMidBlockFlatCrossAttn"`):
            The mid block type. Choose from `UNetMidBlockFlatCrossAttn` or `UNetMidBlockFlatSimpleCrossAttn`, will skip
            the mid block layer if `None`.
        up_block_types (`Tuple[str]`, *optional*, defaults to `("UpBlockFlat", "CrossAttnUpBlockFlat", "CrossAttnUpBlockFlat", "CrossAttnUpBlockFlat",)`):
            The tuple of upsample blocks to use.
        only_cross_attention(`bool` or `Tuple[bool]`, *optional*, default to `False`):
            Whether to include self-attention in the basic transformer blocks, see
            [`~models.attention.BasicTransformerBlock`].
        block_out_channels (`Tuple[int]`, *optional*, defaults to `(320, 640, 1280, 1280)`):
            The tuple of output channels for each block.
        layers_per_block (`int`, *optional*, defaults to 2): The number of layers per block.
        downsample_padding (`int`, *optional*, defaults to 1): The padding to use for the downsampling convolution.
        mid_block_scale_factor (`float`, *optional*, defaults to 1.0): The scale factor to use for the mid block.
        act_fn (`str`, *optional*, defaults to `"silu"`): The activation function to use.
        norm_num_groups (`int`, *optional*, defaults to 32): The number of groups to use for the normalization.
            If `None`, it will skip the normalization and activation layers in post-processing
        norm_eps (`float`, *optional*, defaults to 1e-5): The epsilon to use for the normalization.
        cross_attention_dim (`int` or `Tuple[int]`, *optional*, defaults to 1280):
            The dimension of the cross attention features.
        attention_head_dim (`int`, *optional*, defaults to 8): The dimension of the attention heads.
        resnet_time_scale_shift (`str`, *optional*, defaults to `"default"`): Time scale shift config
            for resnet blocks, see [`~models.resnet.ResnetBlockFlat`]. Choose from `default` or `scale_shift`.
<<<<<<< HEAD
        class_embed_type (`str`, *optional*, defaults to None): The type of class embedding to use which is ultimately
            summed with the time embeddings. Choose from `None`, `"timestep"`, `"identity"`, `"projection"`, or
            `"simple_projection"`.
=======
        class_embed_type (`str`, *optional*, defaults to None):
            The type of class embedding to use which is ultimately summed with the time embeddings. Choose from `None`,
            `"timestep"`, `"identity"`, or `"projection"`.
>>>>>>> f4bbcb29
        num_class_embeds (`int`, *optional*, defaults to None):
            Input dimension of the learnable embedding matrix to be projected to `time_embed_dim`, when performing
            class conditioning with `class_embed_type` equal to `None`.
        time_embedding_type (`str`, *optional*, default to `positional`):
            The type of position embedding to use for timesteps. Choose from `positional` or `fourier`.
        timestep_post_act (`str, *optional*, default to `None`):
            The second activation function to use in timestep embedding. Choose from `silu`, `mish` and `gelu`.
        time_cond_proj_dim (`int`, *optional*, default to `None`):
            The dimension of `cond_proj` layer in timestep embedding.
        conv_in_kernel (`int`, *optional*, default to `3`): The kernel size of `conv_in` layer.
        conv_out_kernel (`int`, *optional*, default to `3`): The kernel size of `conv_out` layer.
        projection_class_embeddings_input_dim (`int`, *optional*): The dimension of the `class_labels` input when
            using the "projection" `class_embed_type`. Required when using the "projection" `class_embed_type`.
        class_embeddings_concat (`bool`, *optional*, defaults to `False`): Whether to concatenate the time
        embeddings with the class embeddings.
    """

    _supports_gradient_checkpointing = True

    @register_to_config
    def __init__(
        self,
        sample_size: Optional[int] = None,
        in_channels: int = 4,
        out_channels: int = 4,
        center_input_sample: bool = False,
        flip_sin_to_cos: bool = True,
        freq_shift: int = 0,
        down_block_types: Tuple[str] = (
            "CrossAttnDownBlockFlat",
            "CrossAttnDownBlockFlat",
            "CrossAttnDownBlockFlat",
            "DownBlockFlat",
        ),
        mid_block_type: Optional[str] = "UNetMidBlockFlatCrossAttn",
        up_block_types: Tuple[str] = (
            "UpBlockFlat",
            "CrossAttnUpBlockFlat",
            "CrossAttnUpBlockFlat",
            "CrossAttnUpBlockFlat",
        ),
        only_cross_attention: Union[bool, Tuple[bool]] = False,
        block_out_channels: Tuple[int] = (320, 640, 1280, 1280),
        layers_per_block: int = 2,
        downsample_padding: int = 1,
        mid_block_scale_factor: float = 1,
        act_fn: str = "silu",
        norm_num_groups: Optional[int] = 32,
        norm_eps: float = 1e-5,
        cross_attention_dim: Union[int, Tuple[int]] = 1280,
        attention_head_dim: Union[int, Tuple[int]] = 8,
        dual_cross_attention: bool = False,
        use_linear_projection: bool = False,
        class_embed_type: Optional[str] = None,
        num_class_embeds: Optional[int] = None,
        upcast_attention: bool = False,
        resnet_time_scale_shift: str = "default",
        time_embedding_type: str = "positional",
        timestep_post_act: Optional[str] = None,
        time_cond_proj_dim: Optional[int] = None,
        conv_in_kernel: int = 3,
        conv_out_kernel: int = 3,
        projection_class_embeddings_input_dim: Optional[int] = None,
        class_embeddings_concat: bool = False,
    ):
        super().__init__()

        self.sample_size = sample_size

        # Check inputs
        if len(down_block_types) != len(up_block_types):
            raise ValueError(
                "Must provide the same number of `down_block_types` as `up_block_types`. `down_block_types`:"
                f" {down_block_types}. `up_block_types`: {up_block_types}."
            )

        if len(block_out_channels) != len(down_block_types):
            raise ValueError(
                "Must provide the same number of `block_out_channels` as `down_block_types`. `block_out_channels`:"
                f" {block_out_channels}. `down_block_types`: {down_block_types}."
            )

        if not isinstance(only_cross_attention, bool) and len(only_cross_attention) != len(down_block_types):
            raise ValueError(
                "Must provide the same number of `only_cross_attention` as `down_block_types`."
                f" `only_cross_attention`: {only_cross_attention}. `down_block_types`: {down_block_types}."
            )

        if not isinstance(attention_head_dim, int) and len(attention_head_dim) != len(down_block_types):
            raise ValueError(
                "Must provide the same number of `attention_head_dim` as `down_block_types`. `attention_head_dim`:"
                f" {attention_head_dim}. `down_block_types`: {down_block_types}."
            )

        if isinstance(cross_attention_dim, list) and len(cross_attention_dim) != len(down_block_types):
            raise ValueError(
                "Must provide the same number of `cross_attention_dim` as `down_block_types`. `cross_attention_dim`:"
                f" {cross_attention_dim}. `down_block_types`: {down_block_types}."
            )

        # input
        conv_in_padding = (conv_in_kernel - 1) // 2
        self.conv_in = LinearMultiDim(
            in_channels, block_out_channels[0], kernel_size=conv_in_kernel, padding=conv_in_padding
        )

        # time
        if time_embedding_type == "fourier":
            time_embed_dim = block_out_channels[0] * 2
            if time_embed_dim % 2 != 0:
                raise ValueError(f"`time_embed_dim` should be divisible by 2, but is {time_embed_dim}.")
            self.time_proj = GaussianFourierProjection(
                time_embed_dim // 2, set_W_to_weight=False, log=False, flip_sin_to_cos=flip_sin_to_cos
            )
            timestep_input_dim = time_embed_dim
        elif time_embedding_type == "positional":
            time_embed_dim = block_out_channels[0] * 4

            self.time_proj = Timesteps(block_out_channels[0], flip_sin_to_cos, freq_shift)
            timestep_input_dim = block_out_channels[0]
        else:
            raise ValueError(
                f"{time_embedding_type} does not exist. Pleaes make sure to use one of `fourier` or `positional`."
            )

        self.time_embedding = TimestepEmbedding(
            timestep_input_dim,
            time_embed_dim,
            act_fn=act_fn,
            post_act_fn=timestep_post_act,
            cond_proj_dim=time_cond_proj_dim,
        )

        # class embedding
        if class_embed_type is None and num_class_embeds is not None:
            self.class_embedding = nn.Embedding(num_class_embeds, time_embed_dim)
        elif class_embed_type == "timestep":
            self.class_embedding = TimestepEmbedding(timestep_input_dim, time_embed_dim)
        elif class_embed_type == "identity":
            self.class_embedding = nn.Identity(time_embed_dim, time_embed_dim)
        elif class_embed_type == "projection":
            if projection_class_embeddings_input_dim is None:
                raise ValueError(
                    "`class_embed_type`: 'projection' requires `projection_class_embeddings_input_dim` be set"
                )
            # The projection `class_embed_type` is the same as the timestep `class_embed_type` except
            # 1. the `class_labels` inputs are not first converted to sinusoidal embeddings
            # 2. it projects from an arbitrary input dimension.
            #
            # Note that `TimestepEmbedding` is quite general, being mainly linear layers and activations.
            # When used for embedding actual timesteps, the timesteps are first converted to sinusoidal embeddings.
            # As a result, `TimestepEmbedding` can be passed arbitrary vectors.
            self.class_embedding = TimestepEmbedding(projection_class_embeddings_input_dim, time_embed_dim)
        elif class_embed_type == "simple_projection":
            if projection_class_embeddings_input_dim is None:
                raise ValueError(
                    "`class_embed_type`: 'simple_projection' requires `projection_class_embeddings_input_dim` be set"
                )
            self.class_embedding = nn.Linear(projection_class_embeddings_input_dim, time_embed_dim)
        else:
            self.class_embedding = None

        self.down_blocks = nn.ModuleList([])
        self.up_blocks = nn.ModuleList([])

        if isinstance(only_cross_attention, bool):
            only_cross_attention = [only_cross_attention] * len(down_block_types)

        if isinstance(attention_head_dim, int):
            attention_head_dim = (attention_head_dim,) * len(down_block_types)

        if isinstance(cross_attention_dim, int):
            cross_attention_dim = (cross_attention_dim,) * len(down_block_types)

        if class_embeddings_concat:
            # The time embeddings are concatenated with the class embeddings. The dimension of the
            # time embeddings passed to the down, middle, and up blocks is twice the dimension of the
            # regular time embeddings
            blocks_time_embed_dim = time_embed_dim * 2
        else:
            blocks_time_embed_dim = time_embed_dim

        # down
        output_channel = block_out_channels[0]
        for i, down_block_type in enumerate(down_block_types):
            input_channel = output_channel
            output_channel = block_out_channels[i]
            is_final_block = i == len(block_out_channels) - 1

            down_block = get_down_block(
                down_block_type,
                num_layers=layers_per_block,
                in_channels=input_channel,
                out_channels=output_channel,
                temb_channels=blocks_time_embed_dim,
                add_downsample=not is_final_block,
                resnet_eps=norm_eps,
                resnet_act_fn=act_fn,
                resnet_groups=norm_num_groups,
                cross_attention_dim=cross_attention_dim[i],
                attn_num_head_channels=attention_head_dim[i],
                downsample_padding=downsample_padding,
                dual_cross_attention=dual_cross_attention,
                use_linear_projection=use_linear_projection,
                only_cross_attention=only_cross_attention[i],
                upcast_attention=upcast_attention,
                resnet_time_scale_shift=resnet_time_scale_shift,
            )
            self.down_blocks.append(down_block)

        # mid
        if mid_block_type == "UNetMidBlockFlatCrossAttn":
            self.mid_block = UNetMidBlockFlatCrossAttn(
                in_channels=block_out_channels[-1],
                temb_channels=blocks_time_embed_dim,
                resnet_eps=norm_eps,
                resnet_act_fn=act_fn,
                output_scale_factor=mid_block_scale_factor,
                resnet_time_scale_shift=resnet_time_scale_shift,
                cross_attention_dim=cross_attention_dim[-1],
                attn_num_head_channels=attention_head_dim[-1],
                resnet_groups=norm_num_groups,
                dual_cross_attention=dual_cross_attention,
                use_linear_projection=use_linear_projection,
                upcast_attention=upcast_attention,
            )
        elif mid_block_type == "UNetMidBlockFlatSimpleCrossAttn":
            self.mid_block = UNetMidBlockFlatSimpleCrossAttn(
                in_channels=block_out_channels[-1],
                temb_channels=blocks_time_embed_dim,
                resnet_eps=norm_eps,
                resnet_act_fn=act_fn,
                output_scale_factor=mid_block_scale_factor,
                cross_attention_dim=cross_attention_dim[-1],
                attn_num_head_channels=attention_head_dim[-1],
                resnet_groups=norm_num_groups,
                resnet_time_scale_shift=resnet_time_scale_shift,
            )
        elif mid_block_type is None:
            self.mid_block = None
        else:
            raise ValueError(f"unknown mid_block_type : {mid_block_type}")

        # count how many layers upsample the images
        self.num_upsamplers = 0

        # up
        reversed_block_out_channels = list(reversed(block_out_channels))
        reversed_attention_head_dim = list(reversed(attention_head_dim))
        reversed_cross_attention_dim = list(reversed(cross_attention_dim))
        only_cross_attention = list(reversed(only_cross_attention))

        output_channel = reversed_block_out_channels[0]
        for i, up_block_type in enumerate(up_block_types):
            is_final_block = i == len(block_out_channels) - 1

            prev_output_channel = output_channel
            output_channel = reversed_block_out_channels[i]
            input_channel = reversed_block_out_channels[min(i + 1, len(block_out_channels) - 1)]

            # add upsample block for all BUT final layer
            if not is_final_block:
                add_upsample = True
                self.num_upsamplers += 1
            else:
                add_upsample = False

            up_block = get_up_block(
                up_block_type,
                num_layers=layers_per_block + 1,
                in_channels=input_channel,
                out_channels=output_channel,
                prev_output_channel=prev_output_channel,
                temb_channels=blocks_time_embed_dim,
                add_upsample=add_upsample,
                resnet_eps=norm_eps,
                resnet_act_fn=act_fn,
                resnet_groups=norm_num_groups,
                cross_attention_dim=reversed_cross_attention_dim[i],
                attn_num_head_channels=reversed_attention_head_dim[i],
                dual_cross_attention=dual_cross_attention,
                use_linear_projection=use_linear_projection,
                only_cross_attention=only_cross_attention[i],
                upcast_attention=upcast_attention,
                resnet_time_scale_shift=resnet_time_scale_shift,
            )
            self.up_blocks.append(up_block)
            prev_output_channel = output_channel

        # out
        if norm_num_groups is not None:
            self.conv_norm_out = nn.GroupNorm(
                num_channels=block_out_channels[0], num_groups=norm_num_groups, eps=norm_eps
            )
            self.conv_act = nn.SiLU()
        else:
            self.conv_norm_out = None
            self.conv_act = None

        conv_out_padding = (conv_out_kernel - 1) // 2
        self.conv_out = LinearMultiDim(
            block_out_channels[0], out_channels, kernel_size=conv_out_kernel, padding=conv_out_padding
        )

    @property
    def attn_processors(self) -> Dict[str, AttentionProcessor]:
        r"""
        Returns:
            `dict` of attention processors: A dictionary containing all attention processors used in the model with
            indexed by its weight name.
        """
        # set recursively
        processors = {}

        def fn_recursive_add_processors(name: str, module: torch.nn.Module, processors: Dict[str, AttentionProcessor]):
            if hasattr(module, "set_processor"):
                processors[f"{name}.processor"] = module.processor

            for sub_name, child in module.named_children():
                fn_recursive_add_processors(f"{name}.{sub_name}", child, processors)

            return processors

        for name, module in self.named_children():
            fn_recursive_add_processors(name, module, processors)

        return processors

    def set_attn_processor(self, processor: Union[AttentionProcessor, Dict[str, AttentionProcessor]]):
        r"""
        Parameters:
            `processor (`dict` of `AttentionProcessor` or `AttentionProcessor`):
                The instantiated processor class or a dictionary of processor classes that will be set as the processor
                of **all** `Attention` layers.
            In case `processor` is a dict, the key needs to define the path to the corresponding cross attention processor. This is strongly recommended when setting trainablae attention processors.:

        """
        count = len(self.attn_processors.keys())

        if isinstance(processor, dict) and len(processor) != count:
            raise ValueError(
                f"A dict of processors was passed, but the number of processors {len(processor)} does not match the"
                f" number of attention layers: {count}. Please make sure to pass {count} processor classes."
            )

        def fn_recursive_attn_processor(name: str, module: torch.nn.Module, processor):
            if hasattr(module, "set_processor"):
                if not isinstance(processor, dict):
                    module.set_processor(processor)
                else:
                    module.set_processor(processor.pop(f"{name}.processor"))

            for sub_name, child in module.named_children():
                fn_recursive_attn_processor(f"{name}.{sub_name}", child, processor)

        for name, module in self.named_children():
            fn_recursive_attn_processor(name, module, processor)

    def set_attention_slice(self, slice_size):
        r"""
        Enable sliced attention computation.

        When this option is enabled, the attention module will split the input tensor in slices, to compute attention
        in several steps. This is useful to save some memory in exchange for a small speed decrease.

        Args:
            slice_size (`str` or `int` or `list(int)`, *optional*, defaults to `"auto"`):
                When `"auto"`, halves the input to the attention heads, so attention will be computed in two steps. If
                `"max"`, maxium amount of memory will be saved by running only one slice at a time. If a number is
                provided, uses as many slices as `attention_head_dim // slice_size`. In this case, `attention_head_dim`
                must be a multiple of `slice_size`.
        """
        sliceable_head_dims = []

        def fn_recursive_retrieve_slicable_dims(module: torch.nn.Module):
            if hasattr(module, "set_attention_slice"):
                sliceable_head_dims.append(module.sliceable_head_dim)

            for child in module.children():
                fn_recursive_retrieve_slicable_dims(child)

        # retrieve number of attention layers
        for module in self.children():
            fn_recursive_retrieve_slicable_dims(module)

        num_slicable_layers = len(sliceable_head_dims)

        if slice_size == "auto":
            # half the attention head size is usually a good trade-off between
            # speed and memory
            slice_size = [dim // 2 for dim in sliceable_head_dims]
        elif slice_size == "max":
            # make smallest slice possible
            slice_size = num_slicable_layers * [1]

        slice_size = num_slicable_layers * [slice_size] if not isinstance(slice_size, list) else slice_size

        if len(slice_size) != len(sliceable_head_dims):
            raise ValueError(
                f"You have provided {len(slice_size)}, but {self.config} has {len(sliceable_head_dims)} different"
                f" attention layers. Make sure to match `len(slice_size)` to be {len(sliceable_head_dims)}."
            )

        for i in range(len(slice_size)):
            size = slice_size[i]
            dim = sliceable_head_dims[i]
            if size is not None and size > dim:
                raise ValueError(f"size {size} has to be smaller or equal to {dim}.")

        # Recursively walk through all the children.
        # Any children which exposes the set_attention_slice method
        # gets the message
        def fn_recursive_set_attention_slice(module: torch.nn.Module, slice_size: List[int]):
            if hasattr(module, "set_attention_slice"):
                module.set_attention_slice(slice_size.pop())

            for child in module.children():
                fn_recursive_set_attention_slice(child, slice_size)

        reversed_slice_size = list(reversed(slice_size))
        for module in self.children():
            fn_recursive_set_attention_slice(module, reversed_slice_size)

    def _set_gradient_checkpointing(self, module, value=False):
        if isinstance(module, (CrossAttnDownBlockFlat, DownBlockFlat, CrossAttnUpBlockFlat, UpBlockFlat)):
            module.gradient_checkpointing = value

    def forward(
        self,
        sample: torch.FloatTensor,
        timestep: Union[torch.Tensor, float, int],
        encoder_hidden_states: torch.Tensor,
        class_labels: Optional[torch.Tensor] = None,
        timestep_cond: Optional[torch.Tensor] = None,
        attention_mask: Optional[torch.Tensor] = None,
        cross_attention_kwargs: Optional[Dict[str, Any]] = None,
        down_block_additional_residuals: Optional[Tuple[torch.Tensor]] = None,
        mid_block_additional_residual: Optional[torch.Tensor] = None,
        return_dict: bool = True,
    ) -> Union[UNet2DConditionOutput, Tuple]:
        r"""
        Args:
            sample (`torch.FloatTensor`): (batch, channel, height, width) noisy inputs tensor
            timestep (`torch.FloatTensor` or `float` or `int`): (batch) timesteps
            encoder_hidden_states (`torch.FloatTensor`): (batch, sequence_length, feature_dim) encoder hidden states
            return_dict (`bool`, *optional*, defaults to `True`):
                Whether or not to return a [`models.unet_2d_condition.UNet2DConditionOutput`] instead of a plain tuple.
            cross_attention_kwargs (`dict`, *optional*):
                A kwargs dictionary that if specified is passed along to the `AttentionProcessor` as defined under
                `self.processor` in
                [diffusers.cross_attention](https://github.com/huggingface/diffusers/blob/main/src/diffusers/models/cross_attention.py).

        Returns:
            [`~models.unet_2d_condition.UNet2DConditionOutput`] or `tuple`:
            [`~models.unet_2d_condition.UNet2DConditionOutput`] if `return_dict` is True, otherwise a `tuple`. When
            returning a tuple, the first element is the sample tensor.
        """
        # By default samples have to be AT least a multiple of the overall upsampling factor.
        # The overall upsampling factor is equal to 2 ** (# num of upsampling layears).
        # However, the upsampling interpolation output size can be forced to fit any upsampling size
        # on the fly if necessary.
        default_overall_up_factor = 2**self.num_upsamplers

        # upsample size should be forwarded when sample is not a multiple of `default_overall_up_factor`
        forward_upsample_size = False
        upsample_size = None

        if any(s % default_overall_up_factor != 0 for s in sample.shape[-2:]):
            logger.info("Forward upsample size to force interpolation output size.")
            forward_upsample_size = True

        # prepare attention_mask
        if attention_mask is not None:
            attention_mask = (1 - attention_mask.to(sample.dtype)) * -10000.0
            attention_mask = attention_mask.unsqueeze(1)

        # 0. center input if necessary
        if self.config.center_input_sample:
            sample = 2 * sample - 1.0

        # 1. time
        timesteps = timestep
        if not torch.is_tensor(timesteps):
            # TODO: this requires sync between CPU and GPU. So try to pass timesteps as tensors if you can
            # This would be a good case for the `match` statement (Python 3.10+)
            is_mps = sample.device.type == "mps"
            if isinstance(timestep, float):
                dtype = torch.float32 if is_mps else torch.float64
            else:
                dtype = torch.int32 if is_mps else torch.int64
            timesteps = torch.tensor([timesteps], dtype=dtype, device=sample.device)
        elif len(timesteps.shape) == 0:
            timesteps = timesteps[None].to(sample.device)

        # broadcast to batch dimension in a way that's compatible with ONNX/Core ML
        timesteps = timesteps.expand(sample.shape[0])

        t_emb = self.time_proj(timesteps)

        # timesteps does not contain any weights and will always return f32 tensors
        # but time_embedding might actually be running in fp16. so we need to cast here.
        # there might be better ways to encapsulate this.
        t_emb = t_emb.to(dtype=self.dtype)

        emb = self.time_embedding(t_emb, timestep_cond)

        if self.class_embedding is not None:
            if class_labels is None:
                raise ValueError("class_labels should be provided when num_class_embeds > 0")

            if self.config.class_embed_type == "timestep":
                class_labels = self.time_proj(class_labels)

            class_emb = self.class_embedding(class_labels).to(dtype=self.dtype)

            if self.config.class_embeddings_concat:
                emb = torch.cat([emb, class_emb], dim=-1)
            else:
                emb = emb + class_emb

        # 2. pre-process
        sample = self.conv_in(sample)

        # 3. down
        down_block_res_samples = (sample,)
        for downsample_block in self.down_blocks:
            if hasattr(downsample_block, "has_cross_attention") and downsample_block.has_cross_attention:
                sample, res_samples = downsample_block(
                    hidden_states=sample,
                    temb=emb,
                    encoder_hidden_states=encoder_hidden_states,
                    attention_mask=attention_mask,
                    cross_attention_kwargs=cross_attention_kwargs,
                )
            else:
                sample, res_samples = downsample_block(hidden_states=sample, temb=emb)

            down_block_res_samples += res_samples

        if down_block_additional_residuals is not None:
            new_down_block_res_samples = ()

            for down_block_res_sample, down_block_additional_residual in zip(
                down_block_res_samples, down_block_additional_residuals
            ):
                down_block_res_sample = down_block_res_sample + down_block_additional_residual
                new_down_block_res_samples += (down_block_res_sample,)

            down_block_res_samples = new_down_block_res_samples

        # 4. mid
        if self.mid_block is not None:
            sample = self.mid_block(
                sample,
                emb,
                encoder_hidden_states=encoder_hidden_states,
                attention_mask=attention_mask,
                cross_attention_kwargs=cross_attention_kwargs,
            )

        if mid_block_additional_residual is not None:
            sample = sample + mid_block_additional_residual

        # 5. up
        for i, upsample_block in enumerate(self.up_blocks):
            is_final_block = i == len(self.up_blocks) - 1

            res_samples = down_block_res_samples[-len(upsample_block.resnets) :]
            down_block_res_samples = down_block_res_samples[: -len(upsample_block.resnets)]

            # if we have not reached the final block and need to forward the
            # upsample size, we do it here
            if not is_final_block and forward_upsample_size:
                upsample_size = down_block_res_samples[-1].shape[2:]

            if hasattr(upsample_block, "has_cross_attention") and upsample_block.has_cross_attention:
                sample = upsample_block(
                    hidden_states=sample,
                    temb=emb,
                    res_hidden_states_tuple=res_samples,
                    encoder_hidden_states=encoder_hidden_states,
                    cross_attention_kwargs=cross_attention_kwargs,
                    upsample_size=upsample_size,
                    attention_mask=attention_mask,
                )
            else:
                sample = upsample_block(
                    hidden_states=sample, temb=emb, res_hidden_states_tuple=res_samples, upsample_size=upsample_size
                )

        # 6. post-process
        if self.conv_norm_out:
            sample = self.conv_norm_out(sample)
            sample = self.conv_act(sample)
        sample = self.conv_out(sample)

        if not return_dict:
            return (sample,)

        return UNet2DConditionOutput(sample=sample)


class LinearMultiDim(nn.Linear):
    def __init__(self, in_features, out_features=None, second_dim=4, *args, **kwargs):
        in_features = [in_features, second_dim, 1] if isinstance(in_features, int) else list(in_features)
        if out_features is None:
            out_features = in_features
        out_features = [out_features, second_dim, 1] if isinstance(out_features, int) else list(out_features)
        self.in_features_multidim = in_features
        self.out_features_multidim = out_features
        super().__init__(np.array(in_features).prod(), np.array(out_features).prod())

    def forward(self, input_tensor, *args, **kwargs):
        shape = input_tensor.shape
        n_dim = len(self.in_features_multidim)
        input_tensor = input_tensor.reshape(*shape[0:-n_dim], self.in_features)
        output_tensor = super().forward(input_tensor)
        output_tensor = output_tensor.view(*shape[0:-n_dim], *self.out_features_multidim)
        return output_tensor


class ResnetBlockFlat(nn.Module):
    def __init__(
        self,
        *,
        in_channels,
        out_channels=None,
        dropout=0.0,
        temb_channels=512,
        groups=32,
        groups_out=None,
        pre_norm=True,
        eps=1e-6,
        time_embedding_norm="default",
        use_in_shortcut=None,
        second_dim=4,
        **kwargs,
    ):
        super().__init__()
        self.pre_norm = pre_norm
        self.pre_norm = True

        in_channels = [in_channels, second_dim, 1] if isinstance(in_channels, int) else list(in_channels)
        self.in_channels_prod = np.array(in_channels).prod()
        self.channels_multidim = in_channels

        if out_channels is not None:
            out_channels = [out_channels, second_dim, 1] if isinstance(out_channels, int) else list(out_channels)
            out_channels_prod = np.array(out_channels).prod()
            self.out_channels_multidim = out_channels
        else:
            out_channels_prod = self.in_channels_prod
            self.out_channels_multidim = self.channels_multidim
        self.time_embedding_norm = time_embedding_norm

        if groups_out is None:
            groups_out = groups

        self.norm1 = torch.nn.GroupNorm(num_groups=groups, num_channels=self.in_channels_prod, eps=eps, affine=True)
        self.conv1 = torch.nn.Conv2d(self.in_channels_prod, out_channels_prod, kernel_size=1, padding=0)

        if temb_channels is not None:
            self.time_emb_proj = torch.nn.Linear(temb_channels, out_channels_prod)
        else:
            self.time_emb_proj = None

        self.norm2 = torch.nn.GroupNorm(num_groups=groups_out, num_channels=out_channels_prod, eps=eps, affine=True)
        self.dropout = torch.nn.Dropout(dropout)
        self.conv2 = torch.nn.Conv2d(out_channels_prod, out_channels_prod, kernel_size=1, padding=0)

        self.nonlinearity = nn.SiLU()

        self.use_in_shortcut = (
            self.in_channels_prod != out_channels_prod if use_in_shortcut is None else use_in_shortcut
        )

        self.conv_shortcut = None
        if self.use_in_shortcut:
            self.conv_shortcut = torch.nn.Conv2d(
                self.in_channels_prod, out_channels_prod, kernel_size=1, stride=1, padding=0
            )

    def forward(self, input_tensor, temb):
        shape = input_tensor.shape
        n_dim = len(self.channels_multidim)
        input_tensor = input_tensor.reshape(*shape[0:-n_dim], self.in_channels_prod, 1, 1)
        input_tensor = input_tensor.view(-1, self.in_channels_prod, 1, 1)

        hidden_states = input_tensor

        hidden_states = self.norm1(hidden_states)
        hidden_states = self.nonlinearity(hidden_states)
        hidden_states = self.conv1(hidden_states)

        if temb is not None:
            temb = self.time_emb_proj(self.nonlinearity(temb))[:, :, None, None]
            hidden_states = hidden_states + temb

        hidden_states = self.norm2(hidden_states)
        hidden_states = self.nonlinearity(hidden_states)

        hidden_states = self.dropout(hidden_states)
        hidden_states = self.conv2(hidden_states)

        if self.conv_shortcut is not None:
            input_tensor = self.conv_shortcut(input_tensor)

        output_tensor = input_tensor + hidden_states

        output_tensor = output_tensor.view(*shape[0:-n_dim], -1)
        output_tensor = output_tensor.view(*shape[0:-n_dim], *self.out_channels_multidim)

        return output_tensor


# Copied from diffusers.models.unet_2d_blocks.DownBlock2D with DownBlock2D->DownBlockFlat, ResnetBlock2D->ResnetBlockFlat, Downsample2D->LinearMultiDim
class DownBlockFlat(nn.Module):
    def __init__(
        self,
        in_channels: int,
        out_channels: int,
        temb_channels: int,
        dropout: float = 0.0,
        num_layers: int = 1,
        resnet_eps: float = 1e-6,
        resnet_time_scale_shift: str = "default",
        resnet_act_fn: str = "swish",
        resnet_groups: int = 32,
        resnet_pre_norm: bool = True,
        output_scale_factor=1.0,
        add_downsample=True,
        downsample_padding=1,
    ):
        super().__init__()
        resnets = []

        for i in range(num_layers):
            in_channels = in_channels if i == 0 else out_channels
            resnets.append(
                ResnetBlockFlat(
                    in_channels=in_channels,
                    out_channels=out_channels,
                    temb_channels=temb_channels,
                    eps=resnet_eps,
                    groups=resnet_groups,
                    dropout=dropout,
                    time_embedding_norm=resnet_time_scale_shift,
                    non_linearity=resnet_act_fn,
                    output_scale_factor=output_scale_factor,
                    pre_norm=resnet_pre_norm,
                )
            )

        self.resnets = nn.ModuleList(resnets)

        if add_downsample:
            self.downsamplers = nn.ModuleList(
                [
                    LinearMultiDim(
                        out_channels, use_conv=True, out_channels=out_channels, padding=downsample_padding, name="op"
                    )
                ]
            )
        else:
            self.downsamplers = None

        self.gradient_checkpointing = False

    def forward(self, hidden_states, temb=None):
        output_states = ()

        for resnet in self.resnets:
            if self.training and self.gradient_checkpointing:

                def create_custom_forward(module):
                    def custom_forward(*inputs):
                        return module(*inputs)

                    return custom_forward

                hidden_states = torch.utils.checkpoint.checkpoint(create_custom_forward(resnet), hidden_states, temb)
            else:
                hidden_states = resnet(hidden_states, temb)

            output_states += (hidden_states,)

        if self.downsamplers is not None:
            for downsampler in self.downsamplers:
                hidden_states = downsampler(hidden_states)

            output_states += (hidden_states,)

        return hidden_states, output_states


# Copied from diffusers.models.unet_2d_blocks.CrossAttnDownBlock2D with CrossAttnDownBlock2D->CrossAttnDownBlockFlat, ResnetBlock2D->ResnetBlockFlat, Downsample2D->LinearMultiDim
class CrossAttnDownBlockFlat(nn.Module):
    def __init__(
        self,
        in_channels: int,
        out_channels: int,
        temb_channels: int,
        dropout: float = 0.0,
        num_layers: int = 1,
        resnet_eps: float = 1e-6,
        resnet_time_scale_shift: str = "default",
        resnet_act_fn: str = "swish",
        resnet_groups: int = 32,
        resnet_pre_norm: bool = True,
        attn_num_head_channels=1,
        cross_attention_dim=1280,
        output_scale_factor=1.0,
        downsample_padding=1,
        add_downsample=True,
        dual_cross_attention=False,
        use_linear_projection=False,
        only_cross_attention=False,
        upcast_attention=False,
    ):
        super().__init__()
        resnets = []
        attentions = []

        self.has_cross_attention = True
        self.attn_num_head_channels = attn_num_head_channels

        for i in range(num_layers):
            in_channels = in_channels if i == 0 else out_channels
            resnets.append(
                ResnetBlockFlat(
                    in_channels=in_channels,
                    out_channels=out_channels,
                    temb_channels=temb_channels,
                    eps=resnet_eps,
                    groups=resnet_groups,
                    dropout=dropout,
                    time_embedding_norm=resnet_time_scale_shift,
                    non_linearity=resnet_act_fn,
                    output_scale_factor=output_scale_factor,
                    pre_norm=resnet_pre_norm,
                )
            )
            if not dual_cross_attention:
                attentions.append(
                    Transformer2DModel(
                        attn_num_head_channels,
                        out_channels // attn_num_head_channels,
                        in_channels=out_channels,
                        num_layers=1,
                        cross_attention_dim=cross_attention_dim,
                        norm_num_groups=resnet_groups,
                        use_linear_projection=use_linear_projection,
                        only_cross_attention=only_cross_attention,
                        upcast_attention=upcast_attention,
                    )
                )
            else:
                attentions.append(
                    DualTransformer2DModel(
                        attn_num_head_channels,
                        out_channels // attn_num_head_channels,
                        in_channels=out_channels,
                        num_layers=1,
                        cross_attention_dim=cross_attention_dim,
                        norm_num_groups=resnet_groups,
                    )
                )
        self.attentions = nn.ModuleList(attentions)
        self.resnets = nn.ModuleList(resnets)

        if add_downsample:
            self.downsamplers = nn.ModuleList(
                [
                    LinearMultiDim(
                        out_channels, use_conv=True, out_channels=out_channels, padding=downsample_padding, name="op"
                    )
                ]
            )
        else:
            self.downsamplers = None

        self.gradient_checkpointing = False

    def forward(
        self, hidden_states, temb=None, encoder_hidden_states=None, attention_mask=None, cross_attention_kwargs=None
    ):
        # TODO(Patrick, William) - attention mask is not used
        output_states = ()

        for resnet, attn in zip(self.resnets, self.attentions):
            if self.training and self.gradient_checkpointing:

                def create_custom_forward(module, return_dict=None):
                    def custom_forward(*inputs):
                        if return_dict is not None:
                            return module(*inputs, return_dict=return_dict)
                        else:
                            return module(*inputs)

                    return custom_forward

                hidden_states = torch.utils.checkpoint.checkpoint(create_custom_forward(resnet), hidden_states, temb)
                hidden_states = torch.utils.checkpoint.checkpoint(
                    create_custom_forward(attn, return_dict=False),
                    hidden_states,
                    encoder_hidden_states,
                    cross_attention_kwargs,
                )[0]
            else:
                hidden_states = resnet(hidden_states, temb)
                hidden_states = attn(
                    hidden_states,
                    encoder_hidden_states=encoder_hidden_states,
                    cross_attention_kwargs=cross_attention_kwargs,
                ).sample

            output_states += (hidden_states,)

        if self.downsamplers is not None:
            for downsampler in self.downsamplers:
                hidden_states = downsampler(hidden_states)

            output_states += (hidden_states,)

        return hidden_states, output_states


# Copied from diffusers.models.unet_2d_blocks.UpBlock2D with UpBlock2D->UpBlockFlat, ResnetBlock2D->ResnetBlockFlat, Upsample2D->LinearMultiDim
class UpBlockFlat(nn.Module):
    def __init__(
        self,
        in_channels: int,
        prev_output_channel: int,
        out_channels: int,
        temb_channels: int,
        dropout: float = 0.0,
        num_layers: int = 1,
        resnet_eps: float = 1e-6,
        resnet_time_scale_shift: str = "default",
        resnet_act_fn: str = "swish",
        resnet_groups: int = 32,
        resnet_pre_norm: bool = True,
        output_scale_factor=1.0,
        add_upsample=True,
    ):
        super().__init__()
        resnets = []

        for i in range(num_layers):
            res_skip_channels = in_channels if (i == num_layers - 1) else out_channels
            resnet_in_channels = prev_output_channel if i == 0 else out_channels

            resnets.append(
                ResnetBlockFlat(
                    in_channels=resnet_in_channels + res_skip_channels,
                    out_channels=out_channels,
                    temb_channels=temb_channels,
                    eps=resnet_eps,
                    groups=resnet_groups,
                    dropout=dropout,
                    time_embedding_norm=resnet_time_scale_shift,
                    non_linearity=resnet_act_fn,
                    output_scale_factor=output_scale_factor,
                    pre_norm=resnet_pre_norm,
                )
            )

        self.resnets = nn.ModuleList(resnets)

        if add_upsample:
            self.upsamplers = nn.ModuleList([LinearMultiDim(out_channels, use_conv=True, out_channels=out_channels)])
        else:
            self.upsamplers = None

        self.gradient_checkpointing = False

    def forward(self, hidden_states, res_hidden_states_tuple, temb=None, upsample_size=None):
        for resnet in self.resnets:
            # pop res hidden states
            res_hidden_states = res_hidden_states_tuple[-1]
            res_hidden_states_tuple = res_hidden_states_tuple[:-1]
            hidden_states = torch.cat([hidden_states, res_hidden_states], dim=1)

            if self.training and self.gradient_checkpointing:

                def create_custom_forward(module):
                    def custom_forward(*inputs):
                        return module(*inputs)

                    return custom_forward

                hidden_states = torch.utils.checkpoint.checkpoint(create_custom_forward(resnet), hidden_states, temb)
            else:
                hidden_states = resnet(hidden_states, temb)

        if self.upsamplers is not None:
            for upsampler in self.upsamplers:
                hidden_states = upsampler(hidden_states, upsample_size)

        return hidden_states


# Copied from diffusers.models.unet_2d_blocks.CrossAttnUpBlock2D with CrossAttnUpBlock2D->CrossAttnUpBlockFlat, ResnetBlock2D->ResnetBlockFlat, Upsample2D->LinearMultiDim
class CrossAttnUpBlockFlat(nn.Module):
    def __init__(
        self,
        in_channels: int,
        out_channels: int,
        prev_output_channel: int,
        temb_channels: int,
        dropout: float = 0.0,
        num_layers: int = 1,
        resnet_eps: float = 1e-6,
        resnet_time_scale_shift: str = "default",
        resnet_act_fn: str = "swish",
        resnet_groups: int = 32,
        resnet_pre_norm: bool = True,
        attn_num_head_channels=1,
        cross_attention_dim=1280,
        output_scale_factor=1.0,
        add_upsample=True,
        dual_cross_attention=False,
        use_linear_projection=False,
        only_cross_attention=False,
        upcast_attention=False,
    ):
        super().__init__()
        resnets = []
        attentions = []

        self.has_cross_attention = True
        self.attn_num_head_channels = attn_num_head_channels

        for i in range(num_layers):
            res_skip_channels = in_channels if (i == num_layers - 1) else out_channels
            resnet_in_channels = prev_output_channel if i == 0 else out_channels

            resnets.append(
                ResnetBlockFlat(
                    in_channels=resnet_in_channels + res_skip_channels,
                    out_channels=out_channels,
                    temb_channels=temb_channels,
                    eps=resnet_eps,
                    groups=resnet_groups,
                    dropout=dropout,
                    time_embedding_norm=resnet_time_scale_shift,
                    non_linearity=resnet_act_fn,
                    output_scale_factor=output_scale_factor,
                    pre_norm=resnet_pre_norm,
                )
            )
            if not dual_cross_attention:
                attentions.append(
                    Transformer2DModel(
                        attn_num_head_channels,
                        out_channels // attn_num_head_channels,
                        in_channels=out_channels,
                        num_layers=1,
                        cross_attention_dim=cross_attention_dim,
                        norm_num_groups=resnet_groups,
                        use_linear_projection=use_linear_projection,
                        only_cross_attention=only_cross_attention,
                        upcast_attention=upcast_attention,
                    )
                )
            else:
                attentions.append(
                    DualTransformer2DModel(
                        attn_num_head_channels,
                        out_channels // attn_num_head_channels,
                        in_channels=out_channels,
                        num_layers=1,
                        cross_attention_dim=cross_attention_dim,
                        norm_num_groups=resnet_groups,
                    )
                )
        self.attentions = nn.ModuleList(attentions)
        self.resnets = nn.ModuleList(resnets)

        if add_upsample:
            self.upsamplers = nn.ModuleList([LinearMultiDim(out_channels, use_conv=True, out_channels=out_channels)])
        else:
            self.upsamplers = None

        self.gradient_checkpointing = False

    def forward(
        self,
        hidden_states,
        res_hidden_states_tuple,
        temb=None,
        encoder_hidden_states=None,
        cross_attention_kwargs=None,
        upsample_size=None,
        attention_mask=None,
    ):
        # TODO(Patrick, William) - attention mask is not used
        for resnet, attn in zip(self.resnets, self.attentions):
            # pop res hidden states
            res_hidden_states = res_hidden_states_tuple[-1]
            res_hidden_states_tuple = res_hidden_states_tuple[:-1]
            hidden_states = torch.cat([hidden_states, res_hidden_states], dim=1)

            if self.training and self.gradient_checkpointing:

                def create_custom_forward(module, return_dict=None):
                    def custom_forward(*inputs):
                        if return_dict is not None:
                            return module(*inputs, return_dict=return_dict)
                        else:
                            return module(*inputs)

                    return custom_forward

                hidden_states = torch.utils.checkpoint.checkpoint(create_custom_forward(resnet), hidden_states, temb)
                hidden_states = torch.utils.checkpoint.checkpoint(
                    create_custom_forward(attn, return_dict=False),
                    hidden_states,
                    encoder_hidden_states,
                    cross_attention_kwargs,
                )[0]
            else:
                hidden_states = resnet(hidden_states, temb)
                hidden_states = attn(
                    hidden_states,
                    encoder_hidden_states=encoder_hidden_states,
                    cross_attention_kwargs=cross_attention_kwargs,
                ).sample

        if self.upsamplers is not None:
            for upsampler in self.upsamplers:
                hidden_states = upsampler(hidden_states, upsample_size)

        return hidden_states


# Copied from diffusers.models.unet_2d_blocks.UNetMidBlock2DCrossAttn with UNetMidBlock2DCrossAttn->UNetMidBlockFlatCrossAttn, ResnetBlock2D->ResnetBlockFlat
class UNetMidBlockFlatCrossAttn(nn.Module):
    def __init__(
        self,
        in_channels: int,
        temb_channels: int,
        dropout: float = 0.0,
        num_layers: int = 1,
        resnet_eps: float = 1e-6,
        resnet_time_scale_shift: str = "default",
        resnet_act_fn: str = "swish",
        resnet_groups: int = 32,
        resnet_pre_norm: bool = True,
        attn_num_head_channels=1,
        output_scale_factor=1.0,
        cross_attention_dim=1280,
        dual_cross_attention=False,
        use_linear_projection=False,
        upcast_attention=False,
    ):
        super().__init__()

        self.has_cross_attention = True
        self.attn_num_head_channels = attn_num_head_channels
        resnet_groups = resnet_groups if resnet_groups is not None else min(in_channels // 4, 32)

        # there is always at least one resnet
        resnets = [
            ResnetBlockFlat(
                in_channels=in_channels,
                out_channels=in_channels,
                temb_channels=temb_channels,
                eps=resnet_eps,
                groups=resnet_groups,
                dropout=dropout,
                time_embedding_norm=resnet_time_scale_shift,
                non_linearity=resnet_act_fn,
                output_scale_factor=output_scale_factor,
                pre_norm=resnet_pre_norm,
            )
        ]
        attentions = []

        for _ in range(num_layers):
            if not dual_cross_attention:
                attentions.append(
                    Transformer2DModel(
                        attn_num_head_channels,
                        in_channels // attn_num_head_channels,
                        in_channels=in_channels,
                        num_layers=1,
                        cross_attention_dim=cross_attention_dim,
                        norm_num_groups=resnet_groups,
                        use_linear_projection=use_linear_projection,
                        upcast_attention=upcast_attention,
                    )
                )
            else:
                attentions.append(
                    DualTransformer2DModel(
                        attn_num_head_channels,
                        in_channels // attn_num_head_channels,
                        in_channels=in_channels,
                        num_layers=1,
                        cross_attention_dim=cross_attention_dim,
                        norm_num_groups=resnet_groups,
                    )
                )
            resnets.append(
                ResnetBlockFlat(
                    in_channels=in_channels,
                    out_channels=in_channels,
                    temb_channels=temb_channels,
                    eps=resnet_eps,
                    groups=resnet_groups,
                    dropout=dropout,
                    time_embedding_norm=resnet_time_scale_shift,
                    non_linearity=resnet_act_fn,
                    output_scale_factor=output_scale_factor,
                    pre_norm=resnet_pre_norm,
                )
            )

        self.attentions = nn.ModuleList(attentions)
        self.resnets = nn.ModuleList(resnets)

    def forward(
        self, hidden_states, temb=None, encoder_hidden_states=None, attention_mask=None, cross_attention_kwargs=None
    ):
        hidden_states = self.resnets[0](hidden_states, temb)
        for attn, resnet in zip(self.attentions, self.resnets[1:]):
            hidden_states = attn(
                hidden_states,
                encoder_hidden_states=encoder_hidden_states,
                cross_attention_kwargs=cross_attention_kwargs,
            ).sample
            hidden_states = resnet(hidden_states, temb)

        return hidden_states


# Copied from diffusers.models.unet_2d_blocks.UNetMidBlock2DSimpleCrossAttn with UNetMidBlock2DSimpleCrossAttn->UNetMidBlockFlatSimpleCrossAttn, ResnetBlock2D->ResnetBlockFlat
class UNetMidBlockFlatSimpleCrossAttn(nn.Module):
    def __init__(
        self,
        in_channels: int,
        temb_channels: int,
        dropout: float = 0.0,
        num_layers: int = 1,
        resnet_eps: float = 1e-6,
        resnet_time_scale_shift: str = "default",
        resnet_act_fn: str = "swish",
        resnet_groups: int = 32,
        resnet_pre_norm: bool = True,
        attn_num_head_channels=1,
        output_scale_factor=1.0,
        cross_attention_dim=1280,
    ):
        super().__init__()

        self.has_cross_attention = True

        self.attn_num_head_channels = attn_num_head_channels
        resnet_groups = resnet_groups if resnet_groups is not None else min(in_channels // 4, 32)

        self.num_heads = in_channels // self.attn_num_head_channels

        # there is always at least one resnet
        resnets = [
            ResnetBlockFlat(
                in_channels=in_channels,
                out_channels=in_channels,
                temb_channels=temb_channels,
                eps=resnet_eps,
                groups=resnet_groups,
                dropout=dropout,
                time_embedding_norm=resnet_time_scale_shift,
                non_linearity=resnet_act_fn,
                output_scale_factor=output_scale_factor,
                pre_norm=resnet_pre_norm,
            )
        ]
        attentions = []

        for _ in range(num_layers):
            attentions.append(
                Attention(
                    query_dim=in_channels,
                    cross_attention_dim=in_channels,
                    heads=self.num_heads,
                    dim_head=attn_num_head_channels,
                    added_kv_proj_dim=cross_attention_dim,
                    norm_num_groups=resnet_groups,
                    bias=True,
                    upcast_softmax=True,
                    processor=AttnAddedKVProcessor(),
                )
            )
            resnets.append(
                ResnetBlockFlat(
                    in_channels=in_channels,
                    out_channels=in_channels,
                    temb_channels=temb_channels,
                    eps=resnet_eps,
                    groups=resnet_groups,
                    dropout=dropout,
                    time_embedding_norm=resnet_time_scale_shift,
                    non_linearity=resnet_act_fn,
                    output_scale_factor=output_scale_factor,
                    pre_norm=resnet_pre_norm,
                )
            )

        self.attentions = nn.ModuleList(attentions)
        self.resnets = nn.ModuleList(resnets)

    def forward(
        self, hidden_states, temb=None, encoder_hidden_states=None, attention_mask=None, cross_attention_kwargs=None
    ):
        cross_attention_kwargs = cross_attention_kwargs if cross_attention_kwargs is not None else {}
        hidden_states = self.resnets[0](hidden_states, temb)
        for attn, resnet in zip(self.attentions, self.resnets[1:]):
            # attn
            hidden_states = attn(
                hidden_states,
                encoder_hidden_states=encoder_hidden_states,
                attention_mask=attention_mask,
                **cross_attention_kwargs,
            )

            # resnet
            hidden_states = resnet(hidden_states, temb)

        return hidden_states<|MERGE_RESOLUTION|>--- conflicted
+++ resolved
@@ -172,15 +172,9 @@
         attention_head_dim (`int`, *optional*, defaults to 8): The dimension of the attention heads.
         resnet_time_scale_shift (`str`, *optional*, defaults to `"default"`): Time scale shift config
             for resnet blocks, see [`~models.resnet.ResnetBlockFlat`]. Choose from `default` or `scale_shift`.
-<<<<<<< HEAD
-        class_embed_type (`str`, *optional*, defaults to None): The type of class embedding to use which is ultimately
-            summed with the time embeddings. Choose from `None`, `"timestep"`, `"identity"`, `"projection"`, or
-            `"simple_projection"`.
-=======
-        class_embed_type (`str`, *optional*, defaults to None):
+        class_embed_type (`str`, *optional*, defaults to None): 
             The type of class embedding to use which is ultimately summed with the time embeddings. Choose from `None`,
-            `"timestep"`, `"identity"`, or `"projection"`.
->>>>>>> f4bbcb29
+            `"timestep"`, `"identity"`, `"projection"`, or `"simple_projection"`.
         num_class_embeds (`int`, *optional*, defaults to None):
             Input dimension of the learnable embedding matrix to be projected to `time_embed_dim`, when performing
             class conditioning with `class_embed_type` equal to `None`.
