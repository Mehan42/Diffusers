--- conflicted
+++ resolved
@@ -5,566 +5,6 @@
 from ...pipeline_utils import DiffusionPipeline
 
 
-<<<<<<< HEAD
-def get_timestep_embedding(timesteps, embedding_dim):
-    """
-    This matches the implementation in Denoising Diffusion Probabilistic Models: From Fairseq. Build sinusoidal
-    embeddings. This matches the implementation in tensor2tensor, but differs slightly from the description in Section
-    3.5 of "Attention Is All You Need".
-    """
-    assert len(timesteps.shape) == 1
-
-    half_dim = embedding_dim // 2
-    emb = math.log(10000) / (half_dim - 1)
-    emb = torch.exp(torch.arange(half_dim, dtype=torch.float32) * -emb)
-    emb = emb.to(device=timesteps.device)
-    emb = timesteps.float()[:, None] * emb[None, :]
-    emb = torch.cat([torch.sin(emb), torch.cos(emb)], dim=1)
-    if embedding_dim % 2 == 1:  # zero pad
-        emb = torch.nn.functional.pad(emb, (0, 1, 0, 0))
-    return emb
-
-
-def nonlinearity(x):
-    # swish
-    return x * torch.sigmoid(x)
-
-
-def Normalize(in_channels):
-    return torch.nn.GroupNorm(num_groups=32, num_channels=in_channels, eps=1e-6, affine=True)
-
-
-class Upsample(nn.Module):
-    def __init__(self, in_channels, with_conv):
-        super().__init__()
-        self.with_conv = with_conv
-        if self.with_conv:
-            self.conv = torch.nn.Conv2d(in_channels, in_channels, kernel_size=3, stride=1, padding=1)
-
-    def forward(self, x):
-        x = torch.nn.functional.interpolate(x, scale_factor=2.0, mode="nearest")
-        if self.with_conv:
-            x = self.conv(x)
-        return x
-
-
-class Downsample(nn.Module):
-    def __init__(self, in_channels, with_conv):
-        super().__init__()
-        self.with_conv = with_conv
-        if self.with_conv:
-            # no asymmetric padding in torch conv, must do it ourselves
-            self.conv = torch.nn.Conv2d(in_channels, in_channels, kernel_size=3, stride=2, padding=0)
-
-    def forward(self, x):
-        if self.with_conv:
-            pad = (0, 1, 0, 1)
-            x = torch.nn.functional.pad(x, pad, mode="constant", value=0)
-            x = self.conv(x)
-        else:
-            x = torch.nn.functional.avg_pool2d(x, kernel_size=2, stride=2)
-        return x
-
-
-class ResnetBlock(nn.Module):
-    def __init__(self, *, in_channels, out_channels=None, conv_shortcut=False, dropout, temb_channels=512):
-        super().__init__()
-        self.in_channels = in_channels
-        out_channels = in_channels if out_channels is None else out_channels
-        self.out_channels = out_channels
-        self.use_conv_shortcut = conv_shortcut
-
-        self.norm1 = Normalize(in_channels)
-        self.conv1 = torch.nn.Conv2d(in_channels, out_channels, kernel_size=3, stride=1, padding=1)
-        if temb_channels > 0:
-            self.temb_proj = torch.nn.Linear(temb_channels, out_channels)
-        self.norm2 = Normalize(out_channels)
-        self.dropout = torch.nn.Dropout(dropout)
-        self.conv2 = torch.nn.Conv2d(out_channels, out_channels, kernel_size=3, stride=1, padding=1)
-        if self.in_channels != self.out_channels:
-            if self.use_conv_shortcut:
-                self.conv_shortcut = torch.nn.Conv2d(in_channels, out_channels, kernel_size=3, stride=1, padding=1)
-            else:
-                self.nin_shortcut = torch.nn.Conv2d(in_channels, out_channels, kernel_size=1, stride=1, padding=0)
-
-    def forward(self, x, temb):
-        h = x
-        h = self.norm1(h)
-        h = nonlinearity(h)
-        h = self.conv1(h)
-
-        if temb is not None:
-            h = h + self.temb_proj(nonlinearity(temb))[:, :, None, None]
-
-        h = self.norm2(h)
-        h = nonlinearity(h)
-        h = self.dropout(h)
-        h = self.conv2(h)
-
-        if self.in_channels != self.out_channels:
-            if self.use_conv_shortcut:
-                x = self.conv_shortcut(x)
-            else:
-                x = self.nin_shortcut(x)
-
-        return x + h
-
-
-class AttnBlock(nn.Module):
-    def __init__(self, in_channels):
-        super().__init__()
-        self.in_channels = in_channels
-
-        self.norm = Normalize(in_channels)
-        self.q = torch.nn.Conv2d(in_channels, in_channels, kernel_size=1, stride=1, padding=0)
-        self.k = torch.nn.Conv2d(in_channels, in_channels, kernel_size=1, stride=1, padding=0)
-        self.v = torch.nn.Conv2d(in_channels, in_channels, kernel_size=1, stride=1, padding=0)
-        self.proj_out = torch.nn.Conv2d(in_channels, in_channels, kernel_size=1, stride=1, padding=0)
-
-    def forward(self, x):
-        h_ = x
-        h_ = self.norm(h_)
-        q = self.q(h_)
-        k = self.k(h_)
-        v = self.v(h_)
-
-        # compute attention
-        b, c, h, w = q.shape
-        q = q.reshape(b, c, h * w)
-        q = q.permute(0, 2, 1)  # b,hw,c
-        k = k.reshape(b, c, h * w)  # b,c,hw
-        w_ = torch.bmm(q, k)  # b,hw,hw    w[b,i,j]=sum_c q[b,i,c]k[b,c,j]
-        w_ = w_ * (int(c) ** (-0.5))
-        w_ = torch.nn.functional.softmax(w_, dim=2)
-
-        # attend to values
-        v = v.reshape(b, c, h * w)
-        w_ = w_.permute(0, 2, 1)  # b,hw,hw (first hw of k, second of q)
-        h_ = torch.bmm(v, w_)  # b, c,hw (hw of q) h_[b,c,j] = sum_i v[b,c,i] w_[b,i,j]
-        h_ = h_.reshape(b, c, h, w)
-
-        h_ = self.proj_out(h_)
-
-        return x + h_
-
-
-class Encoder(nn.Module):
-    def __init__(
-        self,
-        *,
-        ch,
-        out_ch,
-        ch_mult=(1, 2, 4, 8),
-        num_res_blocks,
-        attn_resolutions,
-        dropout=0.0,
-        resamp_with_conv=True,
-        in_channels,
-        resolution,
-        z_channels,
-        double_z=True,
-        **ignore_kwargs,
-    ):
-        super().__init__()
-        self.ch = ch
-        self.temb_ch = 0
-        self.num_resolutions = len(ch_mult)
-        self.num_res_blocks = num_res_blocks
-        self.resolution = resolution
-        self.in_channels = in_channels
-
-        # downsampling
-        self.conv_in = torch.nn.Conv2d(in_channels, self.ch, kernel_size=3, stride=1, padding=1)
-
-        curr_res = resolution
-        in_ch_mult = (1,) + tuple(ch_mult)
-        self.down = nn.ModuleList()
-        for i_level in range(self.num_resolutions):
-            block = nn.ModuleList()
-            attn = nn.ModuleList()
-            block_in = ch * in_ch_mult[i_level]
-            block_out = ch * ch_mult[i_level]
-            for i_block in range(self.num_res_blocks):
-                block.append(
-                    ResnetBlock(
-                        in_channels=block_in, out_channels=block_out, temb_channels=self.temb_ch, dropout=dropout
-                    )
-                )
-                block_in = block_out
-                if curr_res in attn_resolutions:
-                    attn.append(AttnBlock(block_in))
-            down = nn.Module()
-            down.block = block
-            down.attn = attn
-            if i_level != self.num_resolutions - 1:
-                down.downsample = Downsample(block_in, resamp_with_conv)
-                curr_res = curr_res // 2
-            self.down.append(down)
-
-        # middle
-        self.mid = nn.Module()
-        self.mid.block_1 = ResnetBlock(
-            in_channels=block_in, out_channels=block_in, temb_channels=self.temb_ch, dropout=dropout
-        )
-        self.mid.attn_1 = AttnBlock(block_in)
-        self.mid.block_2 = ResnetBlock(
-            in_channels=block_in, out_channels=block_in, temb_channels=self.temb_ch, dropout=dropout
-        )
-
-        # end
-        self.norm_out = Normalize(block_in)
-        self.conv_out = torch.nn.Conv2d(
-            block_in, 2 * z_channels if double_z else z_channels, kernel_size=3, stride=1, padding=1
-        )
-
-    def forward(self, x):
-        # assert x.shape[2] == x.shape[3] == self.resolution, "{}, {}, {}".format(x.shape[2], x.shape[3], self.resolution)
-
-        # timestep embedding
-        temb = None
-
-        # downsampling
-        hs = [self.conv_in(x)]
-        for i_level in range(self.num_resolutions):
-            for i_block in range(self.num_res_blocks):
-                h = self.down[i_level].block[i_block](hs[-1], temb)
-                if len(self.down[i_level].attn) > 0:
-                    h = self.down[i_level].attn[i_block](h)
-                hs.append(h)
-            if i_level != self.num_resolutions - 1:
-                hs.append(self.down[i_level].downsample(hs[-1]))
-
-        # middle
-        h = hs[-1]
-        h = self.mid.block_1(h, temb)
-        h = self.mid.attn_1(h)
-        h = self.mid.block_2(h, temb)
-
-        # end
-        h = self.norm_out(h)
-        h = nonlinearity(h)
-        h = self.conv_out(h)
-        return h
-
-
-class Decoder(nn.Module):
-    def __init__(
-        self,
-        *,
-        ch,
-        out_ch,
-        ch_mult=(1, 2, 4, 8),
-        num_res_blocks,
-        attn_resolutions,
-        dropout=0.0,
-        resamp_with_conv=True,
-        in_channels,
-        resolution,
-        z_channels,
-        give_pre_end=False,
-        **ignorekwargs,
-    ):
-        super().__init__()
-        self.ch = ch
-        self.temb_ch = 0
-        self.num_resolutions = len(ch_mult)
-        self.num_res_blocks = num_res_blocks
-        self.resolution = resolution
-        self.in_channels = in_channels
-        self.give_pre_end = give_pre_end
-
-        # compute in_ch_mult, block_in and curr_res at lowest res
-        block_in = ch * ch_mult[self.num_resolutions - 1]
-        curr_res = resolution // 2 ** (self.num_resolutions - 1)
-        self.z_shape = (1, z_channels, curr_res, curr_res)
-        print("Working with z of shape {} = {} dimensions.".format(self.z_shape, np.prod(self.z_shape)))
-
-        # z to block_in
-        self.conv_in = torch.nn.Conv2d(z_channels, block_in, kernel_size=3, stride=1, padding=1)
-
-        # middle
-        self.mid = nn.Module()
-        self.mid.block_1 = ResnetBlock(
-            in_channels=block_in, out_channels=block_in, temb_channels=self.temb_ch, dropout=dropout
-        )
-        self.mid.attn_1 = AttnBlock(block_in)
-        self.mid.block_2 = ResnetBlock(
-            in_channels=block_in, out_channels=block_in, temb_channels=self.temb_ch, dropout=dropout
-        )
-
-        # upsampling
-        self.up = nn.ModuleList()
-        for i_level in reversed(range(self.num_resolutions)):
-            block = nn.ModuleList()
-            attn = nn.ModuleList()
-            block_out = ch * ch_mult[i_level]
-            for i_block in range(self.num_res_blocks + 1):
-                block.append(
-                    ResnetBlock(
-                        in_channels=block_in, out_channels=block_out, temb_channels=self.temb_ch, dropout=dropout
-                    )
-                )
-                block_in = block_out
-                if curr_res in attn_resolutions:
-                    attn.append(AttnBlock(block_in))
-            up = nn.Module()
-            up.block = block
-            up.attn = attn
-            if i_level != 0:
-                up.upsample = Upsample(block_in, resamp_with_conv)
-                curr_res = curr_res * 2
-            self.up.insert(0, up)  # prepend to get consistent order
-
-        # end
-        self.norm_out = Normalize(block_in)
-        self.conv_out = torch.nn.Conv2d(block_in, out_ch, kernel_size=3, stride=1, padding=1)
-
-    def forward(self, z):
-        # assert z.shape[1:] == self.z_shape[1:]
-        self.last_z_shape = z.shape
-
-        # timestep embedding
-        temb = None
-
-        # z to block_in
-        h = self.conv_in(z)
-
-        # middle
-        h = self.mid.block_1(h, temb)
-        h = self.mid.attn_1(h)
-        h = self.mid.block_2(h, temb)
-
-        # upsampling
-        for i_level in reversed(range(self.num_resolutions)):
-            for i_block in range(self.num_res_blocks + 1):
-                h = self.up[i_level].block[i_block](h, temb)
-                if len(self.up[i_level].attn) > 0:
-                    h = self.up[i_level].attn[i_block](h)
-            if i_level != 0:
-                h = self.up[i_level].upsample(h)
-
-        # end
-        if self.give_pre_end:
-            return h
-
-        h = self.norm_out(h)
-        h = nonlinearity(h)
-        h = self.conv_out(h)
-        return h
-
-
-class VectorQuantizer(nn.Module):
-    """
-    Improved version over VectorQuantizer, can be used as a drop-in replacement. Mostly avoids costly matrix
-    multiplications and allows for post-hoc remapping of indices.
-    """
-
-    # NOTE: due to a bug the beta term was applied to the wrong term. for
-    # backwards compatibility we use the buggy version by default, but you can
-    # specify legacy=False to fix it.
-    def __init__(self, n_e, e_dim, beta, remap=None, unknown_index="random", sane_index_shape=False, legacy=True):
-        super().__init__()
-        self.n_e = n_e
-        self.e_dim = e_dim
-        self.beta = beta
-        self.legacy = legacy
-
-        self.embedding = nn.Embedding(self.n_e, self.e_dim)
-        self.embedding.weight.data.uniform_(-1.0 / self.n_e, 1.0 / self.n_e)
-
-        self.remap = remap
-        if self.remap is not None:
-            self.register_buffer("used", torch.tensor(np.load(self.remap)))
-            self.re_embed = self.used.shape[0]
-            self.unknown_index = unknown_index  # "random" or "extra" or integer
-            if self.unknown_index == "extra":
-                self.unknown_index = self.re_embed
-                self.re_embed = self.re_embed + 1
-            print(
-                f"Remapping {self.n_e} indices to {self.re_embed} indices. "
-                f"Using {self.unknown_index} for unknown indices."
-            )
-        else:
-            self.re_embed = n_e
-
-        self.sane_index_shape = sane_index_shape
-
-    def remap_to_used(self, inds):
-        ishape = inds.shape
-        assert len(ishape) > 1
-        inds = inds.reshape(ishape[0], -1)
-        used = self.used.to(inds)
-        match = (inds[:, :, None] == used[None, None, ...]).long()
-        new = match.argmax(-1)
-        unknown = match.sum(2) < 1
-        if self.unknown_index == "random":
-            new[unknown] = torch.randint(0, self.re_embed, size=new[unknown].shape).to(device=new.device)
-        else:
-            new[unknown] = self.unknown_index
-        return new.reshape(ishape)
-
-    def unmap_to_all(self, inds):
-        ishape = inds.shape
-        assert len(ishape) > 1
-        inds = inds.reshape(ishape[0], -1)
-        used = self.used.to(inds)
-        if self.re_embed > self.used.shape[0]:  # extra token
-            inds[inds >= self.used.shape[0]] = 0  # simply set to zero
-        back = torch.gather(used[None, :][inds.shape[0] * [0], :], 1, inds)
-        return back.reshape(ishape)
-
-    def forward(self, z):
-        # reshape z -> (batch, height, width, channel) and flatten
-        z = z.permute(0, 2, 3, 1).contiguous()
-        z_flattened = z.view(-1, self.e_dim)
-        # distances from z to embeddings e_j (z - e)^2 = z^2 + e^2 - 2 e * z
-
-        d = (
-            torch.sum(z_flattened**2, dim=1, keepdim=True)
-            + torch.sum(self.embedding.weight**2, dim=1)
-            - 2 * torch.einsum("bd,dn->bn", z_flattened, self.embedding.weight.t())
-        )
-
-        min_encoding_indices = torch.argmin(d, dim=1)
-        z_q = self.embedding(min_encoding_indices).view(z.shape)
-        perplexity = None
-        min_encodings = None
-
-        # compute loss for embedding
-        if not self.legacy:
-            loss = self.beta * torch.mean((z_q.detach() - z) ** 2) + torch.mean((z_q - z.detach()) ** 2)
-        else:
-            loss = torch.mean((z_q.detach() - z) ** 2) + self.beta * torch.mean((z_q - z.detach()) ** 2)
-
-        # preserve gradients
-        z_q = z + (z_q - z).detach()
-
-        # reshape back to match original input shape
-        z_q = z_q.permute(0, 3, 1, 2).contiguous()
-
-        if self.remap is not None:
-            min_encoding_indices = min_encoding_indices.reshape(z.shape[0], -1)  # add batch axis
-            min_encoding_indices = self.remap_to_used(min_encoding_indices)
-            min_encoding_indices = min_encoding_indices.reshape(-1, 1)  # flatten
-
-        if self.sane_index_shape:
-            min_encoding_indices = min_encoding_indices.reshape(z_q.shape[0], z_q.shape[2], z_q.shape[3])
-
-        return z_q, loss, (perplexity, min_encodings, min_encoding_indices)
-
-    def get_codebook_entry(self, indices, shape):
-        # shape specifying (batch, height, width, channel)
-        if self.remap is not None:
-            indices = indices.reshape(shape[0], -1)  # add batch axis
-            indices = self.unmap_to_all(indices)
-            indices = indices.reshape(-1)  # flatten again
-
-        # get quantized latent vectors
-        z_q = self.embedding(indices)
-
-        if shape is not None:
-            z_q = z_q.view(shape)
-            # reshape back to match original input shape
-            z_q = z_q.permute(0, 3, 1, 2).contiguous()
-
-        return z_q
-
-
-class VQModel(ModelMixin, ConfigMixin):
-    def __init__(
-        self,
-        ch,
-        out_ch,
-        num_res_blocks,
-        attn_resolutions,
-        in_channels,
-        resolution,
-        z_channels,
-        n_embed,
-        embed_dim,
-        remap=None,
-        sane_index_shape=False,  # tell vector quantizer to return indices as bhw
-        ch_mult=(1, 2, 4, 8),
-        dropout=0.0,
-        double_z=True,
-        resamp_with_conv=True,
-        give_pre_end=False,
-    ):
-        super().__init__()
-
-        # register all __init__ params with self.register
-        self.register_to_config(
-            ch=ch,
-            out_ch=out_ch,
-            num_res_blocks=num_res_blocks,
-            attn_resolutions=attn_resolutions,
-            in_channels=in_channels,
-            resolution=resolution,
-            z_channels=z_channels,
-            n_embed=n_embed,
-            embed_dim=embed_dim,
-            remap=remap,
-            sane_index_shape=sane_index_shape,
-            ch_mult=ch_mult,
-            dropout=dropout,
-            double_z=double_z,
-            resamp_with_conv=resamp_with_conv,
-            give_pre_end=give_pre_end,
-        )
-
-        # pass init params to Encoder
-        self.encoder = Encoder(
-            ch=ch,
-            out_ch=out_ch,
-            num_res_blocks=num_res_blocks,
-            attn_resolutions=attn_resolutions,
-            in_channels=in_channels,
-            resolution=resolution,
-            z_channels=z_channels,
-            ch_mult=ch_mult,
-            dropout=dropout,
-            resamp_with_conv=resamp_with_conv,
-            double_z=double_z,
-            give_pre_end=give_pre_end,
-        )
-
-        self.quant_conv = torch.nn.Conv2d(z_channels, embed_dim, 1)
-        self.post_quant_conv = torch.nn.Conv2d(embed_dim, z_channels, 1)
-        self.quantize = VectorQuantizer(n_embed, embed_dim, beta=0.25, remap=remap, sane_index_shape=sane_index_shape)
-
-        # pass init params to Decoder
-        self.decoder = Decoder(
-            ch=ch,
-            out_ch=out_ch,
-            num_res_blocks=num_res_blocks,
-            attn_resolutions=attn_resolutions,
-            in_channels=in_channels,
-            resolution=resolution,
-            z_channels=z_channels,
-            ch_mult=ch_mult,
-            dropout=dropout,
-            resamp_with_conv=resamp_with_conv,
-            give_pre_end=give_pre_end,
-        )
-
-    def encode(self, x):
-        h = self.encoder(x)
-        h = self.quant_conv(h)
-        return h
-
-    def decode(self, h, force_not_quantize=False):
-        # also go through quantization layer
-        if not force_not_quantize:
-            quant, emb_loss, info = self.quantize(h)
-        else:
-            quant = h
-        quant = self.post_quant_conv(quant)
-        dec = self.decoder(quant)
-        return dec
-
-
-=======
->>>>>>> f47066f7
 class LatentDiffusionUncondPipeline(DiffusionPipeline):
     def __init__(self, vqvae, unet, noise_scheduler):
         super().__init__()
@@ -623,7 +63,9 @@
             # 4. set current image to prev_image: x_t -> x_t-1
             image = pred_prev_image + variance
 
-        # decode image with vae
+        # scale and decode image with vae
+        image = 1 / 0.18215 * image
         image = self.vqvae.decode(image)
+        image = torch.clamp((image + 1.0) / 2.0, min=0.0, max=1.0)
 
         return image