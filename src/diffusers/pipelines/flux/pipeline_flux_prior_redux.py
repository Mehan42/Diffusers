--- conflicted
+++ resolved
@@ -165,13 +165,9 @@
         elif prompt_2 is not None and (not isinstance(prompt_2, str) and not isinstance(prompt_2, list)):
             raise ValueError(f"`prompt_2` has to be of type `str` or `list` but is {type(prompt_2)}")
         if prompt is not None and (isinstance(prompt, list) and isinstance(image, list) and len(prompt) != len(image)):
-<<<<<<< HEAD
-            raise ValueError(f"number of prompts must be equal to number of images, but {len(prompt)} prompts were provided and {len(image)} images")
-=======
             raise ValueError(
-                f"number of prompts must be equal to number of images, but {len(prompt)} prompts were provided and {batch_size} images"
-            )
->>>>>>> 382e5569
+                f"number of prompts must be equal to number of images, but {len(prompt)} prompts were provided and {len(image)} images"
+            )
         if prompt_embeds is not None and pooled_prompt_embeds is None:
             raise ValueError(
                 "If `prompt_embeds` are provided, `pooled_prompt_embeds` also have to be passed. Make sure to generate `pooled_prompt_embeds` from the same text encoder that was used to generate `prompt_embeds`."
