--- conflicted
+++ resolved
@@ -120,13 +120,10 @@
                 `default_{i}` where i is the total number of adapters being loaded.
             weight_name (`str`, *optional*, defaults to None):
                 Name of the serialized state dict file.
-<<<<<<< HEAD
-            hotswap TODO
-=======
             low_cpu_mem_usage (`bool`, *optional*):
                 Speed up model loading by only loading the pretrained LoRA weights and not initializing the random
                 weights.
->>>>>>> d9029f2c
+            hotswap TODO
 
         Example:
 
@@ -227,11 +224,8 @@
                 network_alphas=network_alphas,
                 adapter_name=adapter_name,
                 _pipeline=_pipeline,
-<<<<<<< HEAD
+                low_cpu_mem_usage=low_cpu_mem_usage,
                 hotswap=hotswap,
-=======
-                low_cpu_mem_usage=low_cpu_mem_usage,
->>>>>>> d9029f2c
             )
         else:
             raise ValueError(
@@ -292,11 +286,14 @@
         return attn_processors
 
     def _process_lora(
-<<<<<<< HEAD
-        self, state_dict, unet_identifier_key, network_alphas, adapter_name, _pipeline, hotswap: bool = False
-=======
-        self, state_dict, unet_identifier_key, network_alphas, adapter_name, _pipeline, low_cpu_mem_usage
->>>>>>> d9029f2c
+        self,
+        state_dict,
+        unet_identifier_key,
+        network_alphas,
+        adapter_name,
+        _pipeline,
+        low_cpu_mem_usage,
+        hotswap: bool = False,
     ):
         # This method does the following things:
         # 1. Filters the `state_dict` with keys matching  `unet_identifier_key` when using the non-legacy
@@ -372,7 +369,6 @@
             if is_peft_version(">=", "0.13.1"):
                 peft_kwargs["low_cpu_mem_usage"] = low_cpu_mem_usage
 
-<<<<<<< HEAD
             def _check_hotswap_configs_compatible(config0, config1):
                 # To hot-swap two adapters, their configs must be compatible. Otherwise, the results could be false. E.g. if they
                 # use different alpha values, after hot-swapping, the alphas from the first adapter would still be used with the
@@ -471,12 +467,8 @@
                 # the hotswap function raises if there are incompatible keys, so if we reach this point we can set it to None
                 incompatible_keys = None
             else:
-                inject_adapter_in_model(lora_config, self, adapter_name=adapter_name)
-                incompatible_keys = set_peft_model_state_dict(self, state_dict, adapter_name)
-=======
-            inject_adapter_in_model(lora_config, self, adapter_name=adapter_name, **peft_kwargs)
-            incompatible_keys = set_peft_model_state_dict(self, state_dict, adapter_name, **peft_kwargs)
->>>>>>> d9029f2c
+                inject_adapter_in_model(lora_config, self, adapter_name=adapter_name, **peft_kwargs)
+                incompatible_keys = set_peft_model_state_dict(self, state_dict, adapter_name, **peft_kwargs)
 
             warn_msg = ""
             if incompatible_keys is not None:
