# coding=utf-8
# Copyright 2024 The HuggingFace Inc. team.
#
# Licensed under the Apache License, Version 2.0 (the "License");
# you may not use this file except in compliance with the License.
# You may obtain a copy of the License at
#
#     http://www.apache.org/licenses/LICENSE-2.0
#
# Unless required by applicable law or agreed to in writing, software
# distributed under the License is distributed on an "AS IS" BASIS,
# WITHOUT WARRANTIES OR CONDITIONS OF ANY KIND, either express or implied.
# See the License for the specific language governing permissions and
# limitations under the License.
"""Conversion script for the Stable Diffusion checkpoints."""

import copy
import os
import re
from contextlib import nullcontext
from io import BytesIO
from urllib.parse import urlparse

import requests
import torch
import yaml

from ..models.modeling_utils import load_state_dict
from ..schedulers import (
    DDIMScheduler,
    DPMSolverMultistepScheduler,
    EDMDPMSolverMultistepScheduler,
    EulerAncestralDiscreteScheduler,
    EulerDiscreteScheduler,
    HeunDiscreteScheduler,
    LMSDiscreteScheduler,
    PNDMScheduler,
)
from ..utils import (
    SAFETENSORS_WEIGHTS_NAME,
    WEIGHTS_NAME,
    deprecate,
    is_accelerate_available,
    is_transformers_available,
    logging,
)
from ..utils.hub_utils import _get_model_file


if is_transformers_available():
    from transformers import AutoImageProcessor

if is_accelerate_available():
    from accelerate import init_empty_weights

    from ..models.modeling_utils import load_model_dict_into_meta

logger = logging.get_logger(__name__)  # pylint: disable=invalid-name

CHECKPOINT_KEY_NAMES = {
    "v2": "model.diffusion_model.input_blocks.2.1.transformer_blocks.0.attn2.to_k.weight",
    "xl_base": "conditioner.embedders.1.model.transformer.resblocks.9.mlp.c_proj.bias",
    "xl_refiner": "conditioner.embedders.0.model.transformer.resblocks.9.mlp.c_proj.bias",
    "upscale": "model.diffusion_model.input_blocks.10.0.skip_connection.bias",
    "controlnet": [
        "control_model.time_embed.0.weight",
        "controlnet_cond_embedding.conv_in.weight",
    ],
    # TODO: find non-Diffusers keys for controlnet_xl
    "controlnet_xl": "add_embedding.linear_1.weight",
    "controlnet_xl_large": "down_blocks.1.attentions.0.transformer_blocks.0.attn1.to_k.weight",
    "controlnet_xl_mid": "down_blocks.1.attentions.0.norm.weight",
    "playground-v2-5": "edm_mean",
    "inpainting": "model.diffusion_model.input_blocks.0.0.weight",
    "clip": "cond_stage_model.transformer.text_model.embeddings.position_embedding.weight",
    "clip_sdxl": "conditioner.embedders.0.transformer.text_model.embeddings.position_embedding.weight",
    "clip_sd3": "text_encoders.clip_l.transformer.text_model.embeddings.position_embedding.weight",
    "open_clip": "cond_stage_model.model.token_embedding.weight",
    "open_clip_sdxl": "conditioner.embedders.1.model.positional_embedding",
    "open_clip_sdxl_refiner": "conditioner.embedders.0.model.text_projection",
    "open_clip_sd3": "text_encoders.clip_g.transformer.text_model.embeddings.position_embedding.weight",
    "stable_cascade_stage_b": "down_blocks.1.0.channelwise.0.weight",
    "stable_cascade_stage_c": "clip_txt_mapper.weight",
    "sd3": "model.diffusion_model.joint_blocks.0.context_block.adaLN_modulation.1.bias",
    "sd35_large": "model.diffusion_model.joint_blocks.37.x_block.mlp.fc1.weight",
    "animatediff": "down_blocks.0.motion_modules.0.temporal_transformer.transformer_blocks.0.attention_blocks.0.pos_encoder.pe",
    "animatediff_v2": "mid_block.motion_modules.0.temporal_transformer.norm.bias",
    "animatediff_sdxl_beta": "up_blocks.2.motion_modules.0.temporal_transformer.norm.weight",
    "animatediff_scribble": "controlnet_cond_embedding.conv_in.weight",
    "animatediff_rgb": "controlnet_cond_embedding.weight",
    "flux": [
        "double_blocks.0.img_attn.norm.key_norm.scale",
        "model.diffusion_model.double_blocks.0.img_attn.norm.key_norm.scale",
    ],
<<<<<<< HEAD
    "ltx-video": [
        (
            "model.diffusion_model.patchify_proj.weight",
            "model.diffusion_model.transformer_blocks.27.scale_shift_table",
        ),
    ],
=======
    "autoencoder-dc": "decoder.stages.1.op_list.0.main.conv.conv.bias",
    "autoencoder-dc-sana": "encoder.project_in.conv.bias",
>>>>>>> 914a585b
}

DIFFUSERS_DEFAULT_PIPELINE_PATHS = {
    "xl_base": {"pretrained_model_name_or_path": "stabilityai/stable-diffusion-xl-base-1.0"},
    "xl_refiner": {"pretrained_model_name_or_path": "stabilityai/stable-diffusion-xl-refiner-1.0"},
    "xl_inpaint": {"pretrained_model_name_or_path": "diffusers/stable-diffusion-xl-1.0-inpainting-0.1"},
    "playground-v2-5": {"pretrained_model_name_or_path": "playgroundai/playground-v2.5-1024px-aesthetic"},
    "upscale": {"pretrained_model_name_or_path": "stabilityai/stable-diffusion-x4-upscaler"},
    "inpainting": {"pretrained_model_name_or_path": "stable-diffusion-v1-5/stable-diffusion-inpainting"},
    "inpainting_v2": {"pretrained_model_name_or_path": "stabilityai/stable-diffusion-2-inpainting"},
    "controlnet": {"pretrained_model_name_or_path": "lllyasviel/control_v11p_sd15_canny"},
    "controlnet_xl_large": {"pretrained_model_name_or_path": "diffusers/controlnet-canny-sdxl-1.0"},
    "controlnet_xl_mid": {"pretrained_model_name_or_path": "diffusers/controlnet-canny-sdxl-1.0-mid"},
    "controlnet_xl_small": {"pretrained_model_name_or_path": "diffusers/controlnet-canny-sdxl-1.0-small"},
    "v2": {"pretrained_model_name_or_path": "stabilityai/stable-diffusion-2-1"},
    "v1": {"pretrained_model_name_or_path": "stable-diffusion-v1-5/stable-diffusion-v1-5"},
    "stable_cascade_stage_b": {"pretrained_model_name_or_path": "stabilityai/stable-cascade", "subfolder": "decoder"},
    "stable_cascade_stage_b_lite": {
        "pretrained_model_name_or_path": "stabilityai/stable-cascade",
        "subfolder": "decoder_lite",
    },
    "stable_cascade_stage_c": {
        "pretrained_model_name_or_path": "stabilityai/stable-cascade-prior",
        "subfolder": "prior",
    },
    "stable_cascade_stage_c_lite": {
        "pretrained_model_name_or_path": "stabilityai/stable-cascade-prior",
        "subfolder": "prior_lite",
    },
    "sd3": {
        "pretrained_model_name_or_path": "stabilityai/stable-diffusion-3-medium-diffusers",
    },
    "sd35_large": {
        "pretrained_model_name_or_path": "stabilityai/stable-diffusion-3.5-large",
    },
    "sd35_medium": {
        "pretrained_model_name_or_path": "stabilityai/stable-diffusion-3.5-medium",
    },
    "animatediff_v1": {"pretrained_model_name_or_path": "guoyww/animatediff-motion-adapter-v1-5"},
    "animatediff_v2": {"pretrained_model_name_or_path": "guoyww/animatediff-motion-adapter-v1-5-2"},
    "animatediff_v3": {"pretrained_model_name_or_path": "guoyww/animatediff-motion-adapter-v1-5-3"},
    "animatediff_sdxl_beta": {"pretrained_model_name_or_path": "guoyww/animatediff-motion-adapter-sdxl-beta"},
    "animatediff_scribble": {"pretrained_model_name_or_path": "guoyww/animatediff-sparsectrl-scribble"},
    "animatediff_rgb": {"pretrained_model_name_or_path": "guoyww/animatediff-sparsectrl-rgb"},
    "flux-dev": {"pretrained_model_name_or_path": "black-forest-labs/FLUX.1-dev"},
    "flux-schnell": {"pretrained_model_name_or_path": "black-forest-labs/FLUX.1-schnell"},
<<<<<<< HEAD
    "ltx-video": {"pretrained_model_name_or_path": "Lightricks/LTX-Video"},
=======
    "autoencoder-dc-f128c512": {"pretrained_model_name_or_path": "mit-han-lab/dc-ae-f128c512-mix-1.0-diffusers"},
    "autoencoder-dc-f64c128": {"pretrained_model_name_or_path": "mit-han-lab/dc-ae-f64c128-mix-1.0-diffusers"},
    "autoencoder-dc-f32c32": {"pretrained_model_name_or_path": "mit-han-lab/dc-ae-f32c32-mix-1.0-diffusers"},
    "autoencoder-dc-f32c32-sana": {"pretrained_model_name_or_path": "mit-han-lab/dc-ae-f32c32-sana-1.0-diffusers"},
>>>>>>> 914a585b
}

# Use to configure model sample size when original config is provided
DIFFUSERS_TO_LDM_DEFAULT_IMAGE_SIZE_MAP = {
    "xl_base": 1024,
    "xl_refiner": 1024,
    "xl_inpaint": 1024,
    "playground-v2-5": 1024,
    "upscale": 512,
    "inpainting": 512,
    "inpainting_v2": 512,
    "controlnet": 512,
    "v2": 768,
    "v1": 512,
}


DIFFUSERS_TO_LDM_MAPPING = {
    "unet": {
        "layers": {
            "time_embedding.linear_1.weight": "time_embed.0.weight",
            "time_embedding.linear_1.bias": "time_embed.0.bias",
            "time_embedding.linear_2.weight": "time_embed.2.weight",
            "time_embedding.linear_2.bias": "time_embed.2.bias",
            "conv_in.weight": "input_blocks.0.0.weight",
            "conv_in.bias": "input_blocks.0.0.bias",
            "conv_norm_out.weight": "out.0.weight",
            "conv_norm_out.bias": "out.0.bias",
            "conv_out.weight": "out.2.weight",
            "conv_out.bias": "out.2.bias",
        },
        "class_embed_type": {
            "class_embedding.linear_1.weight": "label_emb.0.0.weight",
            "class_embedding.linear_1.bias": "label_emb.0.0.bias",
            "class_embedding.linear_2.weight": "label_emb.0.2.weight",
            "class_embedding.linear_2.bias": "label_emb.0.2.bias",
        },
        "addition_embed_type": {
            "add_embedding.linear_1.weight": "label_emb.0.0.weight",
            "add_embedding.linear_1.bias": "label_emb.0.0.bias",
            "add_embedding.linear_2.weight": "label_emb.0.2.weight",
            "add_embedding.linear_2.bias": "label_emb.0.2.bias",
        },
    },
    "controlnet": {
        "layers": {
            "time_embedding.linear_1.weight": "time_embed.0.weight",
            "time_embedding.linear_1.bias": "time_embed.0.bias",
            "time_embedding.linear_2.weight": "time_embed.2.weight",
            "time_embedding.linear_2.bias": "time_embed.2.bias",
            "conv_in.weight": "input_blocks.0.0.weight",
            "conv_in.bias": "input_blocks.0.0.bias",
            "controlnet_cond_embedding.conv_in.weight": "input_hint_block.0.weight",
            "controlnet_cond_embedding.conv_in.bias": "input_hint_block.0.bias",
            "controlnet_cond_embedding.conv_out.weight": "input_hint_block.14.weight",
            "controlnet_cond_embedding.conv_out.bias": "input_hint_block.14.bias",
        },
        "class_embed_type": {
            "class_embedding.linear_1.weight": "label_emb.0.0.weight",
            "class_embedding.linear_1.bias": "label_emb.0.0.bias",
            "class_embedding.linear_2.weight": "label_emb.0.2.weight",
            "class_embedding.linear_2.bias": "label_emb.0.2.bias",
        },
        "addition_embed_type": {
            "add_embedding.linear_1.weight": "label_emb.0.0.weight",
            "add_embedding.linear_1.bias": "label_emb.0.0.bias",
            "add_embedding.linear_2.weight": "label_emb.0.2.weight",
            "add_embedding.linear_2.bias": "label_emb.0.2.bias",
        },
    },
    "vae": {
        "encoder.conv_in.weight": "encoder.conv_in.weight",
        "encoder.conv_in.bias": "encoder.conv_in.bias",
        "encoder.conv_out.weight": "encoder.conv_out.weight",
        "encoder.conv_out.bias": "encoder.conv_out.bias",
        "encoder.conv_norm_out.weight": "encoder.norm_out.weight",
        "encoder.conv_norm_out.bias": "encoder.norm_out.bias",
        "decoder.conv_in.weight": "decoder.conv_in.weight",
        "decoder.conv_in.bias": "decoder.conv_in.bias",
        "decoder.conv_out.weight": "decoder.conv_out.weight",
        "decoder.conv_out.bias": "decoder.conv_out.bias",
        "decoder.conv_norm_out.weight": "decoder.norm_out.weight",
        "decoder.conv_norm_out.bias": "decoder.norm_out.bias",
        "quant_conv.weight": "quant_conv.weight",
        "quant_conv.bias": "quant_conv.bias",
        "post_quant_conv.weight": "post_quant_conv.weight",
        "post_quant_conv.bias": "post_quant_conv.bias",
    },
    "openclip": {
        "layers": {
            "text_model.embeddings.position_embedding.weight": "positional_embedding",
            "text_model.embeddings.token_embedding.weight": "token_embedding.weight",
            "text_model.final_layer_norm.weight": "ln_final.weight",
            "text_model.final_layer_norm.bias": "ln_final.bias",
            "text_projection.weight": "text_projection",
        },
        "transformer": {
            "text_model.encoder.layers.": "resblocks.",
            "layer_norm1": "ln_1",
            "layer_norm2": "ln_2",
            ".fc1.": ".c_fc.",
            ".fc2.": ".c_proj.",
            ".self_attn": ".attn",
            "transformer.text_model.final_layer_norm.": "ln_final.",
            "transformer.text_model.embeddings.token_embedding.weight": "token_embedding.weight",
            "transformer.text_model.embeddings.position_embedding.weight": "positional_embedding",
        },
    },
}

SD_2_TEXT_ENCODER_KEYS_TO_IGNORE = [
    "cond_stage_model.model.transformer.resblocks.23.attn.in_proj_bias",
    "cond_stage_model.model.transformer.resblocks.23.attn.in_proj_weight",
    "cond_stage_model.model.transformer.resblocks.23.attn.out_proj.bias",
    "cond_stage_model.model.transformer.resblocks.23.attn.out_proj.weight",
    "cond_stage_model.model.transformer.resblocks.23.ln_1.bias",
    "cond_stage_model.model.transformer.resblocks.23.ln_1.weight",
    "cond_stage_model.model.transformer.resblocks.23.ln_2.bias",
    "cond_stage_model.model.transformer.resblocks.23.ln_2.weight",
    "cond_stage_model.model.transformer.resblocks.23.mlp.c_fc.bias",
    "cond_stage_model.model.transformer.resblocks.23.mlp.c_fc.weight",
    "cond_stage_model.model.transformer.resblocks.23.mlp.c_proj.bias",
    "cond_stage_model.model.transformer.resblocks.23.mlp.c_proj.weight",
    "cond_stage_model.model.text_projection",
]

# To support legacy scheduler_type argument
SCHEDULER_DEFAULT_CONFIG = {
    "beta_schedule": "scaled_linear",
    "beta_start": 0.00085,
    "beta_end": 0.012,
    "interpolation_type": "linear",
    "num_train_timesteps": 1000,
    "prediction_type": "epsilon",
    "sample_max_value": 1.0,
    "set_alpha_to_one": False,
    "skip_prk_steps": True,
    "steps_offset": 1,
    "timestep_spacing": "leading",
}

LDM_VAE_KEYS = ["first_stage_model.", "vae."]
LDM_VAE_DEFAULT_SCALING_FACTOR = 0.18215
PLAYGROUND_VAE_SCALING_FACTOR = 0.5
LDM_UNET_KEY = "model.diffusion_model."
LDM_CONTROLNET_KEY = "control_model."
LDM_CLIP_PREFIX_TO_REMOVE = [
    "cond_stage_model.transformer.",
    "conditioner.embedders.0.transformer.",
]
LDM_OPEN_CLIP_TEXT_PROJECTION_DIM = 1024
SCHEDULER_LEGACY_KWARGS = ["prediction_type", "scheduler_type"]

VALID_URL_PREFIXES = ["https://huggingface.co/", "huggingface.co/", "hf.co/", "https://hf.co/"]


class SingleFileComponentError(Exception):
    def __init__(self, message=None):
        self.message = message
        super().__init__(self.message)


def is_valid_url(url):
    result = urlparse(url)
    if result.scheme and result.netloc:
        return True

    return False


def _extract_repo_id_and_weights_name(pretrained_model_name_or_path):
    if not is_valid_url(pretrained_model_name_or_path):
        raise ValueError("Invalid `pretrained_model_name_or_path` provided. Please set it to a valid URL.")

    pattern = r"([^/]+)/([^/]+)/(?:blob/main/)?(.+)"
    weights_name = None
    repo_id = (None,)
    for prefix in VALID_URL_PREFIXES:
        pretrained_model_name_or_path = pretrained_model_name_or_path.replace(prefix, "")
    match = re.match(pattern, pretrained_model_name_or_path)
    if not match:
        logger.warning("Unable to identify the repo_id and weights_name from the provided URL.")
        return repo_id, weights_name

    repo_id = f"{match.group(1)}/{match.group(2)}"
    weights_name = match.group(3)

    return repo_id, weights_name


def _is_model_weights_in_cached_folder(cached_folder, name):
    pretrained_model_name_or_path = os.path.join(cached_folder, name)
    weights_exist = False

    for weights_name in [WEIGHTS_NAME, SAFETENSORS_WEIGHTS_NAME]:
        if os.path.isfile(os.path.join(pretrained_model_name_or_path, weights_name)):
            weights_exist = True

    return weights_exist


def _is_legacy_scheduler_kwargs(kwargs):
    return any(k in SCHEDULER_LEGACY_KWARGS for k in kwargs.keys())


def load_single_file_checkpoint(
    pretrained_model_link_or_path,
    force_download=False,
    proxies=None,
    token=None,
    cache_dir=None,
    local_files_only=None,
    revision=None,
):
    if os.path.isfile(pretrained_model_link_or_path):
        pretrained_model_link_or_path = pretrained_model_link_or_path

    else:
        repo_id, weights_name = _extract_repo_id_and_weights_name(pretrained_model_link_or_path)
        pretrained_model_link_or_path = _get_model_file(
            repo_id,
            weights_name=weights_name,
            force_download=force_download,
            cache_dir=cache_dir,
            proxies=proxies,
            local_files_only=local_files_only,
            token=token,
            revision=revision,
        )

    checkpoint = load_state_dict(pretrained_model_link_or_path)

    # some checkpoints contain the model state dict under a "state_dict" key
    while "state_dict" in checkpoint:
        checkpoint = checkpoint["state_dict"]

    return checkpoint


def fetch_original_config(original_config_file, local_files_only=False):
    if os.path.isfile(original_config_file):
        with open(original_config_file, "r") as fp:
            original_config_file = fp.read()

    elif is_valid_url(original_config_file):
        if local_files_only:
            raise ValueError(
                "`local_files_only` is set to True, but a URL was provided as `original_config_file`. "
                "Please provide a valid local file path."
            )

        original_config_file = BytesIO(requests.get(original_config_file).content)

    else:
        raise ValueError("Invalid `original_config_file` provided. Please set it to a valid file path or URL.")

    original_config = yaml.safe_load(original_config_file)

    return original_config


def is_clip_model(checkpoint):
    if CHECKPOINT_KEY_NAMES["clip"] in checkpoint:
        return True

    return False


def is_clip_sdxl_model(checkpoint):
    if CHECKPOINT_KEY_NAMES["clip_sdxl"] in checkpoint:
        return True

    return False


def is_clip_sd3_model(checkpoint):
    if CHECKPOINT_KEY_NAMES["clip_sd3"] in checkpoint:
        return True

    return False


def is_open_clip_model(checkpoint):
    if CHECKPOINT_KEY_NAMES["open_clip"] in checkpoint:
        return True

    return False


def is_open_clip_sdxl_model(checkpoint):
    if CHECKPOINT_KEY_NAMES["open_clip_sdxl"] in checkpoint:
        return True

    return False


def is_open_clip_sd3_model(checkpoint):
    if CHECKPOINT_KEY_NAMES["open_clip_sd3"] in checkpoint:
        return True

    return False


def is_open_clip_sdxl_refiner_model(checkpoint):
    if CHECKPOINT_KEY_NAMES["open_clip_sdxl_refiner"] in checkpoint:
        return True

    return False


def is_clip_model_in_single_file(class_obj, checkpoint):
    is_clip_in_checkpoint = any(
        [
            is_clip_model(checkpoint),
            is_clip_sd3_model(checkpoint),
            is_open_clip_model(checkpoint),
            is_open_clip_sdxl_model(checkpoint),
            is_open_clip_sdxl_refiner_model(checkpoint),
            is_open_clip_sd3_model(checkpoint),
        ]
    )
    if (
        class_obj.__name__ == "CLIPTextModel" or class_obj.__name__ == "CLIPTextModelWithProjection"
    ) and is_clip_in_checkpoint:
        return True

    return False


def infer_diffusers_model_type(checkpoint):
    if (
        CHECKPOINT_KEY_NAMES["inpainting"] in checkpoint
        and checkpoint[CHECKPOINT_KEY_NAMES["inpainting"]].shape[1] == 9
    ):
        if CHECKPOINT_KEY_NAMES["v2"] in checkpoint and checkpoint[CHECKPOINT_KEY_NAMES["v2"]].shape[-1] == 1024:
            model_type = "inpainting_v2"
        elif CHECKPOINT_KEY_NAMES["xl_base"] in checkpoint:
            model_type = "xl_inpaint"
        else:
            model_type = "inpainting"

    elif CHECKPOINT_KEY_NAMES["v2"] in checkpoint and checkpoint[CHECKPOINT_KEY_NAMES["v2"]].shape[-1] == 1024:
        model_type = "v2"

    elif CHECKPOINT_KEY_NAMES["playground-v2-5"] in checkpoint:
        model_type = "playground-v2-5"

    elif CHECKPOINT_KEY_NAMES["xl_base"] in checkpoint:
        model_type = "xl_base"

    elif CHECKPOINT_KEY_NAMES["xl_refiner"] in checkpoint:
        model_type = "xl_refiner"

    elif CHECKPOINT_KEY_NAMES["upscale"] in checkpoint:
        model_type = "upscale"

    elif any(key in checkpoint for key in CHECKPOINT_KEY_NAMES["controlnet"]):
        if CHECKPOINT_KEY_NAMES["controlnet_xl"] in checkpoint:
            if CHECKPOINT_KEY_NAMES["controlnet_xl_large"] in checkpoint:
                model_type = "controlnet_xl_large"
            elif CHECKPOINT_KEY_NAMES["controlnet_xl_mid"] in checkpoint:
                model_type = "controlnet_xl_mid"
            else:
                model_type = "controlnet_xl_small"
        else:
            model_type = "controlnet"

    elif (
        CHECKPOINT_KEY_NAMES["stable_cascade_stage_c"] in checkpoint
        and checkpoint[CHECKPOINT_KEY_NAMES["stable_cascade_stage_c"]].shape[0] == 1536
    ):
        model_type = "stable_cascade_stage_c_lite"

    elif (
        CHECKPOINT_KEY_NAMES["stable_cascade_stage_c"] in checkpoint
        and checkpoint[CHECKPOINT_KEY_NAMES["stable_cascade_stage_c"]].shape[0] == 2048
    ):
        model_type = "stable_cascade_stage_c"

    elif (
        CHECKPOINT_KEY_NAMES["stable_cascade_stage_b"] in checkpoint
        and checkpoint[CHECKPOINT_KEY_NAMES["stable_cascade_stage_b"]].shape[-1] == 576
    ):
        model_type = "stable_cascade_stage_b_lite"

    elif (
        CHECKPOINT_KEY_NAMES["stable_cascade_stage_b"] in checkpoint
        and checkpoint[CHECKPOINT_KEY_NAMES["stable_cascade_stage_b"]].shape[-1] == 640
    ):
        model_type = "stable_cascade_stage_b"

    elif CHECKPOINT_KEY_NAMES["sd3"] in checkpoint and checkpoint[CHECKPOINT_KEY_NAMES["sd3"]].shape[-1] == 9216:
        if checkpoint["model.diffusion_model.pos_embed"].shape[1] == 36864:
            model_type = "sd3"
        elif checkpoint["model.diffusion_model.pos_embed"].shape[1] == 147456:
            model_type = "sd35_medium"

    elif CHECKPOINT_KEY_NAMES["sd35_large"] in checkpoint:
        model_type = "sd35_large"

    elif CHECKPOINT_KEY_NAMES["animatediff"] in checkpoint:
        if CHECKPOINT_KEY_NAMES["animatediff_scribble"] in checkpoint:
            model_type = "animatediff_scribble"

        elif CHECKPOINT_KEY_NAMES["animatediff_rgb"] in checkpoint:
            model_type = "animatediff_rgb"

        elif CHECKPOINT_KEY_NAMES["animatediff_v2"] in checkpoint:
            model_type = "animatediff_v2"

        elif checkpoint[CHECKPOINT_KEY_NAMES["animatediff_sdxl_beta"]].shape[-1] == 320:
            model_type = "animatediff_sdxl_beta"

        elif checkpoint[CHECKPOINT_KEY_NAMES["animatediff"]].shape[1] == 24:
            model_type = "animatediff_v1"

        else:
            model_type = "animatediff_v3"

    elif any(key in checkpoint for key in CHECKPOINT_KEY_NAMES["flux"]):
        if any(
            g in checkpoint for g in ["guidance_in.in_layer.bias", "model.diffusion_model.guidance_in.in_layer.bias"]
        ):
            model_type = "flux-dev"
        else:
            model_type = "flux-schnell"

<<<<<<< HEAD
    elif any(all(key in checkpoint for key in key_list) for key_list in CHECKPOINT_KEY_NAMES["ltx-video"]):
        model_type = "ltx-video"
=======
    elif CHECKPOINT_KEY_NAMES["autoencoder-dc"] in checkpoint:
        encoder_key = "encoder.project_in.conv.conv.bias"
        decoder_key = "decoder.project_in.main.conv.weight"

        if CHECKPOINT_KEY_NAMES["autoencoder-dc-sana"] in checkpoint:
            model_type = "autoencoder-dc-f32c32-sana"

        elif checkpoint[encoder_key].shape[-1] == 64 and checkpoint[decoder_key].shape[1] == 32:
            model_type = "autoencoder-dc-f32c32"

        elif checkpoint[encoder_key].shape[-1] == 64 and checkpoint[decoder_key].shape[1] == 128:
            model_type = "autoencoder-dc-f64c128"

        else:
            model_type = "autoencoder-dc-f128c512"
>>>>>>> 914a585b

    else:
        model_type = "v1"

    return model_type


def fetch_diffusers_config(checkpoint):
    model_type = infer_diffusers_model_type(checkpoint)
    model_path = DIFFUSERS_DEFAULT_PIPELINE_PATHS[model_type]
    model_path = copy.deepcopy(model_path)

    return model_path


def set_image_size(checkpoint, image_size=None):
    if image_size:
        return image_size

    model_type = infer_diffusers_model_type(checkpoint)
    image_size = DIFFUSERS_TO_LDM_DEFAULT_IMAGE_SIZE_MAP[model_type]

    return image_size


# Copied from diffusers.pipelines.stable_diffusion.convert_from_ckpt.conv_attn_to_linear
def conv_attn_to_linear(checkpoint):
    keys = list(checkpoint.keys())
    attn_keys = ["query.weight", "key.weight", "value.weight"]
    for key in keys:
        if ".".join(key.split(".")[-2:]) in attn_keys:
            if checkpoint[key].ndim > 2:
                checkpoint[key] = checkpoint[key][:, :, 0, 0]
        elif "proj_attn.weight" in key:
            if checkpoint[key].ndim > 2:
                checkpoint[key] = checkpoint[key][:, :, 0]


def create_unet_diffusers_config_from_ldm(
    original_config, checkpoint, image_size=None, upcast_attention=None, num_in_channels=None
):
    """
    Creates a config for the diffusers based on the config of the LDM model.
    """
    if image_size is not None:
        deprecation_message = (
            "Configuring UNet2DConditionModel with the `image_size` argument to `from_single_file`"
            "is deprecated and will be ignored in future versions."
        )
        deprecate("image_size", "1.0.0", deprecation_message)

    image_size = set_image_size(checkpoint, image_size=image_size)

    if (
        "unet_config" in original_config["model"]["params"]
        and original_config["model"]["params"]["unet_config"] is not None
    ):
        unet_params = original_config["model"]["params"]["unet_config"]["params"]
    else:
        unet_params = original_config["model"]["params"]["network_config"]["params"]

    if num_in_channels is not None:
        deprecation_message = (
            "Configuring UNet2DConditionModel with the `num_in_channels` argument to `from_single_file`"
            "is deprecated and will be ignored in future versions."
        )
        deprecate("image_size", "1.0.0", deprecation_message)
        in_channels = num_in_channels
    else:
        in_channels = unet_params["in_channels"]

    vae_params = original_config["model"]["params"]["first_stage_config"]["params"]["ddconfig"]
    block_out_channels = [unet_params["model_channels"] * mult for mult in unet_params["channel_mult"]]

    down_block_types = []
    resolution = 1
    for i in range(len(block_out_channels)):
        block_type = "CrossAttnDownBlock2D" if resolution in unet_params["attention_resolutions"] else "DownBlock2D"
        down_block_types.append(block_type)
        if i != len(block_out_channels) - 1:
            resolution *= 2

    up_block_types = []
    for i in range(len(block_out_channels)):
        block_type = "CrossAttnUpBlock2D" if resolution in unet_params["attention_resolutions"] else "UpBlock2D"
        up_block_types.append(block_type)
        resolution //= 2

    if unet_params["transformer_depth"] is not None:
        transformer_layers_per_block = (
            unet_params["transformer_depth"]
            if isinstance(unet_params["transformer_depth"], int)
            else list(unet_params["transformer_depth"])
        )
    else:
        transformer_layers_per_block = 1

    vae_scale_factor = 2 ** (len(vae_params["ch_mult"]) - 1)

    head_dim = unet_params["num_heads"] if "num_heads" in unet_params else None
    use_linear_projection = (
        unet_params["use_linear_in_transformer"] if "use_linear_in_transformer" in unet_params else False
    )
    if use_linear_projection:
        # stable diffusion 2-base-512 and 2-768
        if head_dim is None:
            head_dim_mult = unet_params["model_channels"] // unet_params["num_head_channels"]
            head_dim = [head_dim_mult * c for c in list(unet_params["channel_mult"])]

    class_embed_type = None
    addition_embed_type = None
    addition_time_embed_dim = None
    projection_class_embeddings_input_dim = None
    context_dim = None

    if unet_params["context_dim"] is not None:
        context_dim = (
            unet_params["context_dim"]
            if isinstance(unet_params["context_dim"], int)
            else unet_params["context_dim"][0]
        )

    if "num_classes" in unet_params:
        if unet_params["num_classes"] == "sequential":
            if context_dim in [2048, 1280]:
                # SDXL
                addition_embed_type = "text_time"
                addition_time_embed_dim = 256
            else:
                class_embed_type = "projection"
            assert "adm_in_channels" in unet_params
            projection_class_embeddings_input_dim = unet_params["adm_in_channels"]

    config = {
        "sample_size": image_size // vae_scale_factor,
        "in_channels": in_channels,
        "down_block_types": down_block_types,
        "block_out_channels": block_out_channels,
        "layers_per_block": unet_params["num_res_blocks"],
        "cross_attention_dim": context_dim,
        "attention_head_dim": head_dim,
        "use_linear_projection": use_linear_projection,
        "class_embed_type": class_embed_type,
        "addition_embed_type": addition_embed_type,
        "addition_time_embed_dim": addition_time_embed_dim,
        "projection_class_embeddings_input_dim": projection_class_embeddings_input_dim,
        "transformer_layers_per_block": transformer_layers_per_block,
    }

    if upcast_attention is not None:
        deprecation_message = (
            "Configuring UNet2DConditionModel with the `upcast_attention` argument to `from_single_file`"
            "is deprecated and will be ignored in future versions."
        )
        deprecate("image_size", "1.0.0", deprecation_message)
        config["upcast_attention"] = upcast_attention

    if "disable_self_attentions" in unet_params:
        config["only_cross_attention"] = unet_params["disable_self_attentions"]

    if "num_classes" in unet_params and isinstance(unet_params["num_classes"], int):
        config["num_class_embeds"] = unet_params["num_classes"]

    config["out_channels"] = unet_params["out_channels"]
    config["up_block_types"] = up_block_types

    return config


def create_controlnet_diffusers_config_from_ldm(original_config, checkpoint, image_size=None, **kwargs):
    if image_size is not None:
        deprecation_message = (
            "Configuring ControlNetModel with the `image_size` argument"
            "is deprecated and will be ignored in future versions."
        )
        deprecate("image_size", "1.0.0", deprecation_message)

    image_size = set_image_size(checkpoint, image_size=image_size)

    unet_params = original_config["model"]["params"]["control_stage_config"]["params"]
    diffusers_unet_config = create_unet_diffusers_config_from_ldm(original_config, image_size=image_size)

    controlnet_config = {
        "conditioning_channels": unet_params["hint_channels"],
        "in_channels": diffusers_unet_config["in_channels"],
        "down_block_types": diffusers_unet_config["down_block_types"],
        "block_out_channels": diffusers_unet_config["block_out_channels"],
        "layers_per_block": diffusers_unet_config["layers_per_block"],
        "cross_attention_dim": diffusers_unet_config["cross_attention_dim"],
        "attention_head_dim": diffusers_unet_config["attention_head_dim"],
        "use_linear_projection": diffusers_unet_config["use_linear_projection"],
        "class_embed_type": diffusers_unet_config["class_embed_type"],
        "addition_embed_type": diffusers_unet_config["addition_embed_type"],
        "addition_time_embed_dim": diffusers_unet_config["addition_time_embed_dim"],
        "projection_class_embeddings_input_dim": diffusers_unet_config["projection_class_embeddings_input_dim"],
        "transformer_layers_per_block": diffusers_unet_config["transformer_layers_per_block"],
    }

    return controlnet_config


def create_vae_diffusers_config_from_ldm(original_config, checkpoint, image_size=None, scaling_factor=None):
    """
    Creates a config for the diffusers based on the config of the LDM model.
    """
    if image_size is not None:
        deprecation_message = (
            "Configuring AutoencoderKL with the `image_size` argument"
            "is deprecated and will be ignored in future versions."
        )
        deprecate("image_size", "1.0.0", deprecation_message)

    image_size = set_image_size(checkpoint, image_size=image_size)

    if "edm_mean" in checkpoint and "edm_std" in checkpoint:
        latents_mean = checkpoint["edm_mean"]
        latents_std = checkpoint["edm_std"]
    else:
        latents_mean = None
        latents_std = None

    vae_params = original_config["model"]["params"]["first_stage_config"]["params"]["ddconfig"]
    if (scaling_factor is None) and (latents_mean is not None) and (latents_std is not None):
        scaling_factor = PLAYGROUND_VAE_SCALING_FACTOR

    elif (scaling_factor is None) and ("scale_factor" in original_config["model"]["params"]):
        scaling_factor = original_config["model"]["params"]["scale_factor"]

    elif scaling_factor is None:
        scaling_factor = LDM_VAE_DEFAULT_SCALING_FACTOR

    block_out_channels = [vae_params["ch"] * mult for mult in vae_params["ch_mult"]]
    down_block_types = ["DownEncoderBlock2D"] * len(block_out_channels)
    up_block_types = ["UpDecoderBlock2D"] * len(block_out_channels)

    config = {
        "sample_size": image_size,
        "in_channels": vae_params["in_channels"],
        "out_channels": vae_params["out_ch"],
        "down_block_types": down_block_types,
        "up_block_types": up_block_types,
        "block_out_channels": block_out_channels,
        "latent_channels": vae_params["z_channels"],
        "layers_per_block": vae_params["num_res_blocks"],
        "scaling_factor": scaling_factor,
    }
    if latents_mean is not None and latents_std is not None:
        config.update({"latents_mean": latents_mean, "latents_std": latents_std})

    return config


def update_unet_resnet_ldm_to_diffusers(ldm_keys, new_checkpoint, checkpoint, mapping=None):
    for ldm_key in ldm_keys:
        diffusers_key = (
            ldm_key.replace("in_layers.0", "norm1")
            .replace("in_layers.2", "conv1")
            .replace("out_layers.0", "norm2")
            .replace("out_layers.3", "conv2")
            .replace("emb_layers.1", "time_emb_proj")
            .replace("skip_connection", "conv_shortcut")
        )
        if mapping:
            diffusers_key = diffusers_key.replace(mapping["old"], mapping["new"])
        new_checkpoint[diffusers_key] = checkpoint.get(ldm_key)


def update_unet_attention_ldm_to_diffusers(ldm_keys, new_checkpoint, checkpoint, mapping):
    for ldm_key in ldm_keys:
        diffusers_key = ldm_key.replace(mapping["old"], mapping["new"])
        new_checkpoint[diffusers_key] = checkpoint.get(ldm_key)


def update_vae_resnet_ldm_to_diffusers(keys, new_checkpoint, checkpoint, mapping):
    for ldm_key in keys:
        diffusers_key = ldm_key.replace(mapping["old"], mapping["new"]).replace("nin_shortcut", "conv_shortcut")
        new_checkpoint[diffusers_key] = checkpoint.get(ldm_key)


def update_vae_attentions_ldm_to_diffusers(keys, new_checkpoint, checkpoint, mapping):
    for ldm_key in keys:
        diffusers_key = (
            ldm_key.replace(mapping["old"], mapping["new"])
            .replace("norm.weight", "group_norm.weight")
            .replace("norm.bias", "group_norm.bias")
            .replace("q.weight", "to_q.weight")
            .replace("q.bias", "to_q.bias")
            .replace("k.weight", "to_k.weight")
            .replace("k.bias", "to_k.bias")
            .replace("v.weight", "to_v.weight")
            .replace("v.bias", "to_v.bias")
            .replace("proj_out.weight", "to_out.0.weight")
            .replace("proj_out.bias", "to_out.0.bias")
        )
        new_checkpoint[diffusers_key] = checkpoint.get(ldm_key)

        # proj_attn.weight has to be converted from conv 1D to linear
        shape = new_checkpoint[diffusers_key].shape

        if len(shape) == 3:
            new_checkpoint[diffusers_key] = new_checkpoint[diffusers_key][:, :, 0]
        elif len(shape) == 4:
            new_checkpoint[diffusers_key] = new_checkpoint[diffusers_key][:, :, 0, 0]


def convert_stable_cascade_unet_single_file_to_diffusers(checkpoint, **kwargs):
    is_stage_c = "clip_txt_mapper.weight" in checkpoint

    if is_stage_c:
        state_dict = {}
        for key in checkpoint.keys():
            if key.endswith("in_proj_weight"):
                weights = checkpoint[key].chunk(3, 0)
                state_dict[key.replace("attn.in_proj_weight", "to_q.weight")] = weights[0]
                state_dict[key.replace("attn.in_proj_weight", "to_k.weight")] = weights[1]
                state_dict[key.replace("attn.in_proj_weight", "to_v.weight")] = weights[2]
            elif key.endswith("in_proj_bias"):
                weights = checkpoint[key].chunk(3, 0)
                state_dict[key.replace("attn.in_proj_bias", "to_q.bias")] = weights[0]
                state_dict[key.replace("attn.in_proj_bias", "to_k.bias")] = weights[1]
                state_dict[key.replace("attn.in_proj_bias", "to_v.bias")] = weights[2]
            elif key.endswith("out_proj.weight"):
                weights = checkpoint[key]
                state_dict[key.replace("attn.out_proj.weight", "to_out.0.weight")] = weights
            elif key.endswith("out_proj.bias"):
                weights = checkpoint[key]
                state_dict[key.replace("attn.out_proj.bias", "to_out.0.bias")] = weights
            else:
                state_dict[key] = checkpoint[key]
    else:
        state_dict = {}
        for key in checkpoint.keys():
            if key.endswith("in_proj_weight"):
                weights = checkpoint[key].chunk(3, 0)
                state_dict[key.replace("attn.in_proj_weight", "to_q.weight")] = weights[0]
                state_dict[key.replace("attn.in_proj_weight", "to_k.weight")] = weights[1]
                state_dict[key.replace("attn.in_proj_weight", "to_v.weight")] = weights[2]
            elif key.endswith("in_proj_bias"):
                weights = checkpoint[key].chunk(3, 0)
                state_dict[key.replace("attn.in_proj_bias", "to_q.bias")] = weights[0]
                state_dict[key.replace("attn.in_proj_bias", "to_k.bias")] = weights[1]
                state_dict[key.replace("attn.in_proj_bias", "to_v.bias")] = weights[2]
            elif key.endswith("out_proj.weight"):
                weights = checkpoint[key]
                state_dict[key.replace("attn.out_proj.weight", "to_out.0.weight")] = weights
            elif key.endswith("out_proj.bias"):
                weights = checkpoint[key]
                state_dict[key.replace("attn.out_proj.bias", "to_out.0.bias")] = weights
            # rename clip_mapper to clip_txt_pooled_mapper
            elif key.endswith("clip_mapper.weight"):
                weights = checkpoint[key]
                state_dict[key.replace("clip_mapper.weight", "clip_txt_pooled_mapper.weight")] = weights
            elif key.endswith("clip_mapper.bias"):
                weights = checkpoint[key]
                state_dict[key.replace("clip_mapper.bias", "clip_txt_pooled_mapper.bias")] = weights
            else:
                state_dict[key] = checkpoint[key]

    return state_dict


def convert_ldm_unet_checkpoint(checkpoint, config, extract_ema=False, **kwargs):
    """
    Takes a state dict and a config, and returns a converted checkpoint.
    """
    # extract state_dict for UNet
    unet_state_dict = {}
    keys = list(checkpoint.keys())
    unet_key = LDM_UNET_KEY

    # at least a 100 parameters have to start with `model_ema` in order for the checkpoint to be EMA
    if sum(k.startswith("model_ema") for k in keys) > 100 and extract_ema:
        logger.warning("Checkpoint has both EMA and non-EMA weights.")
        logger.warning(
            "In this conversion only the EMA weights are extracted. If you want to instead extract the non-EMA"
            " weights (useful to continue fine-tuning), please make sure to remove the `--extract_ema` flag."
        )
        for key in keys:
            if key.startswith("model.diffusion_model"):
                flat_ema_key = "model_ema." + "".join(key.split(".")[1:])
                unet_state_dict[key.replace(unet_key, "")] = checkpoint.get(flat_ema_key)
    else:
        if sum(k.startswith("model_ema") for k in keys) > 100:
            logger.warning(
                "In this conversion only the non-EMA weights are extracted. If you want to instead extract the EMA"
                " weights (usually better for inference), please make sure to add the `--extract_ema` flag."
            )
        for key in keys:
            if key.startswith(unet_key):
                unet_state_dict[key.replace(unet_key, "")] = checkpoint.get(key)

    new_checkpoint = {}
    ldm_unet_keys = DIFFUSERS_TO_LDM_MAPPING["unet"]["layers"]
    for diffusers_key, ldm_key in ldm_unet_keys.items():
        if ldm_key not in unet_state_dict:
            continue
        new_checkpoint[diffusers_key] = unet_state_dict[ldm_key]

    if ("class_embed_type" in config) and (config["class_embed_type"] in ["timestep", "projection"]):
        class_embed_keys = DIFFUSERS_TO_LDM_MAPPING["unet"]["class_embed_type"]
        for diffusers_key, ldm_key in class_embed_keys.items():
            new_checkpoint[diffusers_key] = unet_state_dict[ldm_key]

    if ("addition_embed_type" in config) and (config["addition_embed_type"] == "text_time"):
        addition_embed_keys = DIFFUSERS_TO_LDM_MAPPING["unet"]["addition_embed_type"]
        for diffusers_key, ldm_key in addition_embed_keys.items():
            new_checkpoint[diffusers_key] = unet_state_dict[ldm_key]

    # Relevant to StableDiffusionUpscalePipeline
    if "num_class_embeds" in config:
        if (config["num_class_embeds"] is not None) and ("label_emb.weight" in unet_state_dict):
            new_checkpoint["class_embedding.weight"] = unet_state_dict["label_emb.weight"]

    # Retrieves the keys for the input blocks only
    num_input_blocks = len({".".join(layer.split(".")[:2]) for layer in unet_state_dict if "input_blocks" in layer})
    input_blocks = {
        layer_id: [key for key in unet_state_dict if f"input_blocks.{layer_id}" in key]
        for layer_id in range(num_input_blocks)
    }

    # Retrieves the keys for the middle blocks only
    num_middle_blocks = len({".".join(layer.split(".")[:2]) for layer in unet_state_dict if "middle_block" in layer})
    middle_blocks = {
        layer_id: [key for key in unet_state_dict if f"middle_block.{layer_id}" in key]
        for layer_id in range(num_middle_blocks)
    }

    # Retrieves the keys for the output blocks only
    num_output_blocks = len({".".join(layer.split(".")[:2]) for layer in unet_state_dict if "output_blocks" in layer})
    output_blocks = {
        layer_id: [key for key in unet_state_dict if f"output_blocks.{layer_id}" in key]
        for layer_id in range(num_output_blocks)
    }

    # Down blocks
    for i in range(1, num_input_blocks):
        block_id = (i - 1) // (config["layers_per_block"] + 1)
        layer_in_block_id = (i - 1) % (config["layers_per_block"] + 1)

        resnets = [
            key for key in input_blocks[i] if f"input_blocks.{i}.0" in key and f"input_blocks.{i}.0.op" not in key
        ]
        update_unet_resnet_ldm_to_diffusers(
            resnets,
            new_checkpoint,
            unet_state_dict,
            {"old": f"input_blocks.{i}.0", "new": f"down_blocks.{block_id}.resnets.{layer_in_block_id}"},
        )

        if f"input_blocks.{i}.0.op.weight" in unet_state_dict:
            new_checkpoint[f"down_blocks.{block_id}.downsamplers.0.conv.weight"] = unet_state_dict.get(
                f"input_blocks.{i}.0.op.weight"
            )
            new_checkpoint[f"down_blocks.{block_id}.downsamplers.0.conv.bias"] = unet_state_dict.get(
                f"input_blocks.{i}.0.op.bias"
            )

        attentions = [key for key in input_blocks[i] if f"input_blocks.{i}.1" in key]
        if attentions:
            update_unet_attention_ldm_to_diffusers(
                attentions,
                new_checkpoint,
                unet_state_dict,
                {"old": f"input_blocks.{i}.1", "new": f"down_blocks.{block_id}.attentions.{layer_in_block_id}"},
            )

    # Mid blocks
    for key in middle_blocks.keys():
        diffusers_key = max(key - 1, 0)
        if key % 2 == 0:
            update_unet_resnet_ldm_to_diffusers(
                middle_blocks[key],
                new_checkpoint,
                unet_state_dict,
                mapping={"old": f"middle_block.{key}", "new": f"mid_block.resnets.{diffusers_key}"},
            )
        else:
            update_unet_attention_ldm_to_diffusers(
                middle_blocks[key],
                new_checkpoint,
                unet_state_dict,
                mapping={"old": f"middle_block.{key}", "new": f"mid_block.attentions.{diffusers_key}"},
            )

    # Up Blocks
    for i in range(num_output_blocks):
        block_id = i // (config["layers_per_block"] + 1)
        layer_in_block_id = i % (config["layers_per_block"] + 1)

        resnets = [
            key for key in output_blocks[i] if f"output_blocks.{i}.0" in key and f"output_blocks.{i}.0.op" not in key
        ]
        update_unet_resnet_ldm_to_diffusers(
            resnets,
            new_checkpoint,
            unet_state_dict,
            {"old": f"output_blocks.{i}.0", "new": f"up_blocks.{block_id}.resnets.{layer_in_block_id}"},
        )

        attentions = [
            key for key in output_blocks[i] if f"output_blocks.{i}.1" in key and f"output_blocks.{i}.1.conv" not in key
        ]
        if attentions:
            update_unet_attention_ldm_to_diffusers(
                attentions,
                new_checkpoint,
                unet_state_dict,
                {"old": f"output_blocks.{i}.1", "new": f"up_blocks.{block_id}.attentions.{layer_in_block_id}"},
            )

        if f"output_blocks.{i}.1.conv.weight" in unet_state_dict:
            new_checkpoint[f"up_blocks.{block_id}.upsamplers.0.conv.weight"] = unet_state_dict[
                f"output_blocks.{i}.1.conv.weight"
            ]
            new_checkpoint[f"up_blocks.{block_id}.upsamplers.0.conv.bias"] = unet_state_dict[
                f"output_blocks.{i}.1.conv.bias"
            ]
        if f"output_blocks.{i}.2.conv.weight" in unet_state_dict:
            new_checkpoint[f"up_blocks.{block_id}.upsamplers.0.conv.weight"] = unet_state_dict[
                f"output_blocks.{i}.2.conv.weight"
            ]
            new_checkpoint[f"up_blocks.{block_id}.upsamplers.0.conv.bias"] = unet_state_dict[
                f"output_blocks.{i}.2.conv.bias"
            ]

    return new_checkpoint


def convert_controlnet_checkpoint(
    checkpoint,
    config,
    **kwargs,
):
    # Return checkpoint if it's already been converted
    if "time_embedding.linear_1.weight" in checkpoint:
        return checkpoint
    # Some controlnet ckpt files are distributed independently from the rest of the
    # model components i.e. https://huggingface.co/thibaud/controlnet-sd21/
    if "time_embed.0.weight" in checkpoint:
        controlnet_state_dict = checkpoint

    else:
        controlnet_state_dict = {}
        keys = list(checkpoint.keys())
        controlnet_key = LDM_CONTROLNET_KEY
        for key in keys:
            if key.startswith(controlnet_key):
                controlnet_state_dict[key.replace(controlnet_key, "")] = checkpoint.get(key)

    new_checkpoint = {}
    ldm_controlnet_keys = DIFFUSERS_TO_LDM_MAPPING["controlnet"]["layers"]
    for diffusers_key, ldm_key in ldm_controlnet_keys.items():
        if ldm_key not in controlnet_state_dict:
            continue
        new_checkpoint[diffusers_key] = controlnet_state_dict[ldm_key]

    # Retrieves the keys for the input blocks only
    num_input_blocks = len(
        {".".join(layer.split(".")[:2]) for layer in controlnet_state_dict if "input_blocks" in layer}
    )
    input_blocks = {
        layer_id: [key for key in controlnet_state_dict if f"input_blocks.{layer_id}" in key]
        for layer_id in range(num_input_blocks)
    }

    # Down blocks
    for i in range(1, num_input_blocks):
        block_id = (i - 1) // (config["layers_per_block"] + 1)
        layer_in_block_id = (i - 1) % (config["layers_per_block"] + 1)

        resnets = [
            key for key in input_blocks[i] if f"input_blocks.{i}.0" in key and f"input_blocks.{i}.0.op" not in key
        ]
        update_unet_resnet_ldm_to_diffusers(
            resnets,
            new_checkpoint,
            controlnet_state_dict,
            {"old": f"input_blocks.{i}.0", "new": f"down_blocks.{block_id}.resnets.{layer_in_block_id}"},
        )

        if f"input_blocks.{i}.0.op.weight" in controlnet_state_dict:
            new_checkpoint[f"down_blocks.{block_id}.downsamplers.0.conv.weight"] = controlnet_state_dict.get(
                f"input_blocks.{i}.0.op.weight"
            )
            new_checkpoint[f"down_blocks.{block_id}.downsamplers.0.conv.bias"] = controlnet_state_dict.get(
                f"input_blocks.{i}.0.op.bias"
            )

        attentions = [key for key in input_blocks[i] if f"input_blocks.{i}.1" in key]
        if attentions:
            update_unet_attention_ldm_to_diffusers(
                attentions,
                new_checkpoint,
                controlnet_state_dict,
                {"old": f"input_blocks.{i}.1", "new": f"down_blocks.{block_id}.attentions.{layer_in_block_id}"},
            )

    # controlnet down blocks
    for i in range(num_input_blocks):
        new_checkpoint[f"controlnet_down_blocks.{i}.weight"] = controlnet_state_dict.get(f"zero_convs.{i}.0.weight")
        new_checkpoint[f"controlnet_down_blocks.{i}.bias"] = controlnet_state_dict.get(f"zero_convs.{i}.0.bias")

    # Retrieves the keys for the middle blocks only
    num_middle_blocks = len(
        {".".join(layer.split(".")[:2]) for layer in controlnet_state_dict if "middle_block" in layer}
    )
    middle_blocks = {
        layer_id: [key for key in controlnet_state_dict if f"middle_block.{layer_id}" in key]
        for layer_id in range(num_middle_blocks)
    }

    # Mid blocks
    for key in middle_blocks.keys():
        diffusers_key = max(key - 1, 0)
        if key % 2 == 0:
            update_unet_resnet_ldm_to_diffusers(
                middle_blocks[key],
                new_checkpoint,
                controlnet_state_dict,
                mapping={"old": f"middle_block.{key}", "new": f"mid_block.resnets.{diffusers_key}"},
            )
        else:
            update_unet_attention_ldm_to_diffusers(
                middle_blocks[key],
                new_checkpoint,
                controlnet_state_dict,
                mapping={"old": f"middle_block.{key}", "new": f"mid_block.attentions.{diffusers_key}"},
            )

    # mid block
    new_checkpoint["controlnet_mid_block.weight"] = controlnet_state_dict.get("middle_block_out.0.weight")
    new_checkpoint["controlnet_mid_block.bias"] = controlnet_state_dict.get("middle_block_out.0.bias")

    # controlnet cond embedding blocks
    cond_embedding_blocks = {
        ".".join(layer.split(".")[:2])
        for layer in controlnet_state_dict
        if "input_hint_block" in layer and ("input_hint_block.0" not in layer) and ("input_hint_block.14" not in layer)
    }
    num_cond_embedding_blocks = len(cond_embedding_blocks)

    for idx in range(1, num_cond_embedding_blocks + 1):
        diffusers_idx = idx - 1
        cond_block_id = 2 * idx

        new_checkpoint[f"controlnet_cond_embedding.blocks.{diffusers_idx}.weight"] = controlnet_state_dict.get(
            f"input_hint_block.{cond_block_id}.weight"
        )
        new_checkpoint[f"controlnet_cond_embedding.blocks.{diffusers_idx}.bias"] = controlnet_state_dict.get(
            f"input_hint_block.{cond_block_id}.bias"
        )

    return new_checkpoint


def convert_ldm_vae_checkpoint(checkpoint, config):
    # extract state dict for VAE
    # remove the LDM_VAE_KEY prefix from the ldm checkpoint keys so that it is easier to map them to diffusers keys
    vae_state_dict = {}
    keys = list(checkpoint.keys())
    vae_key = ""
    for ldm_vae_key in LDM_VAE_KEYS:
        if any(k.startswith(ldm_vae_key) for k in keys):
            vae_key = ldm_vae_key

    for key in keys:
        if key.startswith(vae_key):
            vae_state_dict[key.replace(vae_key, "")] = checkpoint.get(key)

    new_checkpoint = {}
    vae_diffusers_ldm_map = DIFFUSERS_TO_LDM_MAPPING["vae"]
    for diffusers_key, ldm_key in vae_diffusers_ldm_map.items():
        if ldm_key not in vae_state_dict:
            continue
        new_checkpoint[diffusers_key] = vae_state_dict[ldm_key]

    # Retrieves the keys for the encoder down blocks only
    num_down_blocks = len(config["down_block_types"])
    down_blocks = {
        layer_id: [key for key in vae_state_dict if f"down.{layer_id}" in key] for layer_id in range(num_down_blocks)
    }

    for i in range(num_down_blocks):
        resnets = [key for key in down_blocks[i] if f"down.{i}" in key and f"down.{i}.downsample" not in key]
        update_vae_resnet_ldm_to_diffusers(
            resnets,
            new_checkpoint,
            vae_state_dict,
            mapping={"old": f"down.{i}.block", "new": f"down_blocks.{i}.resnets"},
        )
        if f"encoder.down.{i}.downsample.conv.weight" in vae_state_dict:
            new_checkpoint[f"encoder.down_blocks.{i}.downsamplers.0.conv.weight"] = vae_state_dict.get(
                f"encoder.down.{i}.downsample.conv.weight"
            )
            new_checkpoint[f"encoder.down_blocks.{i}.downsamplers.0.conv.bias"] = vae_state_dict.get(
                f"encoder.down.{i}.downsample.conv.bias"
            )

    mid_resnets = [key for key in vae_state_dict if "encoder.mid.block" in key]
    num_mid_res_blocks = 2
    for i in range(1, num_mid_res_blocks + 1):
        resnets = [key for key in mid_resnets if f"encoder.mid.block_{i}" in key]
        update_vae_resnet_ldm_to_diffusers(
            resnets,
            new_checkpoint,
            vae_state_dict,
            mapping={"old": f"mid.block_{i}", "new": f"mid_block.resnets.{i - 1}"},
        )

    mid_attentions = [key for key in vae_state_dict if "encoder.mid.attn" in key]
    update_vae_attentions_ldm_to_diffusers(
        mid_attentions, new_checkpoint, vae_state_dict, mapping={"old": "mid.attn_1", "new": "mid_block.attentions.0"}
    )

    # Retrieves the keys for the decoder up blocks only
    num_up_blocks = len(config["up_block_types"])
    up_blocks = {
        layer_id: [key for key in vae_state_dict if f"up.{layer_id}" in key] for layer_id in range(num_up_blocks)
    }

    for i in range(num_up_blocks):
        block_id = num_up_blocks - 1 - i
        resnets = [
            key for key in up_blocks[block_id] if f"up.{block_id}" in key and f"up.{block_id}.upsample" not in key
        ]
        update_vae_resnet_ldm_to_diffusers(
            resnets,
            new_checkpoint,
            vae_state_dict,
            mapping={"old": f"up.{block_id}.block", "new": f"up_blocks.{i}.resnets"},
        )
        if f"decoder.up.{block_id}.upsample.conv.weight" in vae_state_dict:
            new_checkpoint[f"decoder.up_blocks.{i}.upsamplers.0.conv.weight"] = vae_state_dict[
                f"decoder.up.{block_id}.upsample.conv.weight"
            ]
            new_checkpoint[f"decoder.up_blocks.{i}.upsamplers.0.conv.bias"] = vae_state_dict[
                f"decoder.up.{block_id}.upsample.conv.bias"
            ]

    mid_resnets = [key for key in vae_state_dict if "decoder.mid.block" in key]
    num_mid_res_blocks = 2
    for i in range(1, num_mid_res_blocks + 1):
        resnets = [key for key in mid_resnets if f"decoder.mid.block_{i}" in key]
        update_vae_resnet_ldm_to_diffusers(
            resnets,
            new_checkpoint,
            vae_state_dict,
            mapping={"old": f"mid.block_{i}", "new": f"mid_block.resnets.{i - 1}"},
        )

    mid_attentions = [key for key in vae_state_dict if "decoder.mid.attn" in key]
    update_vae_attentions_ldm_to_diffusers(
        mid_attentions, new_checkpoint, vae_state_dict, mapping={"old": "mid.attn_1", "new": "mid_block.attentions.0"}
    )
    conv_attn_to_linear(new_checkpoint)

    return new_checkpoint


def convert_ldm_clip_checkpoint(checkpoint, remove_prefix=None):
    keys = list(checkpoint.keys())
    text_model_dict = {}

    remove_prefixes = []
    remove_prefixes.extend(LDM_CLIP_PREFIX_TO_REMOVE)
    if remove_prefix:
        remove_prefixes.append(remove_prefix)

    for key in keys:
        for prefix in remove_prefixes:
            if key.startswith(prefix):
                diffusers_key = key.replace(prefix, "")
                text_model_dict[diffusers_key] = checkpoint.get(key)

    return text_model_dict


def convert_open_clip_checkpoint(
    text_model,
    checkpoint,
    prefix="cond_stage_model.model.",
):
    text_model_dict = {}
    text_proj_key = prefix + "text_projection"

    if text_proj_key in checkpoint:
        text_proj_dim = int(checkpoint[text_proj_key].shape[0])
    elif hasattr(text_model.config, "projection_dim"):
        text_proj_dim = text_model.config.projection_dim
    else:
        text_proj_dim = LDM_OPEN_CLIP_TEXT_PROJECTION_DIM

    keys = list(checkpoint.keys())
    keys_to_ignore = SD_2_TEXT_ENCODER_KEYS_TO_IGNORE

    openclip_diffusers_ldm_map = DIFFUSERS_TO_LDM_MAPPING["openclip"]["layers"]
    for diffusers_key, ldm_key in openclip_diffusers_ldm_map.items():
        ldm_key = prefix + ldm_key
        if ldm_key not in checkpoint:
            continue
        if ldm_key in keys_to_ignore:
            continue
        if ldm_key.endswith("text_projection"):
            text_model_dict[diffusers_key] = checkpoint[ldm_key].T.contiguous()
        else:
            text_model_dict[diffusers_key] = checkpoint[ldm_key]

    for key in keys:
        if key in keys_to_ignore:
            continue

        if not key.startswith(prefix + "transformer."):
            continue

        diffusers_key = key.replace(prefix + "transformer.", "")
        transformer_diffusers_to_ldm_map = DIFFUSERS_TO_LDM_MAPPING["openclip"]["transformer"]
        for new_key, old_key in transformer_diffusers_to_ldm_map.items():
            diffusers_key = (
                diffusers_key.replace(old_key, new_key).replace(".in_proj_weight", "").replace(".in_proj_bias", "")
            )

        if key.endswith(".in_proj_weight"):
            weight_value = checkpoint.get(key)

            text_model_dict[diffusers_key + ".q_proj.weight"] = weight_value[:text_proj_dim, :].clone().detach()
            text_model_dict[diffusers_key + ".k_proj.weight"] = (
                weight_value[text_proj_dim : text_proj_dim * 2, :].clone().detach()
            )
            text_model_dict[diffusers_key + ".v_proj.weight"] = weight_value[text_proj_dim * 2 :, :].clone().detach()

        elif key.endswith(".in_proj_bias"):
            weight_value = checkpoint.get(key)
            text_model_dict[diffusers_key + ".q_proj.bias"] = weight_value[:text_proj_dim].clone().detach()
            text_model_dict[diffusers_key + ".k_proj.bias"] = (
                weight_value[text_proj_dim : text_proj_dim * 2].clone().detach()
            )
            text_model_dict[diffusers_key + ".v_proj.bias"] = weight_value[text_proj_dim * 2 :].clone().detach()
        else:
            text_model_dict[diffusers_key] = checkpoint.get(key)

    return text_model_dict


def create_diffusers_clip_model_from_ldm(
    cls,
    checkpoint,
    subfolder="",
    config=None,
    torch_dtype=None,
    local_files_only=None,
    is_legacy_loading=False,
):
    if config:
        config = {"pretrained_model_name_or_path": config}
    else:
        config = fetch_diffusers_config(checkpoint)

    # For backwards compatibility
    # Older versions of `from_single_file` expected CLIP configs to be placed in their original transformers model repo
    # in the cache_dir, rather than in a subfolder of the Diffusers model
    if is_legacy_loading:
        logger.warning(
            (
                "Detected legacy CLIP loading behavior. Please run `from_single_file` with `local_files_only=False once to update "
                "the local cache directory with the necessary CLIP model config files. "
                "Attempting to load CLIP model from legacy cache directory."
            )
        )

        if is_clip_model(checkpoint) or is_clip_sdxl_model(checkpoint):
            clip_config = "openai/clip-vit-large-patch14"
            config["pretrained_model_name_or_path"] = clip_config
            subfolder = ""

        elif is_open_clip_model(checkpoint):
            clip_config = "stabilityai/stable-diffusion-2"
            config["pretrained_model_name_or_path"] = clip_config
            subfolder = "text_encoder"

        else:
            clip_config = "laion/CLIP-ViT-bigG-14-laion2B-39B-b160k"
            config["pretrained_model_name_or_path"] = clip_config
            subfolder = ""

    model_config = cls.config_class.from_pretrained(**config, subfolder=subfolder, local_files_only=local_files_only)
    ctx = init_empty_weights if is_accelerate_available() else nullcontext
    with ctx():
        model = cls(model_config)

    position_embedding_dim = model.text_model.embeddings.position_embedding.weight.shape[-1]

    if is_clip_model(checkpoint):
        diffusers_format_checkpoint = convert_ldm_clip_checkpoint(checkpoint)

    elif (
        is_clip_sdxl_model(checkpoint)
        and checkpoint[CHECKPOINT_KEY_NAMES["clip_sdxl"]].shape[-1] == position_embedding_dim
    ):
        diffusers_format_checkpoint = convert_ldm_clip_checkpoint(checkpoint)

    elif (
        is_clip_sd3_model(checkpoint)
        and checkpoint[CHECKPOINT_KEY_NAMES["clip_sd3"]].shape[-1] == position_embedding_dim
    ):
        diffusers_format_checkpoint = convert_ldm_clip_checkpoint(checkpoint, "text_encoders.clip_l.transformer.")
        diffusers_format_checkpoint["text_projection.weight"] = torch.eye(position_embedding_dim)

    elif is_open_clip_model(checkpoint):
        prefix = "cond_stage_model.model."
        diffusers_format_checkpoint = convert_open_clip_checkpoint(model, checkpoint, prefix=prefix)

    elif (
        is_open_clip_sdxl_model(checkpoint)
        and checkpoint[CHECKPOINT_KEY_NAMES["open_clip_sdxl"]].shape[-1] == position_embedding_dim
    ):
        prefix = "conditioner.embedders.1.model."
        diffusers_format_checkpoint = convert_open_clip_checkpoint(model, checkpoint, prefix=prefix)

    elif is_open_clip_sdxl_refiner_model(checkpoint):
        prefix = "conditioner.embedders.0.model."
        diffusers_format_checkpoint = convert_open_clip_checkpoint(model, checkpoint, prefix=prefix)

    elif (
        is_open_clip_sd3_model(checkpoint)
        and checkpoint[CHECKPOINT_KEY_NAMES["open_clip_sd3"]].shape[-1] == position_embedding_dim
    ):
        diffusers_format_checkpoint = convert_ldm_clip_checkpoint(checkpoint, "text_encoders.clip_g.transformer.")

    else:
        raise ValueError("The provided checkpoint does not seem to contain a valid CLIP model.")

    if is_accelerate_available():
        unexpected_keys = load_model_dict_into_meta(model, diffusers_format_checkpoint, dtype=torch_dtype)
    else:
        _, unexpected_keys = model.load_state_dict(diffusers_format_checkpoint, strict=False)

    if model._keys_to_ignore_on_load_unexpected is not None:
        for pat in model._keys_to_ignore_on_load_unexpected:
            unexpected_keys = [k for k in unexpected_keys if re.search(pat, k) is None]

    if len(unexpected_keys) > 0:
        logger.warning(
            f"Some weights of the model checkpoint were not used when initializing {cls.__name__}: \n {[', '.join(unexpected_keys)]}"
        )

    if torch_dtype is not None:
        model.to(torch_dtype)

    model.eval()

    return model


def _legacy_load_scheduler(
    cls,
    checkpoint,
    component_name,
    original_config=None,
    **kwargs,
):
    scheduler_type = kwargs.get("scheduler_type", None)
    prediction_type = kwargs.get("prediction_type", None)

    if scheduler_type is not None:
        deprecation_message = (
            "Please pass an instance of a Scheduler object directly to the `scheduler` argument in `from_single_file`\n\n"
            "Example:\n\n"
            "from diffusers import StableDiffusionPipeline, DDIMScheduler\n\n"
            "scheduler = DDIMScheduler()\n"
            "pipe = StableDiffusionPipeline.from_single_file(<checkpoint path>, scheduler=scheduler)\n"
        )
        deprecate("scheduler_type", "1.0.0", deprecation_message)

    if prediction_type is not None:
        deprecation_message = (
            "Please configure an instance of a Scheduler with the appropriate `prediction_type` and "
            "pass the object directly to the `scheduler` argument in `from_single_file`.\n\n"
            "Example:\n\n"
            "from diffusers import StableDiffusionPipeline, DDIMScheduler\n\n"
            'scheduler = DDIMScheduler(prediction_type="v_prediction")\n'
            "pipe = StableDiffusionPipeline.from_single_file(<checkpoint path>, scheduler=scheduler)\n"
        )
        deprecate("prediction_type", "1.0.0", deprecation_message)

    scheduler_config = SCHEDULER_DEFAULT_CONFIG
    model_type = infer_diffusers_model_type(checkpoint=checkpoint)

    global_step = checkpoint["global_step"] if "global_step" in checkpoint else None

    if original_config:
        num_train_timesteps = getattr(original_config["model"]["params"], "timesteps", 1000)
    else:
        num_train_timesteps = 1000

    scheduler_config["num_train_timesteps"] = num_train_timesteps

    if model_type == "v2":
        if prediction_type is None:
            # NOTE: For stable diffusion 2 base it is recommended to pass `prediction_type=="epsilon"` # as it relies on a brittle global step parameter here
            prediction_type = "epsilon" if global_step == 875000 else "v_prediction"

    else:
        prediction_type = prediction_type or "epsilon"

    scheduler_config["prediction_type"] = prediction_type

    if model_type in ["xl_base", "xl_refiner"]:
        scheduler_type = "euler"
    elif model_type == "playground":
        scheduler_type = "edm_dpm_solver_multistep"
    else:
        if original_config:
            beta_start = original_config["model"]["params"].get("linear_start")
            beta_end = original_config["model"]["params"].get("linear_end")

        else:
            beta_start = 0.02
            beta_end = 0.085

        scheduler_config["beta_start"] = beta_start
        scheduler_config["beta_end"] = beta_end
        scheduler_config["beta_schedule"] = "scaled_linear"
        scheduler_config["clip_sample"] = False
        scheduler_config["set_alpha_to_one"] = False

    # to deal with an edge case StableDiffusionUpscale pipeline has two schedulers
    if component_name == "low_res_scheduler":
        return cls.from_config(
            {
                "beta_end": 0.02,
                "beta_schedule": "scaled_linear",
                "beta_start": 0.0001,
                "clip_sample": True,
                "num_train_timesteps": 1000,
                "prediction_type": "epsilon",
                "trained_betas": None,
                "variance_type": "fixed_small",
            }
        )

    if scheduler_type is None:
        return cls.from_config(scheduler_config)

    elif scheduler_type == "pndm":
        scheduler_config["skip_prk_steps"] = True
        scheduler = PNDMScheduler.from_config(scheduler_config)

    elif scheduler_type == "lms":
        scheduler = LMSDiscreteScheduler.from_config(scheduler_config)

    elif scheduler_type == "heun":
        scheduler = HeunDiscreteScheduler.from_config(scheduler_config)

    elif scheduler_type == "euler":
        scheduler = EulerDiscreteScheduler.from_config(scheduler_config)

    elif scheduler_type == "euler-ancestral":
        scheduler = EulerAncestralDiscreteScheduler.from_config(scheduler_config)

    elif scheduler_type == "dpm":
        scheduler = DPMSolverMultistepScheduler.from_config(scheduler_config)

    elif scheduler_type == "ddim":
        scheduler = DDIMScheduler.from_config(scheduler_config)

    elif scheduler_type == "edm_dpm_solver_multistep":
        scheduler_config = {
            "algorithm_type": "dpmsolver++",
            "dynamic_thresholding_ratio": 0.995,
            "euler_at_final": False,
            "final_sigmas_type": "zero",
            "lower_order_final": True,
            "num_train_timesteps": 1000,
            "prediction_type": "epsilon",
            "rho": 7.0,
            "sample_max_value": 1.0,
            "sigma_data": 0.5,
            "sigma_max": 80.0,
            "sigma_min": 0.002,
            "solver_order": 2,
            "solver_type": "midpoint",
            "thresholding": False,
        }
        scheduler = EDMDPMSolverMultistepScheduler(**scheduler_config)

    else:
        raise ValueError(f"Scheduler of type {scheduler_type} doesn't exist!")

    return scheduler


def _legacy_load_clip_tokenizer(cls, checkpoint, config=None, local_files_only=False):
    if config:
        config = {"pretrained_model_name_or_path": config}
    else:
        config = fetch_diffusers_config(checkpoint)

    if is_clip_model(checkpoint) or is_clip_sdxl_model(checkpoint):
        clip_config = "openai/clip-vit-large-patch14"
        config["pretrained_model_name_or_path"] = clip_config
        subfolder = ""

    elif is_open_clip_model(checkpoint):
        clip_config = "stabilityai/stable-diffusion-2"
        config["pretrained_model_name_or_path"] = clip_config
        subfolder = "tokenizer"

    else:
        clip_config = "laion/CLIP-ViT-bigG-14-laion2B-39B-b160k"
        config["pretrained_model_name_or_path"] = clip_config
        subfolder = ""

    tokenizer = cls.from_pretrained(**config, subfolder=subfolder, local_files_only=local_files_only)

    return tokenizer


def _legacy_load_safety_checker(local_files_only, torch_dtype):
    # Support for loading safety checker components using the deprecated
    # `load_safety_checker` argument.

    from ..pipelines.stable_diffusion.safety_checker import StableDiffusionSafetyChecker

    feature_extractor = AutoImageProcessor.from_pretrained(
        "CompVis/stable-diffusion-safety-checker", local_files_only=local_files_only, torch_dtype=torch_dtype
    )
    safety_checker = StableDiffusionSafetyChecker.from_pretrained(
        "CompVis/stable-diffusion-safety-checker", local_files_only=local_files_only, torch_dtype=torch_dtype
    )

    return {"safety_checker": safety_checker, "feature_extractor": feature_extractor}


# in SD3 original implementation of AdaLayerNormContinuous, it split linear projection output into shift, scale;
# while in diffusers it split into scale, shift. Here we swap the linear projection weights in order to be able to use diffusers implementation
def swap_scale_shift(weight, dim):
    shift, scale = weight.chunk(2, dim=0)
    new_weight = torch.cat([scale, shift], dim=0)
    return new_weight


def get_attn2_layers(state_dict):
    attn2_layers = []
    for key in state_dict.keys():
        if "attn2." in key:
            # Extract the layer number from the key
            layer_num = int(key.split(".")[1])
            attn2_layers.append(layer_num)

    return tuple(sorted(set(attn2_layers)))


def get_caption_projection_dim(state_dict):
    caption_projection_dim = state_dict["context_embedder.weight"].shape[0]
    return caption_projection_dim


def convert_sd3_transformer_checkpoint_to_diffusers(checkpoint, **kwargs):
    converted_state_dict = {}
    keys = list(checkpoint.keys())
    for k in keys:
        if "model.diffusion_model." in k:
            checkpoint[k.replace("model.diffusion_model.", "")] = checkpoint.pop(k)

    num_layers = list(set(int(k.split(".", 2)[1]) for k in checkpoint if "joint_blocks" in k))[-1] + 1  # noqa: C401
    dual_attention_layers = get_attn2_layers(checkpoint)

    caption_projection_dim = get_caption_projection_dim(checkpoint)
    has_qk_norm = any("ln_q" in key for key in checkpoint.keys())

    # Positional and patch embeddings.
    converted_state_dict["pos_embed.pos_embed"] = checkpoint.pop("pos_embed")
    converted_state_dict["pos_embed.proj.weight"] = checkpoint.pop("x_embedder.proj.weight")
    converted_state_dict["pos_embed.proj.bias"] = checkpoint.pop("x_embedder.proj.bias")

    # Timestep embeddings.
    converted_state_dict["time_text_embed.timestep_embedder.linear_1.weight"] = checkpoint.pop(
        "t_embedder.mlp.0.weight"
    )
    converted_state_dict["time_text_embed.timestep_embedder.linear_1.bias"] = checkpoint.pop("t_embedder.mlp.0.bias")
    converted_state_dict["time_text_embed.timestep_embedder.linear_2.weight"] = checkpoint.pop(
        "t_embedder.mlp.2.weight"
    )
    converted_state_dict["time_text_embed.timestep_embedder.linear_2.bias"] = checkpoint.pop("t_embedder.mlp.2.bias")

    # Context projections.
    converted_state_dict["context_embedder.weight"] = checkpoint.pop("context_embedder.weight")
    converted_state_dict["context_embedder.bias"] = checkpoint.pop("context_embedder.bias")

    # Pooled context projection.
    converted_state_dict["time_text_embed.text_embedder.linear_1.weight"] = checkpoint.pop("y_embedder.mlp.0.weight")
    converted_state_dict["time_text_embed.text_embedder.linear_1.bias"] = checkpoint.pop("y_embedder.mlp.0.bias")
    converted_state_dict["time_text_embed.text_embedder.linear_2.weight"] = checkpoint.pop("y_embedder.mlp.2.weight")
    converted_state_dict["time_text_embed.text_embedder.linear_2.bias"] = checkpoint.pop("y_embedder.mlp.2.bias")

    # Transformer blocks 🎸.
    for i in range(num_layers):
        # Q, K, V
        sample_q, sample_k, sample_v = torch.chunk(
            checkpoint.pop(f"joint_blocks.{i}.x_block.attn.qkv.weight"), 3, dim=0
        )
        context_q, context_k, context_v = torch.chunk(
            checkpoint.pop(f"joint_blocks.{i}.context_block.attn.qkv.weight"), 3, dim=0
        )
        sample_q_bias, sample_k_bias, sample_v_bias = torch.chunk(
            checkpoint.pop(f"joint_blocks.{i}.x_block.attn.qkv.bias"), 3, dim=0
        )
        context_q_bias, context_k_bias, context_v_bias = torch.chunk(
            checkpoint.pop(f"joint_blocks.{i}.context_block.attn.qkv.bias"), 3, dim=0
        )

        converted_state_dict[f"transformer_blocks.{i}.attn.to_q.weight"] = torch.cat([sample_q])
        converted_state_dict[f"transformer_blocks.{i}.attn.to_q.bias"] = torch.cat([sample_q_bias])
        converted_state_dict[f"transformer_blocks.{i}.attn.to_k.weight"] = torch.cat([sample_k])
        converted_state_dict[f"transformer_blocks.{i}.attn.to_k.bias"] = torch.cat([sample_k_bias])
        converted_state_dict[f"transformer_blocks.{i}.attn.to_v.weight"] = torch.cat([sample_v])
        converted_state_dict[f"transformer_blocks.{i}.attn.to_v.bias"] = torch.cat([sample_v_bias])

        converted_state_dict[f"transformer_blocks.{i}.attn.add_q_proj.weight"] = torch.cat([context_q])
        converted_state_dict[f"transformer_blocks.{i}.attn.add_q_proj.bias"] = torch.cat([context_q_bias])
        converted_state_dict[f"transformer_blocks.{i}.attn.add_k_proj.weight"] = torch.cat([context_k])
        converted_state_dict[f"transformer_blocks.{i}.attn.add_k_proj.bias"] = torch.cat([context_k_bias])
        converted_state_dict[f"transformer_blocks.{i}.attn.add_v_proj.weight"] = torch.cat([context_v])
        converted_state_dict[f"transformer_blocks.{i}.attn.add_v_proj.bias"] = torch.cat([context_v_bias])

        # qk norm
        if has_qk_norm:
            converted_state_dict[f"transformer_blocks.{i}.attn.norm_q.weight"] = checkpoint.pop(
                f"joint_blocks.{i}.x_block.attn.ln_q.weight"
            )
            converted_state_dict[f"transformer_blocks.{i}.attn.norm_k.weight"] = checkpoint.pop(
                f"joint_blocks.{i}.x_block.attn.ln_k.weight"
            )
            converted_state_dict[f"transformer_blocks.{i}.attn.norm_added_q.weight"] = checkpoint.pop(
                f"joint_blocks.{i}.context_block.attn.ln_q.weight"
            )
            converted_state_dict[f"transformer_blocks.{i}.attn.norm_added_k.weight"] = checkpoint.pop(
                f"joint_blocks.{i}.context_block.attn.ln_k.weight"
            )

        # output projections.
        converted_state_dict[f"transformer_blocks.{i}.attn.to_out.0.weight"] = checkpoint.pop(
            f"joint_blocks.{i}.x_block.attn.proj.weight"
        )
        converted_state_dict[f"transformer_blocks.{i}.attn.to_out.0.bias"] = checkpoint.pop(
            f"joint_blocks.{i}.x_block.attn.proj.bias"
        )
        if not (i == num_layers - 1):
            converted_state_dict[f"transformer_blocks.{i}.attn.to_add_out.weight"] = checkpoint.pop(
                f"joint_blocks.{i}.context_block.attn.proj.weight"
            )
            converted_state_dict[f"transformer_blocks.{i}.attn.to_add_out.bias"] = checkpoint.pop(
                f"joint_blocks.{i}.context_block.attn.proj.bias"
            )

        if i in dual_attention_layers:
            # Q, K, V
            sample_q2, sample_k2, sample_v2 = torch.chunk(
                checkpoint.pop(f"joint_blocks.{i}.x_block.attn2.qkv.weight"), 3, dim=0
            )
            sample_q2_bias, sample_k2_bias, sample_v2_bias = torch.chunk(
                checkpoint.pop(f"joint_blocks.{i}.x_block.attn2.qkv.bias"), 3, dim=0
            )
            converted_state_dict[f"transformer_blocks.{i}.attn2.to_q.weight"] = torch.cat([sample_q2])
            converted_state_dict[f"transformer_blocks.{i}.attn2.to_q.bias"] = torch.cat([sample_q2_bias])
            converted_state_dict[f"transformer_blocks.{i}.attn2.to_k.weight"] = torch.cat([sample_k2])
            converted_state_dict[f"transformer_blocks.{i}.attn2.to_k.bias"] = torch.cat([sample_k2_bias])
            converted_state_dict[f"transformer_blocks.{i}.attn2.to_v.weight"] = torch.cat([sample_v2])
            converted_state_dict[f"transformer_blocks.{i}.attn2.to_v.bias"] = torch.cat([sample_v2_bias])

            # qk norm
            if has_qk_norm:
                converted_state_dict[f"transformer_blocks.{i}.attn2.norm_q.weight"] = checkpoint.pop(
                    f"joint_blocks.{i}.x_block.attn2.ln_q.weight"
                )
                converted_state_dict[f"transformer_blocks.{i}.attn2.norm_k.weight"] = checkpoint.pop(
                    f"joint_blocks.{i}.x_block.attn2.ln_k.weight"
                )

            # output projections.
            converted_state_dict[f"transformer_blocks.{i}.attn2.to_out.0.weight"] = checkpoint.pop(
                f"joint_blocks.{i}.x_block.attn2.proj.weight"
            )
            converted_state_dict[f"transformer_blocks.{i}.attn2.to_out.0.bias"] = checkpoint.pop(
                f"joint_blocks.{i}.x_block.attn2.proj.bias"
            )

        # norms.
        converted_state_dict[f"transformer_blocks.{i}.norm1.linear.weight"] = checkpoint.pop(
            f"joint_blocks.{i}.x_block.adaLN_modulation.1.weight"
        )
        converted_state_dict[f"transformer_blocks.{i}.norm1.linear.bias"] = checkpoint.pop(
            f"joint_blocks.{i}.x_block.adaLN_modulation.1.bias"
        )
        if not (i == num_layers - 1):
            converted_state_dict[f"transformer_blocks.{i}.norm1_context.linear.weight"] = checkpoint.pop(
                f"joint_blocks.{i}.context_block.adaLN_modulation.1.weight"
            )
            converted_state_dict[f"transformer_blocks.{i}.norm1_context.linear.bias"] = checkpoint.pop(
                f"joint_blocks.{i}.context_block.adaLN_modulation.1.bias"
            )
        else:
            converted_state_dict[f"transformer_blocks.{i}.norm1_context.linear.weight"] = swap_scale_shift(
                checkpoint.pop(f"joint_blocks.{i}.context_block.adaLN_modulation.1.weight"),
                dim=caption_projection_dim,
            )
            converted_state_dict[f"transformer_blocks.{i}.norm1_context.linear.bias"] = swap_scale_shift(
                checkpoint.pop(f"joint_blocks.{i}.context_block.adaLN_modulation.1.bias"),
                dim=caption_projection_dim,
            )

        # ffs.
        converted_state_dict[f"transformer_blocks.{i}.ff.net.0.proj.weight"] = checkpoint.pop(
            f"joint_blocks.{i}.x_block.mlp.fc1.weight"
        )
        converted_state_dict[f"transformer_blocks.{i}.ff.net.0.proj.bias"] = checkpoint.pop(
            f"joint_blocks.{i}.x_block.mlp.fc1.bias"
        )
        converted_state_dict[f"transformer_blocks.{i}.ff.net.2.weight"] = checkpoint.pop(
            f"joint_blocks.{i}.x_block.mlp.fc2.weight"
        )
        converted_state_dict[f"transformer_blocks.{i}.ff.net.2.bias"] = checkpoint.pop(
            f"joint_blocks.{i}.x_block.mlp.fc2.bias"
        )
        if not (i == num_layers - 1):
            converted_state_dict[f"transformer_blocks.{i}.ff_context.net.0.proj.weight"] = checkpoint.pop(
                f"joint_blocks.{i}.context_block.mlp.fc1.weight"
            )
            converted_state_dict[f"transformer_blocks.{i}.ff_context.net.0.proj.bias"] = checkpoint.pop(
                f"joint_blocks.{i}.context_block.mlp.fc1.bias"
            )
            converted_state_dict[f"transformer_blocks.{i}.ff_context.net.2.weight"] = checkpoint.pop(
                f"joint_blocks.{i}.context_block.mlp.fc2.weight"
            )
            converted_state_dict[f"transformer_blocks.{i}.ff_context.net.2.bias"] = checkpoint.pop(
                f"joint_blocks.{i}.context_block.mlp.fc2.bias"
            )

    # Final blocks.
    converted_state_dict["proj_out.weight"] = checkpoint.pop("final_layer.linear.weight")
    converted_state_dict["proj_out.bias"] = checkpoint.pop("final_layer.linear.bias")
    converted_state_dict["norm_out.linear.weight"] = swap_scale_shift(
        checkpoint.pop("final_layer.adaLN_modulation.1.weight"), dim=caption_projection_dim
    )
    converted_state_dict["norm_out.linear.bias"] = swap_scale_shift(
        checkpoint.pop("final_layer.adaLN_modulation.1.bias"), dim=caption_projection_dim
    )

    return converted_state_dict


def is_t5_in_single_file(checkpoint):
    if "text_encoders.t5xxl.transformer.shared.weight" in checkpoint:
        return True

    return False


def convert_sd3_t5_checkpoint_to_diffusers(checkpoint):
    keys = list(checkpoint.keys())
    text_model_dict = {}

    remove_prefixes = ["text_encoders.t5xxl.transformer."]

    for key in keys:
        for prefix in remove_prefixes:
            if key.startswith(prefix):
                diffusers_key = key.replace(prefix, "")
                text_model_dict[diffusers_key] = checkpoint.get(key)

    return text_model_dict


def create_diffusers_t5_model_from_checkpoint(
    cls,
    checkpoint,
    subfolder="",
    config=None,
    torch_dtype=None,
    local_files_only=None,
):
    if config:
        config = {"pretrained_model_name_or_path": config}
    else:
        config = fetch_diffusers_config(checkpoint)

    model_config = cls.config_class.from_pretrained(**config, subfolder=subfolder, local_files_only=local_files_only)
    ctx = init_empty_weights if is_accelerate_available() else nullcontext
    with ctx():
        model = cls(model_config)

    diffusers_format_checkpoint = convert_sd3_t5_checkpoint_to_diffusers(checkpoint)

    if is_accelerate_available():
        unexpected_keys = load_model_dict_into_meta(model, diffusers_format_checkpoint, dtype=torch_dtype)
        if model._keys_to_ignore_on_load_unexpected is not None:
            for pat in model._keys_to_ignore_on_load_unexpected:
                unexpected_keys = [k for k in unexpected_keys if re.search(pat, k) is None]

        if len(unexpected_keys) > 0:
            logger.warning(
                f"Some weights of the model checkpoint were not used when initializing {cls.__name__}: \n {[', '.join(unexpected_keys)]}"
            )

    else:
        model.load_state_dict(diffusers_format_checkpoint)

    use_keep_in_fp32_modules = (cls._keep_in_fp32_modules is not None) and (torch_dtype == torch.float16)
    if use_keep_in_fp32_modules:
        keep_in_fp32_modules = model._keep_in_fp32_modules
    else:
        keep_in_fp32_modules = []

    if keep_in_fp32_modules is not None:
        for name, param in model.named_parameters():
            if any(module_to_keep_in_fp32 in name.split(".") for module_to_keep_in_fp32 in keep_in_fp32_modules):
                # param = param.to(torch.float32) does not work here as only in the local scope.
                param.data = param.data.to(torch.float32)

    return model


def convert_animatediff_checkpoint_to_diffusers(checkpoint, **kwargs):
    converted_state_dict = {}
    for k, v in checkpoint.items():
        if "pos_encoder" in k:
            continue

        else:
            converted_state_dict[
                k.replace(".norms.0", ".norm1")
                .replace(".norms.1", ".norm2")
                .replace(".ff_norm", ".norm3")
                .replace(".attention_blocks.0", ".attn1")
                .replace(".attention_blocks.1", ".attn2")
                .replace(".temporal_transformer", "")
            ] = v

    return converted_state_dict


def convert_flux_transformer_checkpoint_to_diffusers(checkpoint, **kwargs):
    converted_state_dict = {}
    keys = list(checkpoint.keys())
    for k in keys:
        if "model.diffusion_model." in k:
            checkpoint[k.replace("model.diffusion_model.", "")] = checkpoint.pop(k)

    num_layers = list(set(int(k.split(".", 2)[1]) for k in checkpoint if "double_blocks." in k))[-1] + 1  # noqa: C401
    num_single_layers = list(set(int(k.split(".", 2)[1]) for k in checkpoint if "single_blocks." in k))[-1] + 1  # noqa: C401
    mlp_ratio = 4.0
    inner_dim = 3072

    # in SD3 original implementation of AdaLayerNormContinuous, it split linear projection output into shift, scale;
    # while in diffusers it split into scale, shift. Here we swap the linear projection weights in order to be able to use diffusers implementation
    def swap_scale_shift(weight):
        shift, scale = weight.chunk(2, dim=0)
        new_weight = torch.cat([scale, shift], dim=0)
        return new_weight

    ## time_text_embed.timestep_embedder <-  time_in
    converted_state_dict["time_text_embed.timestep_embedder.linear_1.weight"] = checkpoint.pop(
        "time_in.in_layer.weight"
    )
    converted_state_dict["time_text_embed.timestep_embedder.linear_1.bias"] = checkpoint.pop("time_in.in_layer.bias")
    converted_state_dict["time_text_embed.timestep_embedder.linear_2.weight"] = checkpoint.pop(
        "time_in.out_layer.weight"
    )
    converted_state_dict["time_text_embed.timestep_embedder.linear_2.bias"] = checkpoint.pop("time_in.out_layer.bias")

    ## time_text_embed.text_embedder <- vector_in
    converted_state_dict["time_text_embed.text_embedder.linear_1.weight"] = checkpoint.pop("vector_in.in_layer.weight")
    converted_state_dict["time_text_embed.text_embedder.linear_1.bias"] = checkpoint.pop("vector_in.in_layer.bias")
    converted_state_dict["time_text_embed.text_embedder.linear_2.weight"] = checkpoint.pop(
        "vector_in.out_layer.weight"
    )
    converted_state_dict["time_text_embed.text_embedder.linear_2.bias"] = checkpoint.pop("vector_in.out_layer.bias")

    # guidance
    has_guidance = any("guidance" in k for k in checkpoint)
    if has_guidance:
        converted_state_dict["time_text_embed.guidance_embedder.linear_1.weight"] = checkpoint.pop(
            "guidance_in.in_layer.weight"
        )
        converted_state_dict["time_text_embed.guidance_embedder.linear_1.bias"] = checkpoint.pop(
            "guidance_in.in_layer.bias"
        )
        converted_state_dict["time_text_embed.guidance_embedder.linear_2.weight"] = checkpoint.pop(
            "guidance_in.out_layer.weight"
        )
        converted_state_dict["time_text_embed.guidance_embedder.linear_2.bias"] = checkpoint.pop(
            "guidance_in.out_layer.bias"
        )

    # context_embedder
    converted_state_dict["context_embedder.weight"] = checkpoint.pop("txt_in.weight")
    converted_state_dict["context_embedder.bias"] = checkpoint.pop("txt_in.bias")

    # x_embedder
    converted_state_dict["x_embedder.weight"] = checkpoint.pop("img_in.weight")
    converted_state_dict["x_embedder.bias"] = checkpoint.pop("img_in.bias")

    # double transformer blocks
    for i in range(num_layers):
        block_prefix = f"transformer_blocks.{i}."
        # norms.
        ## norm1
        converted_state_dict[f"{block_prefix}norm1.linear.weight"] = checkpoint.pop(
            f"double_blocks.{i}.img_mod.lin.weight"
        )
        converted_state_dict[f"{block_prefix}norm1.linear.bias"] = checkpoint.pop(
            f"double_blocks.{i}.img_mod.lin.bias"
        )
        ## norm1_context
        converted_state_dict[f"{block_prefix}norm1_context.linear.weight"] = checkpoint.pop(
            f"double_blocks.{i}.txt_mod.lin.weight"
        )
        converted_state_dict[f"{block_prefix}norm1_context.linear.bias"] = checkpoint.pop(
            f"double_blocks.{i}.txt_mod.lin.bias"
        )
        # Q, K, V
        sample_q, sample_k, sample_v = torch.chunk(checkpoint.pop(f"double_blocks.{i}.img_attn.qkv.weight"), 3, dim=0)
        context_q, context_k, context_v = torch.chunk(
            checkpoint.pop(f"double_blocks.{i}.txt_attn.qkv.weight"), 3, dim=0
        )
        sample_q_bias, sample_k_bias, sample_v_bias = torch.chunk(
            checkpoint.pop(f"double_blocks.{i}.img_attn.qkv.bias"), 3, dim=0
        )
        context_q_bias, context_k_bias, context_v_bias = torch.chunk(
            checkpoint.pop(f"double_blocks.{i}.txt_attn.qkv.bias"), 3, dim=0
        )
        converted_state_dict[f"{block_prefix}attn.to_q.weight"] = torch.cat([sample_q])
        converted_state_dict[f"{block_prefix}attn.to_q.bias"] = torch.cat([sample_q_bias])
        converted_state_dict[f"{block_prefix}attn.to_k.weight"] = torch.cat([sample_k])
        converted_state_dict[f"{block_prefix}attn.to_k.bias"] = torch.cat([sample_k_bias])
        converted_state_dict[f"{block_prefix}attn.to_v.weight"] = torch.cat([sample_v])
        converted_state_dict[f"{block_prefix}attn.to_v.bias"] = torch.cat([sample_v_bias])
        converted_state_dict[f"{block_prefix}attn.add_q_proj.weight"] = torch.cat([context_q])
        converted_state_dict[f"{block_prefix}attn.add_q_proj.bias"] = torch.cat([context_q_bias])
        converted_state_dict[f"{block_prefix}attn.add_k_proj.weight"] = torch.cat([context_k])
        converted_state_dict[f"{block_prefix}attn.add_k_proj.bias"] = torch.cat([context_k_bias])
        converted_state_dict[f"{block_prefix}attn.add_v_proj.weight"] = torch.cat([context_v])
        converted_state_dict[f"{block_prefix}attn.add_v_proj.bias"] = torch.cat([context_v_bias])
        # qk_norm
        converted_state_dict[f"{block_prefix}attn.norm_q.weight"] = checkpoint.pop(
            f"double_blocks.{i}.img_attn.norm.query_norm.scale"
        )
        converted_state_dict[f"{block_prefix}attn.norm_k.weight"] = checkpoint.pop(
            f"double_blocks.{i}.img_attn.norm.key_norm.scale"
        )
        converted_state_dict[f"{block_prefix}attn.norm_added_q.weight"] = checkpoint.pop(
            f"double_blocks.{i}.txt_attn.norm.query_norm.scale"
        )
        converted_state_dict[f"{block_prefix}attn.norm_added_k.weight"] = checkpoint.pop(
            f"double_blocks.{i}.txt_attn.norm.key_norm.scale"
        )
        # ff img_mlp
        converted_state_dict[f"{block_prefix}ff.net.0.proj.weight"] = checkpoint.pop(
            f"double_blocks.{i}.img_mlp.0.weight"
        )
        converted_state_dict[f"{block_prefix}ff.net.0.proj.bias"] = checkpoint.pop(f"double_blocks.{i}.img_mlp.0.bias")
        converted_state_dict[f"{block_prefix}ff.net.2.weight"] = checkpoint.pop(f"double_blocks.{i}.img_mlp.2.weight")
        converted_state_dict[f"{block_prefix}ff.net.2.bias"] = checkpoint.pop(f"double_blocks.{i}.img_mlp.2.bias")
        converted_state_dict[f"{block_prefix}ff_context.net.0.proj.weight"] = checkpoint.pop(
            f"double_blocks.{i}.txt_mlp.0.weight"
        )
        converted_state_dict[f"{block_prefix}ff_context.net.0.proj.bias"] = checkpoint.pop(
            f"double_blocks.{i}.txt_mlp.0.bias"
        )
        converted_state_dict[f"{block_prefix}ff_context.net.2.weight"] = checkpoint.pop(
            f"double_blocks.{i}.txt_mlp.2.weight"
        )
        converted_state_dict[f"{block_prefix}ff_context.net.2.bias"] = checkpoint.pop(
            f"double_blocks.{i}.txt_mlp.2.bias"
        )
        # output projections.
        converted_state_dict[f"{block_prefix}attn.to_out.0.weight"] = checkpoint.pop(
            f"double_blocks.{i}.img_attn.proj.weight"
        )
        converted_state_dict[f"{block_prefix}attn.to_out.0.bias"] = checkpoint.pop(
            f"double_blocks.{i}.img_attn.proj.bias"
        )
        converted_state_dict[f"{block_prefix}attn.to_add_out.weight"] = checkpoint.pop(
            f"double_blocks.{i}.txt_attn.proj.weight"
        )
        converted_state_dict[f"{block_prefix}attn.to_add_out.bias"] = checkpoint.pop(
            f"double_blocks.{i}.txt_attn.proj.bias"
        )

    # single transfomer blocks
    for i in range(num_single_layers):
        block_prefix = f"single_transformer_blocks.{i}."
        # norm.linear  <- single_blocks.0.modulation.lin
        converted_state_dict[f"{block_prefix}norm.linear.weight"] = checkpoint.pop(
            f"single_blocks.{i}.modulation.lin.weight"
        )
        converted_state_dict[f"{block_prefix}norm.linear.bias"] = checkpoint.pop(
            f"single_blocks.{i}.modulation.lin.bias"
        )
        # Q, K, V, mlp
        mlp_hidden_dim = int(inner_dim * mlp_ratio)
        split_size = (inner_dim, inner_dim, inner_dim, mlp_hidden_dim)
        q, k, v, mlp = torch.split(checkpoint.pop(f"single_blocks.{i}.linear1.weight"), split_size, dim=0)
        q_bias, k_bias, v_bias, mlp_bias = torch.split(
            checkpoint.pop(f"single_blocks.{i}.linear1.bias"), split_size, dim=0
        )
        converted_state_dict[f"{block_prefix}attn.to_q.weight"] = torch.cat([q])
        converted_state_dict[f"{block_prefix}attn.to_q.bias"] = torch.cat([q_bias])
        converted_state_dict[f"{block_prefix}attn.to_k.weight"] = torch.cat([k])
        converted_state_dict[f"{block_prefix}attn.to_k.bias"] = torch.cat([k_bias])
        converted_state_dict[f"{block_prefix}attn.to_v.weight"] = torch.cat([v])
        converted_state_dict[f"{block_prefix}attn.to_v.bias"] = torch.cat([v_bias])
        converted_state_dict[f"{block_prefix}proj_mlp.weight"] = torch.cat([mlp])
        converted_state_dict[f"{block_prefix}proj_mlp.bias"] = torch.cat([mlp_bias])
        # qk norm
        converted_state_dict[f"{block_prefix}attn.norm_q.weight"] = checkpoint.pop(
            f"single_blocks.{i}.norm.query_norm.scale"
        )
        converted_state_dict[f"{block_prefix}attn.norm_k.weight"] = checkpoint.pop(
            f"single_blocks.{i}.norm.key_norm.scale"
        )
        # output projections.
        converted_state_dict[f"{block_prefix}proj_out.weight"] = checkpoint.pop(f"single_blocks.{i}.linear2.weight")
        converted_state_dict[f"{block_prefix}proj_out.bias"] = checkpoint.pop(f"single_blocks.{i}.linear2.bias")

    converted_state_dict["proj_out.weight"] = checkpoint.pop("final_layer.linear.weight")
    converted_state_dict["proj_out.bias"] = checkpoint.pop("final_layer.linear.bias")
    converted_state_dict["norm_out.linear.weight"] = swap_scale_shift(
        checkpoint.pop("final_layer.adaLN_modulation.1.weight")
    )
    converted_state_dict["norm_out.linear.bias"] = swap_scale_shift(
        checkpoint.pop("final_layer.adaLN_modulation.1.bias")
    )

    return converted_state_dict


<<<<<<< HEAD
def convert_ltx_transformer_checkpoint_to_diffusers(checkpoint, **kwargs):
    converted_state_dict = {
        key: checkpoint.pop(key) for key in list(checkpoint.keys()) if "model.diffusion_model." in key
    }

    TRANSFORMER_KEYS_RENAME_DICT = {
        "model.diffusion_model.": "",
        "patchify_proj": "proj_in",
        "adaln_single": "time_embed",
        "q_norm": "norm_q",
        "k_norm": "norm_k",
    }

    TRANSFORMER_SPECIAL_KEYS_REMAP = {}

    for key in list(converted_state_dict.keys()):
        new_key = key
        for replace_key, rename_key in TRANSFORMER_KEYS_RENAME_DICT.items():
            new_key = new_key.replace(replace_key, rename_key)
        converted_state_dict[new_key] = converted_state_dict.pop(key)

    for key in list(converted_state_dict.keys()):
        for special_key, handler_fn_inplace in TRANSFORMER_SPECIAL_KEYS_REMAP.items():
            if special_key not in key:
                continue
            handler_fn_inplace(key, converted_state_dict)

    return converted_state_dict


def convert_ltx_vae_checkpoint_to_diffusers(checkpoint, **kwargs):
    converted_state_dict = {key: checkpoint.pop(key) for key in list(checkpoint.keys()) if "vae." in key}

    def remove_keys_(key: str, state_dict):
        state_dict.pop(key)

    VAE_KEYS_RENAME_DICT = {
        # common
        "vae.": "",
        # decoder
        "up_blocks.0": "mid_block",
        "up_blocks.1": "up_blocks.0",
        "up_blocks.2": "up_blocks.1.upsamplers.0",
        "up_blocks.3": "up_blocks.1",
        "up_blocks.4": "up_blocks.2.conv_in",
        "up_blocks.5": "up_blocks.2.upsamplers.0",
        "up_blocks.6": "up_blocks.2",
        "up_blocks.7": "up_blocks.3.conv_in",
        "up_blocks.8": "up_blocks.3.upsamplers.0",
        "up_blocks.9": "up_blocks.3",
        # encoder
        "down_blocks.0": "down_blocks.0",
        "down_blocks.1": "down_blocks.0.downsamplers.0",
        "down_blocks.2": "down_blocks.0.conv_out",
        "down_blocks.3": "down_blocks.1",
        "down_blocks.4": "down_blocks.1.downsamplers.0",
        "down_blocks.5": "down_blocks.1.conv_out",
        "down_blocks.6": "down_blocks.2",
        "down_blocks.7": "down_blocks.2.downsamplers.0",
        "down_blocks.8": "down_blocks.3",
        "down_blocks.9": "mid_block",
        # common
        "conv_shortcut": "conv_shortcut.conv",
        "res_blocks": "resnets",
        "norm3.norm": "norm3",
        "per_channel_statistics.mean-of-means": "latents_mean",
        "per_channel_statistics.std-of-means": "latents_std",
    }

    VAE_SPECIAL_KEYS_REMAP = {
        "per_channel_statistics.channel": remove_keys_,
        "per_channel_statistics.mean-of-means": remove_keys_,
        "per_channel_statistics.mean-of-stds": remove_keys_,
    }

    for key in list(converted_state_dict.keys()):
        new_key = key
        for replace_key, rename_key in VAE_KEYS_RENAME_DICT.items():
=======
def convert_autoencoder_dc_checkpoint_to_diffusers(checkpoint, **kwargs):
    converted_state_dict = {key: checkpoint.pop(key) for key in list(checkpoint.keys())}

    def remap_qkv_(key: str, state_dict):
        qkv = state_dict.pop(key)
        q, k, v = torch.chunk(qkv, 3, dim=0)
        parent_module, _, _ = key.rpartition(".qkv.conv.weight")
        state_dict[f"{parent_module}.to_q.weight"] = q.squeeze()
        state_dict[f"{parent_module}.to_k.weight"] = k.squeeze()
        state_dict[f"{parent_module}.to_v.weight"] = v.squeeze()

    def remap_proj_conv_(key: str, state_dict):
        parent_module, _, _ = key.rpartition(".proj.conv.weight")
        state_dict[f"{parent_module}.to_out.weight"] = state_dict.pop(key).squeeze()

    AE_KEYS_RENAME_DICT = {
        # common
        "main.": "",
        "op_list.": "",
        "context_module": "attn",
        "local_module": "conv_out",
        # NOTE: The below two lines work because scales in the available configs only have a tuple length of 1
        # If there were more scales, there would be more layers, so a loop would be better to handle this
        "aggreg.0.0": "to_qkv_multiscale.0.proj_in",
        "aggreg.0.1": "to_qkv_multiscale.0.proj_out",
        "depth_conv.conv": "conv_depth",
        "inverted_conv.conv": "conv_inverted",
        "point_conv.conv": "conv_point",
        "point_conv.norm": "norm",
        "conv.conv.": "conv.",
        "conv1.conv": "conv1",
        "conv2.conv": "conv2",
        "conv2.norm": "norm",
        "proj.norm": "norm_out",
        # encoder
        "encoder.project_in.conv": "encoder.conv_in",
        "encoder.project_out.0.conv": "encoder.conv_out",
        "encoder.stages": "encoder.down_blocks",
        # decoder
        "decoder.project_in.conv": "decoder.conv_in",
        "decoder.project_out.0": "decoder.norm_out",
        "decoder.project_out.2.conv": "decoder.conv_out",
        "decoder.stages": "decoder.up_blocks",
    }

    AE_F32C32_F64C128_F128C512_KEYS = {
        "encoder.project_in.conv": "encoder.conv_in.conv",
        "decoder.project_out.2.conv": "decoder.conv_out.conv",
    }

    AE_SPECIAL_KEYS_REMAP = {
        "qkv.conv.weight": remap_qkv_,
        "proj.conv.weight": remap_proj_conv_,
    }
    if "encoder.project_in.conv.bias" not in converted_state_dict:
        AE_KEYS_RENAME_DICT.update(AE_F32C32_F64C128_F128C512_KEYS)

    for key in list(converted_state_dict.keys()):
        new_key = key[:]
        for replace_key, rename_key in AE_KEYS_RENAME_DICT.items():
>>>>>>> 914a585b
            new_key = new_key.replace(replace_key, rename_key)
        converted_state_dict[new_key] = converted_state_dict.pop(key)

    for key in list(converted_state_dict.keys()):
<<<<<<< HEAD
        for special_key, handler_fn_inplace in VAE_SPECIAL_KEYS_REMAP.items():
=======
        for special_key, handler_fn_inplace in AE_SPECIAL_KEYS_REMAP.items():
>>>>>>> 914a585b
            if special_key not in key:
                continue
            handler_fn_inplace(key, converted_state_dict)

    return converted_state_dict<|MERGE_RESOLUTION|>--- conflicted
+++ resolved
@@ -92,17 +92,14 @@
         "double_blocks.0.img_attn.norm.key_norm.scale",
         "model.diffusion_model.double_blocks.0.img_attn.norm.key_norm.scale",
     ],
-<<<<<<< HEAD
     "ltx-video": [
         (
             "model.diffusion_model.patchify_proj.weight",
             "model.diffusion_model.transformer_blocks.27.scale_shift_table",
         ),
     ],
-=======
     "autoencoder-dc": "decoder.stages.1.op_list.0.main.conv.conv.bias",
     "autoencoder-dc-sana": "encoder.project_in.conv.bias",
->>>>>>> 914a585b
 }
 
 DIFFUSERS_DEFAULT_PIPELINE_PATHS = {
@@ -149,14 +146,11 @@
     "animatediff_rgb": {"pretrained_model_name_or_path": "guoyww/animatediff-sparsectrl-rgb"},
     "flux-dev": {"pretrained_model_name_or_path": "black-forest-labs/FLUX.1-dev"},
     "flux-schnell": {"pretrained_model_name_or_path": "black-forest-labs/FLUX.1-schnell"},
-<<<<<<< HEAD
     "ltx-video": {"pretrained_model_name_or_path": "Lightricks/LTX-Video"},
-=======
     "autoencoder-dc-f128c512": {"pretrained_model_name_or_path": "mit-han-lab/dc-ae-f128c512-mix-1.0-diffusers"},
     "autoencoder-dc-f64c128": {"pretrained_model_name_or_path": "mit-han-lab/dc-ae-f64c128-mix-1.0-diffusers"},
     "autoencoder-dc-f32c32": {"pretrained_model_name_or_path": "mit-han-lab/dc-ae-f32c32-mix-1.0-diffusers"},
     "autoencoder-dc-f32c32-sana": {"pretrained_model_name_or_path": "mit-han-lab/dc-ae-f32c32-sana-1.0-diffusers"},
->>>>>>> 914a585b
 }
 
 # Use to configure model sample size when original config is provided
@@ -584,10 +578,9 @@
         else:
             model_type = "flux-schnell"
 
-<<<<<<< HEAD
     elif any(all(key in checkpoint for key in key_list) for key_list in CHECKPOINT_KEY_NAMES["ltx-video"]):
         model_type = "ltx-video"
-=======
+
     elif CHECKPOINT_KEY_NAMES["autoencoder-dc"] in checkpoint:
         encoder_key = "encoder.project_in.conv.conv.bias"
         decoder_key = "decoder.project_in.main.conv.weight"
@@ -603,7 +596,6 @@
 
         else:
             model_type = "autoencoder-dc-f128c512"
->>>>>>> 914a585b
 
     else:
         model_type = "v1"
@@ -2241,7 +2233,6 @@
     return converted_state_dict
 
 
-<<<<<<< HEAD
 def convert_ltx_transformer_checkpoint_to_diffusers(checkpoint, **kwargs):
     converted_state_dict = {
         key: checkpoint.pop(key) for key in list(checkpoint.keys()) if "model.diffusion_model." in key
@@ -2320,7 +2311,15 @@
     for key in list(converted_state_dict.keys()):
         new_key = key
         for replace_key, rename_key in VAE_KEYS_RENAME_DICT.items():
-=======
+            new_key = new_key.replace(replace_key, rename_key)
+        converted_state_dict[new_key] = converted_state_dict.pop(key)
+    
+    for special_key, handler_fn_inplace in VAE_SPECIAL_KEYS_REMAP.items():
+        if special_key not in key:
+            continue
+        handler_fn_inplace(key, converted_state_dict)
+
+
 def convert_autoencoder_dc_checkpoint_to_diffusers(checkpoint, **kwargs):
     converted_state_dict = {key: checkpoint.pop(key) for key in list(checkpoint.keys())}
 
@@ -2381,16 +2380,11 @@
     for key in list(converted_state_dict.keys()):
         new_key = key[:]
         for replace_key, rename_key in AE_KEYS_RENAME_DICT.items():
->>>>>>> 914a585b
             new_key = new_key.replace(replace_key, rename_key)
         converted_state_dict[new_key] = converted_state_dict.pop(key)
 
     for key in list(converted_state_dict.keys()):
-<<<<<<< HEAD
-        for special_key, handler_fn_inplace in VAE_SPECIAL_KEYS_REMAP.items():
-=======
         for special_key, handler_fn_inplace in AE_SPECIAL_KEYS_REMAP.items():
->>>>>>> 914a585b
             if special_key not in key:
                 continue
             handler_fn_inplace(key, converted_state_dict)
