--- conflicted
+++ resolved
@@ -673,13 +673,10 @@
     inner_dim = 3072
     mlp_ratio = 4.0
 
-<<<<<<< HEAD
-=======
     for k in original_state_dict:
         if "bias" in k and "img_in" in k:
             print(f"{k=}")
 
->>>>>>> 3204627a
     def swap_scale_shift(weight):
         shift, scale = weight.chunk(2, dim=0)
         new_weight = torch.cat([scale, shift], dim=0)
@@ -757,11 +754,7 @@
     for i in range(num_layers):
         block_prefix = f"transformer_blocks.{i}."
 
-<<<<<<< HEAD
-        for lora_key, lora_key in zip(["lora_A", "lora_B"], ["lora_A", "lora_B"]):
-=======
         for lora_key in ["lora_A", "lora_B"]:
->>>>>>> 3204627a
             # norms
             converted_state_dict[f"{block_prefix}norm1.linear.{lora_key}.weight"] = original_state_dict.pop(
                 f"double_blocks.{i}.img_mod.lin.{lora_key}.weight"
