--- conflicted
+++ resolved
@@ -427,11 +427,7 @@
                     if lora_config_kwargs["lora_bias"]:
                         if is_peft_version("<=", "0.13.2"):
                             raise ValueError(
-<<<<<<< HEAD
-                                "You need `peft` 0.13.3 at least to use `bias` in LoRAs. Please upgrade your installation of `peft`."
-=======
                                 "You need `peft` 0.14.0 at least to use `bias` in LoRAs. Please upgrade your installation of `peft`."
->>>>>>> 3204627a
                             )
                     else:
                         if is_peft_version("<=", "0.13.2"):
@@ -974,11 +970,7 @@
                     if lora_config_kwargs["lora_bias"]:
                         if is_peft_version("<=", "0.13.2"):
                             raise ValueError(
-<<<<<<< HEAD
-                                "You need `peft` 0.13.3 at least to use `bias` in LoRAs. Please upgrade your installation of `peft`."
-=======
                                 "You need `peft` 0.14.0 at least to use `bias` in LoRAs. Please upgrade your installation of `peft`."
->>>>>>> 3204627a
                             )
                     else:
                         if is_peft_version("<=", "0.13.2"):
@@ -1487,11 +1479,7 @@
                     if lora_config_kwargs["lora_bias"]:
                         if is_peft_version("<=", "0.13.2"):
                             raise ValueError(
-<<<<<<< HEAD
-                                "You need `peft` 0.13.3 at least to use `bias` in LoRAs. Please upgrade your installation of `peft`."
-=======
                                 "You need `peft` 0.14.0 at least to use `bias` in LoRAs. Please upgrade your installation of `peft`."
->>>>>>> 3204627a
                             )
                     else:
                         if is_peft_version("<=", "0.13.2"):
@@ -2120,11 +2108,7 @@
                     if lora_config_kwargs["lora_bias"]:
                         if is_peft_version("<=", "0.13.2"):
                             raise ValueError(
-<<<<<<< HEAD
-                                "You need `peft` 0.13.3 at least to use `bias` in LoRAs. Please upgrade your installation of `peft`."
-=======
                                 "You need `peft` 0.14.0 at least to use `bias` in LoRAs. Please upgrade your installation of `peft`."
->>>>>>> 3204627a
                             )
                     else:
                         if is_peft_version("<=", "0.13.2"):
@@ -2262,11 +2246,7 @@
         ):
             logger.info(
                 "The provided state dict contains normalization layers in addition to LoRA layers. The normalization layers will be directly updated the state_dict of the transformer "
-<<<<<<< HEAD
-                'as opposed to the LoRA layers that will co-exist separately until the "fuse_lora()" method is called. That is to say, the normalization layers will always be directly '
-=======
                 "as opposed to the LoRA layers that will co-exist separately until the 'fuse_lora()' method is called. That is to say, the normalization layers will always be directly "
->>>>>>> 3204627a
                 "fused into the transformer and can only be unfused if `discard_original_layers=True` is passed."
             )
 
@@ -2338,21 +2318,13 @@
 
                 lora_A_weight_name = f"{name}.lora_A.weight"
                 lora_B_weight_name = f"{name}.lora_B.weight"
-<<<<<<< HEAD
-                lora_B_bias_name = f"{name}.lora_B.bias"
-
-=======
->>>>>>> 3204627a
                 if lora_A_weight_name not in state_dict.keys():
                     continue
 
                 in_features = state_dict[lora_A_weight_name].shape[1]
                 out_features = state_dict[lora_B_weight_name].shape[0]
 
-<<<<<<< HEAD
-=======
                 # This means there's no need for an expansion in the params, so we simply skip.
->>>>>>> 3204627a
                 if tuple(module_weight.shape) == (out_features, in_features):
                     continue
 
@@ -2376,40 +2348,19 @@
                 parent_module_name, _, current_module_name = name.rpartition(".")
                 parent_module = transformer.get_submodule(parent_module_name)
 
-<<<<<<< HEAD
-                expanded_module = torch.nn.Linear(
-                    in_features, out_features, bias=bias, device=module_weight.device, dtype=module_weight.dtype
-                )
-
-=======
                 # TODO: consider initializing this under meta device for optims.
                 expanded_module = torch.nn.Linear(
                     in_features, out_features, bias=bias, device=module_weight.device, dtype=module_weight.dtype
                 )
                 # Only weights are expanded and biases are not.
->>>>>>> 3204627a
                 new_weight = torch.zeros_like(
                     expanded_module.weight.data, device=module_weight.device, dtype=module_weight.dtype
                 )
                 slices = tuple(slice(0, dim) for dim in module_weight.shape)
                 new_weight[slices] = module_weight
                 expanded_module.weight.data.copy_(new_weight)
-<<<<<<< HEAD
-
-                bias_present_for_lora_B = lora_B_bias_name in state_dict
-                if bias_present_for_lora_B:
-                    new_bias_shape = state_dict[lora_B_bias_name].shape
-                    if bias and module_bias.shape < new_bias_shape:
-                        new_bias = torch.zeros_like(
-                            expanded_module.bias.data, device=module_bias.device, dtype=module_bias.dtype
-                        )
-                        slices = tuple(slice(0, dim) for dim in module_bias.shape)
-                        new_bias[slices] = module_bias
-                        expanded_module.bias.data.copy_(new_bias)
-=======
                 if module_bias is not None:
                     expanded_module.bias.data.copy_(module_bias)
->>>>>>> 3204627a
 
                 setattr(parent_module, current_module_name, expanded_module)
 
@@ -2591,11 +2542,7 @@
                     if lora_config_kwargs["lora_bias"]:
                         if is_peft_version("<=", "0.13.2"):
                             raise ValueError(
-<<<<<<< HEAD
-                                "You need `peft` 0.13.3 at least to use `bias` in LoRAs. Please upgrade your installation of `peft`."
-=======
                                 "You need `peft` 0.14.0 at least to use `bias` in LoRAs. Please upgrade your installation of `peft`."
->>>>>>> 3204627a
                             )
                     else:
                         if is_peft_version("<=", "0.13.2"):
