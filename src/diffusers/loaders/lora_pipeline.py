--- conflicted
+++ resolved
@@ -1474,21 +1474,6 @@
         """
         super().unfuse_lora(components=components)
 
-
-<<<<<<< HEAD
-class AuraFlowLoraLoaderMixin(LoraBaseMixin):
-    r"""
-    Load LoRA layers into [`AuraFlowTransformer2DModel`]
-    Specific to [`AuraFlowPipeline`].
-    """
-
-    _lora_loadable_modules = ["transformer"]
-    transformer_name = TRANSFORMER_NAME
-
-    @classmethod
-    # Copied from diffusers.loaders.lora_pipeline.SD3LoraLoaderMixin.lora_state_dict
-    @validate_hf_hub_args
-=======
 class FluxLoraLoaderMixin(LoraBaseMixin):
     r"""
     Load LoRA layers into [`FluxTransformer2DModel`],
@@ -1504,7 +1489,6 @@
     @classmethod
     @validate_hf_hub_args
     # Copied from diffusers.loaders.lora_pipeline.SD3LoraLoaderMixin.lora_state_dict
->>>>>>> 2dad462d
     def lora_state_dict(
         cls,
         pretrained_model_name_or_path_or_dict: Union[str, Dict[str, torch.Tensor]],
@@ -1594,20 +1578,12 @@
 
         return state_dict
 
-<<<<<<< HEAD
-    # Copied from diffusers.loaders.lora_pipeline.SD3LoraLoaderMixin.load_lora_weights
-=======
->>>>>>> 2dad462d
     def load_lora_weights(
         self, pretrained_model_name_or_path_or_dict: Union[str, Dict[str, torch.Tensor]], adapter_name=None, **kwargs
     ):
         """
-<<<<<<< HEAD
-        Load LoRA weights specified in `pretrained_model_name_or_path_or_dict` into `self.transformer`
-=======
         Load LoRA weights specified in `pretrained_model_name_or_path_or_dict` into `self.transformer` and
         `self.text_encoder`.
->>>>>>> 2dad462d
 
         All kwargs are forwarded to `self.lora_state_dict`.
 
@@ -1647,8 +1623,6 @@
             _pipeline=self,
         )
 
-<<<<<<< HEAD
-=======
         text_encoder_state_dict = {k: v for k, v in state_dict.items() if "text_encoder." in k}
         if len(text_encoder_state_dict) > 0:
             self.load_lora_into_text_encoder(
@@ -1660,7 +1634,6 @@
                 adapter_name=adapter_name,
                 _pipeline=self,
             )
->>>>>>> 2dad462d
 
     @classmethod
     # Copied from diffusers.loaders.lora_pipeline.SD3LoraLoaderMixin.load_lora_into_transformer
@@ -1742,13 +1715,6 @@
             # Unsafe code />
 
     @classmethod
-<<<<<<< HEAD
-    # Copied from diffusers.loaders.lora_pipeline.SD3LoraLoaderMixin.save_lora_weights
-    def save_lora_weights(
-        cls,
-        save_directory: Union[str, os.PathLike],
-        transformer_lora_layers: Dict[str, torch.nn.Module] = None,
-=======
     # Copied from diffusers.loaders.lora_pipeline.StableDiffusionLoraLoaderMixin.load_lora_into_text_encoder
     def load_lora_into_text_encoder(
         cls,
@@ -1874,7 +1840,6 @@
         save_directory: Union[str, os.PathLike],
         transformer_lora_layers: Dict[str, Union[torch.nn.Module, torch.Tensor]] = None,
         text_encoder_lora_layers: Dict[str, torch.nn.Module] = None,
->>>>>>> 2dad462d
         is_main_process: bool = True,
         weight_name: str = None,
         save_function: Callable = None,
@@ -1888,12 +1853,9 @@
                 Directory to save LoRA parameters to. Will be created if it doesn't exist.
             transformer_lora_layers (`Dict[str, torch.nn.Module]` or `Dict[str, torch.Tensor]`):
                 State dict of the LoRA layers corresponding to the `transformer`.
-<<<<<<< HEAD
-=======
             text_encoder_lora_layers (`Dict[str, torch.nn.Module]` or `Dict[str, torch.Tensor]`):
                 State dict of the LoRA layers corresponding to the `text_encoder`. Must explicitly pass the text
                 encoder LoRA state dict because it comes from 🤗 Transformers.
->>>>>>> 2dad462d
             is_main_process (`bool`, *optional*, defaults to `True`):
                 Whether the process calling this is the main process or not. Useful during distributed training and you
                 need to call this function on all processes. In this case, set `is_main_process=True` only on the main
@@ -1907,14 +1869,6 @@
         """
         state_dict = {}
 
-<<<<<<< HEAD
-        if not (transformer_lora_layers):
-            raise ValueError(
-                "You must pass `transformer_lora_layers`."
-            )
-
-        state_dict.update(cls.pack_weights(transformer_lora_layers, cls.transformer_name))
-=======
         if not (transformer_lora_layers or text_encoder_lora_layers):
             raise ValueError("You must pass at least one of `transformer_lora_layers` and `text_encoder_lora_layers`.")
 
@@ -1923,7 +1877,6 @@
 
         if text_encoder_lora_layers:
             state_dict.update(cls.pack_weights(text_encoder_lora_layers, cls.text_encoder_name))
->>>>>>> 2dad462d
 
         # Save the model
         cls.write_lora_layers(
@@ -1935,17 +1888,10 @@
             safe_serialization=safe_serialization,
         )
 
-<<<<<<< HEAD
-    # Copied from diffusers.loaders.lora_pipeline.SD3LoraLoaderMixin.fuse_lora
-    def fuse_lora(
-        self,
-        components: List[str] = ["transformer"],
-=======
     # Copied from diffusers.loaders.lora_pipeline.StableDiffusionLoraLoaderMixin.fuse_lora with unet->transformer
     def fuse_lora(
         self,
         components: List[str] = ["transformer", "text_encoder"],
->>>>>>> 2dad462d
         lora_scale: float = 1.0,
         safe_fusing: bool = False,
         adapter_names: Optional[List[str]] = None,
@@ -1986,12 +1932,7 @@
             components=components, lora_scale=lora_scale, safe_fusing=safe_fusing, adapter_names=adapter_names
         )
 
-<<<<<<< HEAD
-    # Copied from diffusers.loaders.lora_pipeline.SD3LoraLoaderMixin.unfuse_lora
-    def unfuse_lora(self, components: List[str] = ["transformer"], **kwargs):
-=======
     def unfuse_lora(self, components: List[str] = ["transformer", "text_encoder"], **kwargs):
->>>>>>> 2dad462d
         r"""
         Reverses the effect of
         [`pipe.fuse_lora()`](https://huggingface.co/docs/diffusers/main/en/api/loaders#diffusers.loaders.LoraBaseMixin.fuse_lora).
@@ -2007,10 +1948,338 @@
         """
         super().unfuse_lora(components=components)
 
-<<<<<<< HEAD
-=======
-
->>>>>>> 2dad462d
+class AuraFlowLoraLoaderMixin(LoraBaseMixin):
+    r"""
+    Load LoRA layers into [`AuraFlowTransformer2DModel`]
+    Specific to [`AuraFlowPipeline`].
+    """
+
+    _lora_loadable_modules = ["transformer"]
+    transformer_name = TRANSFORMER_NAME
+
+    @classmethod
+    # Copied from diffusers.loaders.lora_pipeline.SD3LoraLoaderMixin.lora_state_dict
+    @validate_hf_hub_args
+    def lora_state_dict(
+        cls,
+        pretrained_model_name_or_path_or_dict: Union[str, Dict[str, torch.Tensor]],
+        **kwargs,
+    ):
+        r"""
+        Return state dict for lora weights and the network alphas.
+
+        <Tip warning={true}>
+
+        We support loading A1111 formatted LoRA checkpoints in a limited capacity.
+
+        This function is experimental and might change in the future.
+
+        </Tip>
+
+        Parameters:
+            pretrained_model_name_or_path_or_dict (`str` or `os.PathLike` or `dict`):
+                Can be either:
+
+                    - A string, the *model id* (for example `google/ddpm-celebahq-256`) of a pretrained model hosted on
+                      the Hub.
+                    - A path to a *directory* (for example `./my_model_directory`) containing the model weights saved
+                      with [`ModelMixin.save_pretrained`].
+                    - A [torch state
+                      dict](https://pytorch.org/tutorials/beginner/saving_loading_models.html#what-is-a-state-dict).
+
+            cache_dir (`Union[str, os.PathLike]`, *optional*):
+                Path to a directory where a downloaded pretrained model configuration is cached if the standard cache
+                is not used.
+            force_download (`bool`, *optional*, defaults to `False`):
+                Whether or not to force the (re-)download of the model weights and configuration files, overriding the
+                cached versions if they exist.
+
+            proxies (`Dict[str, str]`, *optional*):
+                A dictionary of proxy servers to use by protocol or endpoint, for example, `{'http': 'foo.bar:3128',
+                'http://hostname': 'foo.bar:4012'}`. The proxies are used on each request.
+            local_files_only (`bool`, *optional*, defaults to `False`):
+                Whether to only load local model weights and configuration files or not. If set to `True`, the model
+                won't be downloaded from the Hub.
+            token (`str` or *bool*, *optional*):
+                The token to use as HTTP bearer authorization for remote files. If `True`, the token generated from
+                `diffusers-cli login` (stored in `~/.huggingface`) is used.
+            revision (`str`, *optional*, defaults to `"main"`):
+                The specific model version to use. It can be a branch name, a tag name, a commit id, or any identifier
+                allowed by Git.
+            subfolder (`str`, *optional*, defaults to `""`):
+                The subfolder location of a model file within a larger model repository on the Hub or locally.
+
+        """
+        # Load the main state dict first which has the LoRA layers for transformer
+        cache_dir = kwargs.pop("cache_dir", None)
+        force_download = kwargs.pop("force_download", False)
+        proxies = kwargs.pop("proxies", None)
+        local_files_only = kwargs.pop("local_files_only", None)
+        token = kwargs.pop("token", None)
+        revision = kwargs.pop("revision", None)
+        subfolder = kwargs.pop("subfolder", None)
+        weight_name = kwargs.pop("weight_name", None)
+        use_safetensors = kwargs.pop("use_safetensors", None)
+
+        allow_pickle = False
+        if use_safetensors is None:
+            use_safetensors = True
+            allow_pickle = True
+
+        user_agent = {
+            "file_type": "attn_procs_weights",
+            "framework": "pytorch",
+        }
+
+        state_dict = cls._fetch_state_dict(
+            pretrained_model_name_or_path_or_dict=pretrained_model_name_or_path_or_dict,
+            weight_name=weight_name,
+            use_safetensors=use_safetensors,
+            local_files_only=local_files_only,
+            cache_dir=cache_dir,
+            force_download=force_download,
+            proxies=proxies,
+            token=token,
+            revision=revision,
+            subfolder=subfolder,
+            user_agent=user_agent,
+            allow_pickle=allow_pickle,
+        )
+
+        return state_dict
+
+    def load_lora_weights(
+        self, pretrained_model_name_or_path_or_dict: Union[str, Dict[str, torch.Tensor]], adapter_name=None, **kwargs
+    ):
+        """
+        Load LoRA weights specified in `pretrained_model_name_or_path_or_dict` into `self.transformer`
+
+        All kwargs are forwarded to `self.lora_state_dict`.
+
+        See [`~loaders.StableDiffusionLoraLoaderMixin.lora_state_dict`] for more details on how the state dict is
+        loaded.
+
+        See [`~loaders.StableDiffusionLoraLoaderMixin.load_lora_into_transformer`] for more details on how the state
+        dict is loaded into `self.transformer`.
+
+        Parameters:
+            pretrained_model_name_or_path_or_dict (`str` or `os.PathLike` or `dict`):
+                See [`~loaders.StableDiffusionLoraLoaderMixin.lora_state_dict`].
+            kwargs (`dict`, *optional*):
+                See [`~loaders.StableDiffusionLoraLoaderMixin.lora_state_dict`].
+            adapter_name (`str`, *optional*):
+                Adapter name to be used for referencing the loaded adapter model. If not specified, it will use
+                `default_{i}` where i is the total number of adapters being loaded.
+        """
+        if not USE_PEFT_BACKEND:
+            raise ValueError("PEFT backend is required for this method.")
+
+        # if a dict is passed, copy it instead of modifying it inplace
+        if isinstance(pretrained_model_name_or_path_or_dict, dict):
+            pretrained_model_name_or_path_or_dict = pretrained_model_name_or_path_or_dict.copy()
+
+        # First, ensure that the checkpoint is a compatible one and can be successfully loaded.
+        state_dict = self.lora_state_dict(pretrained_model_name_or_path_or_dict, **kwargs)
+
+        is_correct_format = all("lora" in key or "dora_scale" in key for key in state_dict.keys())
+        if not is_correct_format:
+            raise ValueError("Invalid LoRA checkpoint.")
+
+        self.load_lora_into_transformer(
+            state_dict,
+            transformer=getattr(self, self.transformer_name) if not hasattr(self, "transformer") else self.transformer,
+            adapter_name=adapter_name,
+            _pipeline=self,
+        )
+
+
+    @classmethod
+    # Copied from diffusers.loaders.lora_pipeline.SD3LoraLoaderMixin.load_lora_into_transformer
+    def load_lora_into_transformer(cls, state_dict, transformer, adapter_name=None, _pipeline=None):
+        """
+        This will load the LoRA layers specified in `state_dict` into `transformer`.
+
+        Parameters:
+            state_dict (`dict`):
+                A standard state dict containing the lora layer parameters. The keys can either be indexed directly
+                into the unet or prefixed with an additional `unet` which can be used to distinguish between text
+                encoder lora layers.
+            transformer (`SD3Transformer2DModel`):
+                The Transformer model to load the LoRA layers into.
+            adapter_name (`str`, *optional*):
+                Adapter name to be used for referencing the loaded adapter model. If not specified, it will use
+                `default_{i}` where i is the total number of adapters being loaded.
+        """
+        from peft import LoraConfig, inject_adapter_in_model, set_peft_model_state_dict
+
+        keys = list(state_dict.keys())
+
+        transformer_keys = [k for k in keys if k.startswith(cls.transformer_name)]
+        state_dict = {
+            k.replace(f"{cls.transformer_name}.", ""): v for k, v in state_dict.items() if k in transformer_keys
+        }
+
+        if len(state_dict.keys()) > 0:
+            # check with first key if is not in peft format
+            first_key = next(iter(state_dict.keys()))
+            if "lora_A" not in first_key:
+                state_dict = convert_unet_state_dict_to_peft(state_dict)
+
+            if adapter_name in getattr(transformer, "peft_config", {}):
+                raise ValueError(
+                    f"Adapter name {adapter_name} already in use in the transformer - please select a new adapter name."
+                )
+
+            rank = {}
+            for key, val in state_dict.items():
+                if "lora_B" in key:
+                    rank[key] = val.shape[1]
+
+            lora_config_kwargs = get_peft_kwargs(rank, network_alpha_dict=None, peft_state_dict=state_dict)
+            if "use_dora" in lora_config_kwargs:
+                if lora_config_kwargs["use_dora"] and is_peft_version("<", "0.9.0"):
+                    raise ValueError(
+                        "You need `peft` 0.9.0 at least to use DoRA-enabled LoRAs. Please upgrade your installation of `peft`."
+                    )
+                else:
+                    lora_config_kwargs.pop("use_dora")
+            lora_config = LoraConfig(**lora_config_kwargs)
+
+            # adapter_name
+            if adapter_name is None:
+                adapter_name = get_adapter_name(transformer)
+
+            # In case the pipeline has been already offloaded to CPU - temporarily remove the hooks
+            # otherwise loading LoRA weights will lead to an error
+            is_model_cpu_offload, is_sequential_cpu_offload = cls._optionally_disable_offloading(_pipeline)
+
+            inject_adapter_in_model(lora_config, transformer, adapter_name=adapter_name)
+            incompatible_keys = set_peft_model_state_dict(transformer, state_dict, adapter_name)
+
+            if incompatible_keys is not None:
+                # check only for unexpected keys
+                unexpected_keys = getattr(incompatible_keys, "unexpected_keys", None)
+                if unexpected_keys:
+                    logger.warning(
+                        f"Loading adapter weights from state_dict led to unexpected keys not found in the model: "
+                        f" {unexpected_keys}. "
+                    )
+
+            # Offload back.
+            if is_model_cpu_offload:
+                _pipeline.enable_model_cpu_offload()
+            elif is_sequential_cpu_offload:
+                _pipeline.enable_sequential_cpu_offload()
+            # Unsafe code />
+
+    @classmethod
+    def save_lora_weights(
+        cls,
+        save_directory: Union[str, os.PathLike],
+        transformer_lora_layers: Dict[str, torch.nn.Module] = None,
+        is_main_process: bool = True,
+        weight_name: str = None,
+        save_function: Callable = None,
+        safe_serialization: bool = True,
+    ):
+        r"""
+        Save the LoRA parameters corresponding to the UNet and text encoder.
+
+        Arguments:
+            save_directory (`str` or `os.PathLike`):
+                Directory to save LoRA parameters to. Will be created if it doesn't exist.
+            transformer_lora_layers (`Dict[str, torch.nn.Module]` or `Dict[str, torch.Tensor]`):
+                State dict of the LoRA layers corresponding to the `transformer`.
+            is_main_process (`bool`, *optional*, defaults to `True`):
+                Whether the process calling this is the main process or not. Useful during distributed training and you
+                need to call this function on all processes. In this case, set `is_main_process=True` only on the main
+                process to avoid race conditions.
+            save_function (`Callable`):
+                The function to use to save the state dictionary. Useful during distributed training when you need to
+                replace `torch.save` with another method. Can be configured with the environment variable
+                `DIFFUSERS_SAVE_MODE`.
+            safe_serialization (`bool`, *optional*, defaults to `True`):
+                Whether to save the model using `safetensors` or the traditional PyTorch way with `pickle`.
+        """
+        state_dict = {}
+
+        if not (transformer_lora_layers):
+            raise ValueError(
+                "You must pass `transformer_lora_layers`."
+            )
+
+        state_dict.update(cls.pack_weights(transformer_lora_layers, cls.transformer_name))
+
+        # Save the model
+        cls.write_lora_layers(
+            state_dict=state_dict,
+            save_directory=save_directory,
+            is_main_process=is_main_process,
+            weight_name=weight_name,
+            save_function=save_function,
+            safe_serialization=safe_serialization,
+        )
+
+    def fuse_lora(
+        self,
+        components: List[str] = ["transformer"],
+        lora_scale: float = 1.0,
+        safe_fusing: bool = False,
+        adapter_names: Optional[List[str]] = None,
+        **kwargs,
+    ):
+        r"""
+        Fuses the LoRA parameters into the original parameters of the corresponding blocks.
+
+        <Tip warning={true}>
+
+        This is an experimental API.
+
+        </Tip>
+
+        Args:
+            components: (`List[str]`): List of LoRA-injectable components to fuse the LoRAs into.
+            lora_scale (`float`, defaults to 1.0):
+                Controls how much to influence the outputs with the LoRA parameters.
+            safe_fusing (`bool`, defaults to `False`):
+                Whether to check fused weights for NaN values before fusing and if values are NaN not fusing them.
+            adapter_names (`List[str]`, *optional*):
+                Adapter names to be used for fusing. If nothing is passed, all active adapters will be fused.
+
+        Example:
+
+        ```py
+        from diffusers import DiffusionPipeline
+        import torch
+
+        pipeline = DiffusionPipeline.from_pretrained(
+            "stabilityai/stable-diffusion-xl-base-1.0", torch_dtype=torch.float16
+        ).to("cuda")
+        pipeline.load_lora_weights("nerijs/pixel-art-xl", weight_name="pixel-art-xl.safetensors", adapter_name="pixel")
+        pipeline.fuse_lora(lora_scale=0.7)
+        ```
+        """
+        super().fuse_lora(
+            components=components, lora_scale=lora_scale, safe_fusing=safe_fusing, adapter_names=adapter_names
+        )
+
+    def unfuse_lora(self, components: List[str] = ["transformer"], **kwargs):
+        r"""
+        Reverses the effect of
+        [`pipe.fuse_lora()`](https://huggingface.co/docs/diffusers/main/en/api/loaders#diffusers.loaders.LoraBaseMixin.fuse_lora).
+
+        <Tip warning={true}>
+
+        This is an experimental API.
+
+        </Tip>
+
+        Args:
+            components (`List[str]`): List of LoRA-injectable components to unfuse LoRA from.
+        """
+        super().unfuse_lora(components=components)
+
+        
 # The reason why we subclass from `StableDiffusionLoraLoaderMixin` here is because Amused initially
 # relied on `StableDiffusionLoraLoaderMixin` for its LoRA support.
 class AmusedLoraLoaderMixin(StableDiffusionLoraLoaderMixin):
