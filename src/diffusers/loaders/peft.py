--- conflicted
+++ resolved
@@ -53,12 +53,9 @@
     "FluxTransformer2DModel": lambda model_cls, weights: weights,
     "CogVideoXTransformer3DModel": lambda model_cls, weights: weights,
     "MochiTransformer3DModel": lambda model_cls, weights: weights,
-<<<<<<< HEAD
     "HunyuanVideoTransformer3DModel": lambda model_cls, weights: weights,
-=======
     "LTXVideoTransformer3DModel": lambda model_cls, weights: weights,
     "SanaTransformer2DModel": lambda model_cls, weights: weights,
->>>>>>> ba6fd6eb
 }
 
 
