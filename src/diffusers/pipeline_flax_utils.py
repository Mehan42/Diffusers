# coding=utf-8
# Copyright 2022 The HuggingFace Inc. team.
# Copyright (c) 2022, NVIDIA CORPORATION.  All rights reserved.
#
# Licensed under the Apache License, Version 2.0 (the "License");
# you may not use this file except in compliance with the License.
# You may obtain a copy of the License at
#
#     http://www.apache.org/licenses/LICENSE-2.0
#
# Unless required by applicable law or agreed to in writing, software
# distributed under the License is distributed on an "AS IS" BASIS,
# WITHOUT WARRANTIES OR CONDITIONS OF ANY KIND, either express or implied.
# See the License for the specific language governing permissions and
# limitations under the License.

import importlib
import inspect
import os
from typing import Dict, List, Optional, Union

import numpy as np

import flax
import PIL
from flax.core.frozen_dict import FrozenDict
from huggingface_hub import snapshot_download
from PIL import Image
from tqdm.auto import tqdm

from .configuration_utils import ConfigMixin
from .modeling_flax_utils import FLAX_WEIGHTS_NAME, FlaxModelMixin
from .schedulers.scheduling_utils_flax import SCHEDULER_CONFIG_NAME, FlaxSchedulerMixin
from .utils import CONFIG_NAME, DIFFUSERS_CACHE, BaseOutput, is_transformers_available, logging


if is_transformers_available():
    from transformers import FlaxPreTrainedModel

INDEX_FILE = "diffusion_flax_model.bin"


logger = logging.get_logger(__name__)


LOADABLE_CLASSES = {
    "diffusers": {
        "FlaxModelMixin": ["save_pretrained", "from_pretrained"],
        "FlaxSchedulerMixin": ["save_config", "from_config"],
        "FlaxDiffusionPipeline": ["save_pretrained", "from_pretrained"],
    },
    "transformers": {
        "PreTrainedTokenizer": ["save_pretrained", "from_pretrained"],
        "PreTrainedTokenizerFast": ["save_pretrained", "from_pretrained"],
        "FlaxPreTrainedModel": ["save_pretrained", "from_pretrained"],
        "FeatureExtractionMixin": ["save_pretrained", "from_pretrained"],
    },
}

ALL_IMPORTABLE_CLASSES = {}
for library in LOADABLE_CLASSES:
    ALL_IMPORTABLE_CLASSES.update(LOADABLE_CLASSES[library])


def import_flax_or_no_model(module, class_name):
    try:
        # 1. First make sure that if a Flax object is present, import this one
        class_obj = getattr(module, "Flax" + class_name)
    except AttributeError:
        # 2. If this doesn't work, it's not a model and we don't append "Flax"
        class_obj = getattr(module, class_name)
    except AttributeError:
        raise ValueError(f"Neither Flax{class_name} nor {class_name} exist in {module}")

    return class_obj


@flax.struct.dataclass
class FlaxImagePipelineOutput(BaseOutput):
    """
    Output class for image pipelines.

    Args:
        images (`List[PIL.Image.Image]` or `np.ndarray`)
            List of denoised PIL images of length `batch_size` or numpy array of shape `(batch_size, height, width,
            num_channels)`. PIL images or numpy array present the denoised images of the diffusion pipeline.
    """

    images: Union[List[PIL.Image.Image], np.ndarray]


class FlaxDiffusionPipeline(ConfigMixin):
    r"""
    Base class for all models.

    [`FlaxDiffusionPipeline`] takes care of storing all components (models, schedulers, processors) for diffusion
    pipelines and handles methods for loading, downloading and saving models as well as a few methods common to all
    pipelines to:

        - enabling/disabling the progress bar for the denoising iteration

    Class attributes:

        - **config_name** ([`str`]) -- name of the config file that will store the class and module names of all
          components of the diffusion pipeline.
    """
    config_name = "model_index.json"

    def register_modules(self, **kwargs):
        # import it here to avoid circular import
        from diffusers import pipelines

        for name, module in kwargs.items():
            if module is None:
                register_dict = {name: (None, None)}
            else:
                # retrieve library
                library = module.__module__.split(".")[0]

                # check if the module is a pipeline module
                pipeline_dir = module.__module__.split(".")[-2]
                path = module.__module__.split(".")
                is_pipeline_module = pipeline_dir in path and hasattr(pipelines, pipeline_dir)

                # if library is not in LOADABLE_CLASSES, then it is a custom module.
                # Or if it's a pipeline module, then the module is inside the pipeline
                # folder so we set the library to module name.
                if library not in LOADABLE_CLASSES or is_pipeline_module:
                    library = pipeline_dir

                # retrieve class_name
                class_name = module.__class__.__name__

                register_dict = {name: (library, class_name)}

            # save model index config
            self.register_to_config(**register_dict)

            # set models
            setattr(self, name, module)

    def save_pretrained(self, save_directory: Union[str, os.PathLike], params: Union[Dict, FrozenDict]):
        # TODO: handle inference_state
        """
        Save all variables of the pipeline that can be saved and loaded as well as the pipelines configuration file to
        a directory. A pipeline variable can be saved and loaded if its class implements both a save and loading
        method. The pipeline can easily be re-loaded using the `[`~FlaxDiffusionPipeline.from_pretrained`]` class
        method.

        Arguments:
            save_directory (`str` or `os.PathLike`):
                Directory to which to save. Will be created if it doesn't exist.
        """
        self.save_config(save_directory)

        model_index_dict = dict(self.config)
        model_index_dict.pop("_class_name")
        model_index_dict.pop("_diffusers_version")
        model_index_dict.pop("_module", None)

        for pipeline_component_name in model_index_dict.keys():
            sub_model = getattr(self, pipeline_component_name)
            model_cls = sub_model.__class__

            save_method_name = None
            # search for the model's base class in LOADABLE_CLASSES
            for library_name, library_classes in LOADABLE_CLASSES.items():
                library = importlib.import_module(library_name)
                for base_class, save_load_methods in library_classes.items():
                    class_candidate = getattr(library, base_class)
                    if issubclass(model_cls, class_candidate):
                        # if we found a suitable base class in LOADABLE_CLASSES then grab its save method
                        save_method_name = save_load_methods[0]
                        break
                if save_method_name is not None:
                    break

            save_method = getattr(sub_model, save_method_name)
            expects_params = "params" in set(inspect.signature(save_method).parameters.keys())

            if expects_params:
                save_method(
                    os.path.join(save_directory, pipeline_component_name), params=params[pipeline_component_name]
                )
            else:
                save_method(os.path.join(save_directory, pipeline_component_name))

    @classmethod
    def from_pretrained(cls, pretrained_model_name_or_path: Optional[Union[str, os.PathLike]], **kwargs):
        r"""
        Instantiate a Flax diffusion pipeline from pre-trained pipeline weights.

        The pipeline is set in evaluation mode by default using `model.eval()` (Dropout modules are deactivated).

        The warning *Weights from XXX not initialized from pretrained model* means that the weights of XXX do not come
        pretrained with the rest of the model. It is up to you to train those weights with a downstream fine-tuning
        task.

        The warning *Weights from XXX not used in YYY* means that the layer XXX is not used by YYY, therefore those
        weights are discarded.

        Parameters:
            pretrained_model_name_or_path (`str` or `os.PathLike`, *optional*):
                Can be either:

                    - A string, the *repo id* of a pretrained pipeline hosted inside a model repo on
                      https://huggingface.co/ Valid repo ids have to be located under a user or organization name, like
                      `CompVis/ldm-text2im-large-256`.
                    - A path to a *directory* containing pipeline weights saved using
                      [`~FlaxDiffusionPipeline.save_pretrained`], e.g., `./my_pipeline_directory/`.
            dtype (`str` or `jnp.dtype`, *optional*):
                Override the default `jnp.dtype` and load the model under this dtype. If `"auto"` is passed the dtype
                will be automatically derived from the model's weights.
            force_download (`bool`, *optional*, defaults to `False`):
                Whether or not to force the (re-)download of the model weights and configuration files, overriding the
                cached versions if they exist.
            resume_download (`bool`, *optional*, defaults to `False`):
                Whether or not to delete incompletely received files. Will attempt to resume the download if such a
                file exists.
            proxies (`Dict[str, str]`, *optional*):
                A dictionary of proxy servers to use by protocol or endpoint, e.g., `{'http': 'foo.bar:3128',
                'http://hostname': 'foo.bar:4012'}`. The proxies are used on each request.
            output_loading_info(`bool`, *optional*, defaults to `False`):
                Whether or not to also return a dictionary containing missing keys, unexpected keys and error messages.
            local_files_only(`bool`, *optional*, defaults to `False`):
                Whether or not to only look at local files (i.e., do not try to download the model).
            use_auth_token (`str` or *bool*, *optional*):
                The token to use as HTTP bearer authorization for remote files. If `True`, will use the token generated
                when running `huggingface-cli login` (stored in `~/.huggingface`).
            revision (`str`, *optional*, defaults to `"main"`):
                The specific model version to use. It can be a branch name, a tag name, or a commit id, since we use a
                git-based system for storing models and other artifacts on huggingface.co, so `revision` can be any
                identifier allowed by git.
            mirror (`str`, *optional*):
                Mirror source to accelerate downloads in China. If you are from China and have an accessibility
                problem, you can set this option to resolve it. Note that we do not guarantee the timeliness or safety.
                Please refer to the mirror site for more information. specify the folder name here.

            kwargs (remaining dictionary of keyword arguments, *optional*):
                Can be used to overwrite load - and saveable variables - *i.e.* the pipeline components - of the
                specific pipeline class. The overwritten components are then directly passed to the pipelines
                `__init__` method. See example below for more information.

        <Tip>

         It is required to be logged in (`huggingface-cli login`) when you want to use private or [gated
         models](https://huggingface.co/docs/hub/models-gated#gated-models), *e.g.* `"runwayml/stable-diffusion-v1-5"`

        </Tip>

        <Tip>

        Activate the special ["offline-mode"](https://huggingface.co/diffusers/installation.html#offline-mode) to use
        this method in a firewalled environment.

        </Tip>

        Examples:

        ```py
        >>> from diffusers import FlaxDiffusionPipeline

        >>> # Download pipeline from huggingface.co and cache.
        >>> pipeline = FlaxDiffusionPipeline.from_pretrained("CompVis/ldm-text2im-large-256")

        >>> # Download pipeline that requires an authorization token
        >>> # For more information on access tokens, please refer to this section
        >>> # of the documentation](https://huggingface.co/docs/hub/security-tokens)
        >>> pipeline = FlaxDiffusionPipeline.from_pretrained("runwayml/stable-diffusion-v1-5")

        >>> # Download pipeline, but overwrite scheduler
        >>> from diffusers import LMSDiscreteScheduler

<<<<<<< HEAD
        >>> scheduler = LMSDiscreteScheduler.from_config("CompVis/stable-diffusion-v1-4", subfolder="scheduler")
        >>> pipeline = FlaxDiffusionPipeline.from_pretrained("CompVis/stable-diffusion-v1-4", scheduler=scheduler)
=======
        >>> scheduler = LMSDiscreteScheduler(beta_start=0.00085, beta_end=0.012, beta_schedule="scaled_linear")
        >>> pipeline = FlaxDiffusionPipeline.from_pretrained("runwayml/stable-diffusion-v1-5", scheduler=scheduler)
>>>>>>> 82d56cf1
        ```
        """
        cache_dir = kwargs.pop("cache_dir", DIFFUSERS_CACHE)
        resume_download = kwargs.pop("resume_download", False)
        proxies = kwargs.pop("proxies", None)
        local_files_only = kwargs.pop("local_files_only", False)
        use_auth_token = kwargs.pop("use_auth_token", None)
        revision = kwargs.pop("revision", None)
        from_pt = kwargs.pop("from_pt", False)
        dtype = kwargs.pop("dtype", None)

        # 1. Download the checkpoints and configs
        # use snapshot download here to get it working from from_pretrained
        if not os.path.isdir(pretrained_model_name_or_path):
            config_dict = cls.get_config_dict(
                pretrained_model_name_or_path,
                cache_dir=cache_dir,
                resume_download=resume_download,
                proxies=proxies,
                local_files_only=local_files_only,
                use_auth_token=use_auth_token,
                revision=revision,
            )
            # make sure we only download sub-folders and `diffusers` filenames
            folder_names = [k for k in config_dict.keys() if not k.startswith("_")]
            allow_patterns = [os.path.join(k, "*") for k in folder_names]
            allow_patterns += [FLAX_WEIGHTS_NAME, SCHEDULER_CONFIG_NAME, CONFIG_NAME, cls.config_name]

            # download all allow_patterns
            cached_folder = snapshot_download(
                pretrained_model_name_or_path,
                cache_dir=cache_dir,
                resume_download=resume_download,
                proxies=proxies,
                local_files_only=local_files_only,
                use_auth_token=use_auth_token,
                revision=revision,
                allow_patterns=allow_patterns,
            )
        else:
            cached_folder = pretrained_model_name_or_path

        config_dict = cls.get_config_dict(cached_folder)

        # 2. Load the pipeline class, if using custom module then load it from the hub
        # if we load from explicit class, let's use it
        if cls != FlaxDiffusionPipeline:
            pipeline_class = cls
        else:
            diffusers_module = importlib.import_module(cls.__module__.split(".")[0])
            class_name = (
                config_dict["_class_name"]
                if config_dict["_class_name"].startswith("Flax")
                else "Flax" + config_dict["_class_name"]
            )
            pipeline_class = getattr(diffusers_module, config_dict["_class_name"])

        # some modules can be passed directly to the init
        # in this case they are already instantiated in `kwargs`
        # extract them here
        expected_modules = set(inspect.signature(pipeline_class.__init__).parameters.keys())
        passed_class_obj = {k: kwargs.pop(k) for k in expected_modules if k in kwargs}

        init_dict, _ = pipeline_class.extract_init_dict(config_dict, **kwargs)

        init_kwargs = {}

        # inference_params
        params = {}

        # import it here to avoid circular import
        from diffusers import pipelines

        # 3. Load each module in the pipeline
        for name, (library_name, class_name) in init_dict.items():
            is_pipeline_module = hasattr(pipelines, library_name)
            loaded_sub_model = None
            sub_model_should_be_defined = True

            # if the model is in a pipeline module, then we load it from the pipeline
            if name in passed_class_obj:
                # 1. check that passed_class_obj has correct parent class
                if not is_pipeline_module:
                    library = importlib.import_module(library_name)
                    class_obj = getattr(library, class_name)
                    importable_classes = LOADABLE_CLASSES[library_name]
                    class_candidates = {c: getattr(library, c) for c in importable_classes.keys()}

                    expected_class_obj = None
                    for class_name, class_candidate in class_candidates.items():
                        if issubclass(class_obj, class_candidate):
                            expected_class_obj = class_candidate

                    if not issubclass(passed_class_obj[name].__class__, expected_class_obj):
                        raise ValueError(
                            f"{passed_class_obj[name]} is of type: {type(passed_class_obj[name])}, but should be"
                            f" {expected_class_obj}"
                        )
                elif passed_class_obj[name] is None:
                    logger.warn(
                        f"You have passed `None` for {name} to disable its functionality in {pipeline_class}. Note"
                        f" that this might lead to problems when using {pipeline_class} and is not recommended."
                    )
                    sub_model_should_be_defined = False
                else:
                    logger.warn(
                        f"You have passed a non-standard module {passed_class_obj[name]}. We cannot verify whether it"
                        " has the correct type"
                    )

                # set passed class object
                loaded_sub_model = passed_class_obj[name]
            elif is_pipeline_module:
                pipeline_module = getattr(pipelines, library_name)
                class_obj = import_flax_or_no_model(pipeline_module, class_name)

                importable_classes = ALL_IMPORTABLE_CLASSES
                class_candidates = {c: class_obj for c in importable_classes.keys()}
            else:
                # else we just import it from the library.
                library = importlib.import_module(library_name)
                class_obj = import_flax_or_no_model(library, class_name)

                importable_classes = LOADABLE_CLASSES[library_name]
                class_candidates = {c: getattr(library, c) for c in importable_classes.keys()}

            if loaded_sub_model is None and sub_model_should_be_defined:
                load_method_name = None
                for class_name, class_candidate in class_candidates.items():
                    if issubclass(class_obj, class_candidate):
                        load_method_name = importable_classes[class_name][1]

                load_method = getattr(class_obj, load_method_name)

                # check if the module is in a subdirectory
                if os.path.isdir(os.path.join(cached_folder, name)):
                    loadable_folder = os.path.join(cached_folder, name)
                else:
                    loaded_sub_model = cached_folder

                if issubclass(class_obj, FlaxModelMixin):
                    loaded_sub_model, loaded_params = load_method(loadable_folder, from_pt=from_pt, dtype=dtype)
                    params[name] = loaded_params
                elif is_transformers_available() and issubclass(class_obj, FlaxPreTrainedModel):
                    if from_pt:
                        # TODO(Suraj): Fix this in Transformers. We should be able to use `_do_init=False` here
                        loaded_sub_model = load_method(loadable_folder, from_pt=from_pt)
                        loaded_params = loaded_sub_model.params
                        del loaded_sub_model._params
                    else:
                        loaded_sub_model, loaded_params = load_method(loadable_folder, _do_init=False)
                    params[name] = loaded_params
                elif issubclass(class_obj, FlaxSchedulerMixin):
                    loaded_sub_model, scheduler_state = load_method(loadable_folder)
                    params[name] = scheduler_state
                else:
                    loaded_sub_model = load_method(loadable_folder)

            init_kwargs[name] = loaded_sub_model  # UNet(...), # DiffusionSchedule(...)

        model = pipeline_class(**init_kwargs, dtype=dtype)
        return model, params

    @staticmethod
    def numpy_to_pil(images):
        """
        Convert a numpy image or a batch of images to a PIL image.
        """
        if images.ndim == 3:
            images = images[None, ...]
        images = (images * 255).round().astype("uint8")
        if images.shape[-1] == 1:
            # special case for grayscale (single channel) images
            pil_images = [Image.fromarray(image.squeeze(), mode="L") for image in images]
        else:
            pil_images = [Image.fromarray(image) for image in images]

        return pil_images

    # TODO: make it compatible with jax.lax
    def progress_bar(self, iterable):
        if not hasattr(self, "_progress_bar_config"):
            self._progress_bar_config = {}
        elif not isinstance(self._progress_bar_config, dict):
            raise ValueError(
                f"`self._progress_bar_config` should be of type `dict`, but is {type(self._progress_bar_config)}."
            )

        return tqdm(iterable, **self._progress_bar_config)

    def set_progress_bar_config(self, **kwargs):
        self._progress_bar_config = kwargs<|MERGE_RESOLUTION|>--- conflicted
+++ resolved
@@ -271,13 +271,8 @@
         >>> # Download pipeline, but overwrite scheduler
         >>> from diffusers import LMSDiscreteScheduler
 
-<<<<<<< HEAD
-        >>> scheduler = LMSDiscreteScheduler.from_config("CompVis/stable-diffusion-v1-4", subfolder="scheduler")
-        >>> pipeline = FlaxDiffusionPipeline.from_pretrained("CompVis/stable-diffusion-v1-4", scheduler=scheduler)
-=======
-        >>> scheduler = LMSDiscreteScheduler(beta_start=0.00085, beta_end=0.012, beta_schedule="scaled_linear")
+        >>> scheduler = LMSDiscreteScheduler.from_config("runwayml/stable-diffusion-v1-5", subfolder="scheduler")
         >>> pipeline = FlaxDiffusionPipeline.from_pretrained("runwayml/stable-diffusion-v1-5", scheduler=scheduler)
->>>>>>> 82d56cf1
         ```
         """
         cache_dir = kwargs.pop("cache_dir", DIFFUSERS_CACHE)
