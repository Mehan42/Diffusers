--- conflicted
+++ resolved
@@ -31,11 +31,7 @@
     "loaders": ["FromOriginalModelMixin"],
     "models": [],
     "pipelines": [],
-<<<<<<< HEAD
-    "quantizers.quantization_config": ["BitsAndBytesConfig", "GGUFQuantizationConfig"],
-=======
-    "quantizers.quantization_config": ["BitsAndBytesConfig", "TorchAoConfig"],
->>>>>>> ac863934
+    "quantizers.quantization_config": ["BitsAndBytesConfig", "TorchAoConfig", "GGUFQuantizationConfig"],
     "schedulers": [],
     "utils": [
         "OptionalDependencyNotAvailable",
@@ -432,7 +428,8 @@
     if not (is_torch_available() and is_transformers_available() and is_k_diffusion_available()):
         raise OptionalDependencyNotAvailable()
 except OptionalDependencyNotAvailable:
-    from .utils import dummy_torch_and_transformers_and_k_diffusion_objects  # noqa F403
+    from .utils import \
+        dummy_torch_and_transformers_and_k_diffusion_objects  # noqa F403
 
     _import_structure["utils.dummy_torch_and_transformers_and_k_diffusion_objects"] = [
         name for name in dir(dummy_torch_and_transformers_and_k_diffusion_objects) if not name.startswith("_")
@@ -445,7 +442,8 @@
     if not (is_torch_available() and is_transformers_available() and is_sentencepiece_available()):
         raise OptionalDependencyNotAvailable()
 except OptionalDependencyNotAvailable:
-    from .utils import dummy_torch_and_transformers_and_sentencepiece_objects  # noqa F403
+    from .utils import \
+        dummy_torch_and_transformers_and_sentencepiece_objects  # noqa F403
 
     _import_structure["utils.dummy_torch_and_transformers_and_sentencepiece_objects"] = [
         name for name in dir(dummy_torch_and_transformers_and_sentencepiece_objects) if not name.startswith("_")
@@ -458,7 +456,8 @@
     if not (is_torch_available() and is_transformers_available() and is_onnx_available()):
         raise OptionalDependencyNotAvailable()
 except OptionalDependencyNotAvailable:
-    from .utils import dummy_torch_and_transformers_and_onnx_objects  # noqa F403
+    from .utils import \
+        dummy_torch_and_transformers_and_onnx_objects  # noqa F403
 
     _import_structure["utils.dummy_torch_and_transformers_and_onnx_objects"] = [
         name for name in dir(dummy_torch_and_transformers_and_onnx_objects) if not name.startswith("_")
@@ -493,7 +492,8 @@
     if not (is_transformers_available() and is_torch_available() and is_note_seq_available()):
         raise OptionalDependencyNotAvailable()
 except OptionalDependencyNotAvailable:
-    from .utils import dummy_transformers_and_torch_and_note_seq_objects  # noqa F403
+    from .utils import \
+        dummy_transformers_and_torch_and_note_seq_objects  # noqa F403
 
     _import_structure["utils.dummy_transformers_and_torch_and_note_seq_objects"] = [
         name for name in dir(dummy_transformers_and_torch_and_note_seq_objects) if not name.startswith("_")
@@ -573,11 +573,7 @@
 
 if TYPE_CHECKING or DIFFUSERS_SLOW_IMPORT:
     from .configuration_utils import ConfigMixin
-<<<<<<< HEAD
-    from .quantizers.quantization_config import BitsAndBytesConfig, GGUFQuantizationConfig
-=======
-    from .quantizers.quantization_config import BitsAndBytesConfig, TorchAoConfig
->>>>>>> ac863934
+    from .quantizers.quantization_config import BitsAndBytesConfig, GGUFQuantizationConfig, TorchAoConfig
 
     try:
         if not is_onnx_available():
