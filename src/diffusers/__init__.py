--- conflicted
+++ resolved
@@ -154,16 +154,12 @@
         FlaxScoreSdeVeScheduler,
     )
 
-<<<<<<< HEAD
-if is_flax_available() and is_transformers_available():
-    from .pipelines import FlaxStableDiffusionPipeline
-    from .pipelines import FlaxStableDiffusionImg2ImgPipeline
-=======
+
 try:
     if not (is_flax_available() and is_transformers_available()):
         raise OptionalDependencyNotAvailable()
 except OptionalDependencyNotAvailable:
     from .utils.dummy_flax_and_transformers_objects import *  # noqa F403
->>>>>>> c3b2f975
 else:
-    from .pipelines import FlaxStableDiffusionPipeline+    from .pipelines import FlaxStableDiffusionPipeline
+    from .pipelines import FlaxStableDiffusionImg2ImgPipeline