__version__ = "0.31.0.dev0"

from typing import TYPE_CHECKING

from .utils import (
    DIFFUSERS_SLOW_IMPORT,
    OptionalDependencyNotAvailable,
    _LazyModule,
    is_flax_available,
    is_k_diffusion_available,
    is_librosa_available,
    is_note_seq_available,
    is_onnx_available,
    is_scipy_available,
    is_sentencepiece_available,
    is_torch_available,
    is_torchsde_available,
    is_transformers_available,
)


# Lazy Import based on
# https://github.com/huggingface/transformers/blob/main/src/transformers/__init__.py

# When adding a new object to this init, please add it to `_import_structure`. The `_import_structure` is a dictionary submodule to list of object names,
# and is used to defer the actual importing for when the objects are requested.
# This way `import diffusers` provides the names in the namespace without actually importing anything (and especially none of the backends).

_import_structure = {
    "configuration_utils": ["ConfigMixin"],
    "loaders": ["FromOriginalModelMixin"],
    "models": [],
    "pipelines": [],
    "schedulers": [],
    "utils": [
        "OptionalDependencyNotAvailable",
        "is_flax_available",
        "is_inflect_available",
        "is_invisible_watermark_available",
        "is_k_diffusion_available",
        "is_k_diffusion_version",
        "is_librosa_available",
        "is_note_seq_available",
        "is_onnx_available",
        "is_scipy_available",
        "is_torch_available",
        "is_torchsde_available",
        "is_transformers_available",
        "is_transformers_version",
        "is_unidecode_available",
        "logging",
    ],
}

try:
    if not is_onnx_available():
        raise OptionalDependencyNotAvailable()
except OptionalDependencyNotAvailable:
    from .utils import dummy_onnx_objects  # noqa F403

    _import_structure["utils.dummy_onnx_objects"] = [
        name for name in dir(dummy_onnx_objects) if not name.startswith("_")
    ]

else:
    _import_structure["pipelines"].extend(["OnnxRuntimeModel"])

try:
    if not is_torch_available():
        raise OptionalDependencyNotAvailable()
except OptionalDependencyNotAvailable:
    from .utils import dummy_pt_objects  # noqa F403

    _import_structure["utils.dummy_pt_objects"] = [name for name in dir(dummy_pt_objects) if not name.startswith("_")]

else:
    _import_structure["models"].extend(
        [
            "AsymmetricAutoencoderKL",
            "AuraFlowTransformer2DModel",
            "AutoencoderKL",
            "AutoencoderKLCogVideoX",
            "AutoencoderKLTemporalDecoder",
            "AutoencoderOobleck",
            "AutoencoderTiny",
            "CogVideoXTransformer3DModel",
            "ConsistencyDecoderVAE",
            "ControlNetModel",
            "ControlNetXSAdapter",
            "DiTTransformer2DModel",
            "FluxControlNetModel",
            "FluxMultiControlNetModel",
            "FluxTransformer2DModel",
            "HunyuanDiT2DControlNetModel",
            "HunyuanDiT2DModel",
            "HunyuanDiT2DMultiControlNetModel",
            "I2VGenXLUNet",
            "Kandinsky3UNet",
            "LatteTransformer3DModel",
            "LuminaNextDiT2DModel",
            "ModelMixin",
            "MotionAdapter",
            "MultiAdapter",
            "PixArtTransformer2DModel",
            "PriorTransformer",
            "SD3ControlNetModel",
            "SD3MultiControlNetModel",
            "SD3Transformer2DModel",
            "SparseControlNetModel",
            "StableAudioDiTModel",
            "StableCascadeUNet",
            "T2IAdapter",
            "T5FilmDecoder",
            "Transformer2DModel",
            "UNet1DModel",
            "UNet2DConditionModel",
            "UNet2DModel",
            "UNet3DConditionModel",
            "UNetControlNetXSModel",
            "UNetMotionModel",
            "UNetSpatioTemporalConditionModel",
            "UVit2DModel",
            "VQModel",
        ]
    )

    _import_structure["optimization"] = [
        "get_constant_schedule",
        "get_constant_schedule_with_warmup",
        "get_cosine_schedule_with_warmup",
        "get_cosine_with_hard_restarts_schedule_with_warmup",
        "get_linear_schedule_with_warmup",
        "get_polynomial_decay_schedule_with_warmup",
        "get_scheduler",
    ]
    _import_structure["pipelines"].extend(
        [
            "AudioPipelineOutput",
            "AutoPipelineForImage2Image",
            "AutoPipelineForInpainting",
            "AutoPipelineForText2Image",
            "ConsistencyModelPipeline",
            "DanceDiffusionPipeline",
            "DDIMPipeline",
            "DDPMPipeline",
            "DiffusionPipeline",
            "DiTPipeline",
            "ImagePipelineOutput",
            "KarrasVePipeline",
            "LDMPipeline",
            "LDMSuperResolutionPipeline",
            "PNDMPipeline",
            "RePaintPipeline",
            "ScoreSdeVePipeline",
            "StableDiffusionMixin",
        ]
    )
    _import_structure["schedulers"].extend(
        [
            "AmusedScheduler",
            "CMStochasticIterativeScheduler",
            "CogVideoXDDIMScheduler",
            "CogVideoXDPMScheduler",
            "DDIMInverseScheduler",
            "DDIMParallelScheduler",
            "DDIMScheduler",
            "DDPMParallelScheduler",
            "DDPMScheduler",
            "DDPMWuerstchenScheduler",
            "DEISMultistepScheduler",
            "DPMSolverMultistepInverseScheduler",
            "DPMSolverMultistepScheduler",
            "DPMSolverSinglestepScheduler",
            "EDMDPMSolverMultistepScheduler",
            "EDMEulerScheduler",
            "EulerAncestralDiscreteScheduler",
            "EulerDiscreteScheduler",
            "FlowMatchEulerDiscreteScheduler",
            "FlowMatchHeunDiscreteScheduler",
            "HeunDiscreteScheduler",
            "IPNDMScheduler",
            "KarrasVeScheduler",
            "KDPM2AncestralDiscreteScheduler",
            "KDPM2DiscreteScheduler",
            "LCMScheduler",
            "PNDMScheduler",
            "RePaintScheduler",
            "SASolverScheduler",
            "SchedulerMixin",
            "ScoreSdeVeScheduler",
            "TCDScheduler",
            "UnCLIPScheduler",
            "UniPCMultistepScheduler",
            "VQDiffusionScheduler",
        ]
    )
    _import_structure["training_utils"] = ["EMAModel"]

try:
    if not (is_torch_available() and is_scipy_available()):
        raise OptionalDependencyNotAvailable()
except OptionalDependencyNotAvailable:
    from .utils import dummy_torch_and_scipy_objects  # noqa F403

    _import_structure["utils.dummy_torch_and_scipy_objects"] = [
        name for name in dir(dummy_torch_and_scipy_objects) if not name.startswith("_")
    ]

else:
    _import_structure["schedulers"].extend(["LMSDiscreteScheduler"])

try:
    if not (is_torch_available() and is_torchsde_available()):
        raise OptionalDependencyNotAvailable()
except OptionalDependencyNotAvailable:
    from .utils import dummy_torch_and_torchsde_objects  # noqa F403

    _import_structure["utils.dummy_torch_and_torchsde_objects"] = [
        name for name in dir(dummy_torch_and_torchsde_objects) if not name.startswith("_")
    ]

else:
    _import_structure["schedulers"].extend(["CosineDPMSolverMultistepScheduler", "DPMSolverSDEScheduler"])

try:
    if not (is_torch_available() and is_transformers_available()):
        raise OptionalDependencyNotAvailable()
except OptionalDependencyNotAvailable:
    from .utils import dummy_torch_and_transformers_objects  # noqa F403

    _import_structure["utils.dummy_torch_and_transformers_objects"] = [
        name for name in dir(dummy_torch_and_transformers_objects) if not name.startswith("_")
    ]

else:
    _import_structure["pipelines"].extend(
        [
            "AltDiffusionImg2ImgPipeline",
            "AltDiffusionPipeline",
            "AmusedImg2ImgPipeline",
            "AmusedInpaintPipeline",
            "AmusedPipeline",
            "AnimateDiffControlNetPipeline",
            "AnimateDiffPAGPipeline",
            "AnimateDiffPipeline",
            "AnimateDiffSDXLPipeline",
            "AnimateDiffSparseControlNetPipeline",
            "AnimateDiffVideoToVideoPipeline",
            "AudioLDM2Pipeline",
            "AudioLDM2ProjectionModel",
            "AudioLDM2UNet2DConditionModel",
            "AudioLDMPipeline",
            "AuraFlowPipeline",
            "BlipDiffusionControlNetPipeline",
            "BlipDiffusionPipeline",
            "CLIPImageProjection",
            "CogVideoXPipeline",
            "CycleDiffusionPipeline",
<<<<<<< HEAD
            "FluxImg2ImgPipeline",
            "FluxInpaintPipeline",
=======
            "FluxControlNetPipeline",
>>>>>>> d8a16635
            "FluxPipeline",
            "HunyuanDiTControlNetPipeline",
            "HunyuanDiTPAGPipeline",
            "HunyuanDiTPipeline",
            "I2VGenXLPipeline",
            "IFImg2ImgPipeline",
            "IFImg2ImgSuperResolutionPipeline",
            "IFInpaintingPipeline",
            "IFInpaintingSuperResolutionPipeline",
            "IFPipeline",
            "IFSuperResolutionPipeline",
            "ImageTextPipelineOutput",
            "Kandinsky3Img2ImgPipeline",
            "Kandinsky3Pipeline",
            "KandinskyCombinedPipeline",
            "KandinskyImg2ImgCombinedPipeline",
            "KandinskyImg2ImgPipeline",
            "KandinskyInpaintCombinedPipeline",
            "KandinskyInpaintPipeline",
            "KandinskyPipeline",
            "KandinskyPriorPipeline",
            "KandinskyV22CombinedPipeline",
            "KandinskyV22ControlnetImg2ImgPipeline",
            "KandinskyV22ControlnetPipeline",
            "KandinskyV22Img2ImgCombinedPipeline",
            "KandinskyV22Img2ImgPipeline",
            "KandinskyV22InpaintCombinedPipeline",
            "KandinskyV22InpaintPipeline",
            "KandinskyV22Pipeline",
            "KandinskyV22PriorEmb2EmbPipeline",
            "KandinskyV22PriorPipeline",
            "LatentConsistencyModelImg2ImgPipeline",
            "LatentConsistencyModelPipeline",
            "LattePipeline",
            "LDMTextToImagePipeline",
            "LEditsPPPipelineStableDiffusion",
            "LEditsPPPipelineStableDiffusionXL",
            "LuminaText2ImgPipeline",
            "MarigoldDepthPipeline",
            "MarigoldNormalsPipeline",
            "MusicLDMPipeline",
            "PaintByExamplePipeline",
            "PIAPipeline",
            "PixArtAlphaPipeline",
            "PixArtSigmaPAGPipeline",
            "PixArtSigmaPipeline",
            "SemanticStableDiffusionPipeline",
            "ShapEImg2ImgPipeline",
            "ShapEPipeline",
            "StableAudioPipeline",
            "StableAudioProjectionModel",
            "StableCascadeCombinedPipeline",
            "StableCascadeDecoderPipeline",
            "StableCascadePriorPipeline",
            "StableDiffusion3ControlNetInpaintingPipeline",
            "StableDiffusion3ControlNetPipeline",
            "StableDiffusion3Img2ImgPipeline",
            "StableDiffusion3InpaintPipeline",
            "StableDiffusion3PAGPipeline",
            "StableDiffusion3Pipeline",
            "StableDiffusionAdapterPipeline",
            "StableDiffusionAttendAndExcitePipeline",
            "StableDiffusionControlNetImg2ImgPipeline",
            "StableDiffusionControlNetInpaintPipeline",
            "StableDiffusionControlNetPAGPipeline",
            "StableDiffusionControlNetPipeline",
            "StableDiffusionControlNetXSPipeline",
            "StableDiffusionDepth2ImgPipeline",
            "StableDiffusionDiffEditPipeline",
            "StableDiffusionGLIGENPipeline",
            "StableDiffusionGLIGENTextImagePipeline",
            "StableDiffusionImageVariationPipeline",
            "StableDiffusionImg2ImgPipeline",
            "StableDiffusionInpaintPipeline",
            "StableDiffusionInpaintPipelineLegacy",
            "StableDiffusionInstructPix2PixPipeline",
            "StableDiffusionLatentUpscalePipeline",
            "StableDiffusionLDM3DPipeline",
            "StableDiffusionModelEditingPipeline",
            "StableDiffusionPAGPipeline",
            "StableDiffusionPanoramaPipeline",
            "StableDiffusionParadigmsPipeline",
            "StableDiffusionPipeline",
            "StableDiffusionPipelineSafe",
            "StableDiffusionPix2PixZeroPipeline",
            "StableDiffusionSAGPipeline",
            "StableDiffusionUpscalePipeline",
            "StableDiffusionXLAdapterPipeline",
            "StableDiffusionXLControlNetImg2ImgPipeline",
            "StableDiffusionXLControlNetInpaintPipeline",
            "StableDiffusionXLControlNetPAGImg2ImgPipeline",
            "StableDiffusionXLControlNetPAGPipeline",
            "StableDiffusionXLControlNetPipeline",
            "StableDiffusionXLControlNetXSPipeline",
            "StableDiffusionXLImg2ImgPipeline",
            "StableDiffusionXLInpaintPipeline",
            "StableDiffusionXLInstructPix2PixPipeline",
            "StableDiffusionXLPAGImg2ImgPipeline",
            "StableDiffusionXLPAGInpaintPipeline",
            "StableDiffusionXLPAGPipeline",
            "StableDiffusionXLPipeline",
            "StableUnCLIPImg2ImgPipeline",
            "StableUnCLIPPipeline",
            "StableVideoDiffusionPipeline",
            "TextToVideoSDPipeline",
            "TextToVideoZeroPipeline",
            "TextToVideoZeroSDXLPipeline",
            "UnCLIPImageVariationPipeline",
            "UnCLIPPipeline",
            "UniDiffuserModel",
            "UniDiffuserPipeline",
            "UniDiffuserTextDecoder",
            "VersatileDiffusionDualGuidedPipeline",
            "VersatileDiffusionImageVariationPipeline",
            "VersatileDiffusionPipeline",
            "VersatileDiffusionTextToImagePipeline",
            "VideoToVideoSDPipeline",
            "VQDiffusionPipeline",
            "WuerstchenCombinedPipeline",
            "WuerstchenDecoderPipeline",
            "WuerstchenPriorPipeline",
        ]
    )

try:
    if not (is_torch_available() and is_transformers_available() and is_k_diffusion_available()):
        raise OptionalDependencyNotAvailable()
except OptionalDependencyNotAvailable:
    from .utils import dummy_torch_and_transformers_and_k_diffusion_objects  # noqa F403

    _import_structure["utils.dummy_torch_and_transformers_and_k_diffusion_objects"] = [
        name for name in dir(dummy_torch_and_transformers_and_k_diffusion_objects) if not name.startswith("_")
    ]

else:
    _import_structure["pipelines"].extend(["StableDiffusionKDiffusionPipeline", "StableDiffusionXLKDiffusionPipeline"])

try:
    if not (is_torch_available() and is_transformers_available() and is_sentencepiece_available()):
        raise OptionalDependencyNotAvailable()
except OptionalDependencyNotAvailable:
    from .utils import dummy_torch_and_transformers_and_sentencepiece_objects  # noqa F403

    _import_structure["utils.dummy_torch_and_transformers_and_sentencepiece_objects"] = [
        name for name in dir(dummy_torch_and_transformers_and_sentencepiece_objects) if not name.startswith("_")
    ]

else:
    _import_structure["pipelines"].extend(["KolorsImg2ImgPipeline", "KolorsPAGPipeline", "KolorsPipeline"])

try:
    if not (is_torch_available() and is_transformers_available() and is_onnx_available()):
        raise OptionalDependencyNotAvailable()
except OptionalDependencyNotAvailable:
    from .utils import dummy_torch_and_transformers_and_onnx_objects  # noqa F403

    _import_structure["utils.dummy_torch_and_transformers_and_onnx_objects"] = [
        name for name in dir(dummy_torch_and_transformers_and_onnx_objects) if not name.startswith("_")
    ]

else:
    _import_structure["pipelines"].extend(
        [
            "OnnxStableDiffusionImg2ImgPipeline",
            "OnnxStableDiffusionInpaintPipeline",
            "OnnxStableDiffusionInpaintPipelineLegacy",
            "OnnxStableDiffusionPipeline",
            "OnnxStableDiffusionUpscalePipeline",
            "StableDiffusionOnnxPipeline",
        ]
    )

try:
    if not (is_torch_available() and is_librosa_available()):
        raise OptionalDependencyNotAvailable()
except OptionalDependencyNotAvailable:
    from .utils import dummy_torch_and_librosa_objects  # noqa F403

    _import_structure["utils.dummy_torch_and_librosa_objects"] = [
        name for name in dir(dummy_torch_and_librosa_objects) if not name.startswith("_")
    ]

else:
    _import_structure["pipelines"].extend(["AudioDiffusionPipeline", "Mel"])

try:
    if not (is_transformers_available() and is_torch_available() and is_note_seq_available()):
        raise OptionalDependencyNotAvailable()
except OptionalDependencyNotAvailable:
    from .utils import dummy_transformers_and_torch_and_note_seq_objects  # noqa F403

    _import_structure["utils.dummy_transformers_and_torch_and_note_seq_objects"] = [
        name for name in dir(dummy_transformers_and_torch_and_note_seq_objects) if not name.startswith("_")
    ]


else:
    _import_structure["pipelines"].extend(["SpectrogramDiffusionPipeline"])

try:
    if not is_flax_available():
        raise OptionalDependencyNotAvailable()
except OptionalDependencyNotAvailable:
    from .utils import dummy_flax_objects  # noqa F403

    _import_structure["utils.dummy_flax_objects"] = [
        name for name in dir(dummy_flax_objects) if not name.startswith("_")
    ]


else:
    _import_structure["models.controlnet_flax"] = ["FlaxControlNetModel"]
    _import_structure["models.modeling_flax_utils"] = ["FlaxModelMixin"]
    _import_structure["models.unets.unet_2d_condition_flax"] = ["FlaxUNet2DConditionModel"]
    _import_structure["models.vae_flax"] = ["FlaxAutoencoderKL"]
    _import_structure["pipelines"].extend(["FlaxDiffusionPipeline"])
    _import_structure["schedulers"].extend(
        [
            "FlaxDDIMScheduler",
            "FlaxDDPMScheduler",
            "FlaxDPMSolverMultistepScheduler",
            "FlaxEulerDiscreteScheduler",
            "FlaxKarrasVeScheduler",
            "FlaxLMSDiscreteScheduler",
            "FlaxPNDMScheduler",
            "FlaxSchedulerMixin",
            "FlaxScoreSdeVeScheduler",
        ]
    )


try:
    if not (is_flax_available() and is_transformers_available()):
        raise OptionalDependencyNotAvailable()
except OptionalDependencyNotAvailable:
    from .utils import dummy_flax_and_transformers_objects  # noqa F403

    _import_structure["utils.dummy_flax_and_transformers_objects"] = [
        name for name in dir(dummy_flax_and_transformers_objects) if not name.startswith("_")
    ]


else:
    _import_structure["pipelines"].extend(
        [
            "FlaxStableDiffusionControlNetPipeline",
            "FlaxStableDiffusionImg2ImgPipeline",
            "FlaxStableDiffusionInpaintPipeline",
            "FlaxStableDiffusionPipeline",
            "FlaxStableDiffusionXLPipeline",
        ]
    )

try:
    if not (is_note_seq_available()):
        raise OptionalDependencyNotAvailable()
except OptionalDependencyNotAvailable:
    from .utils import dummy_note_seq_objects  # noqa F403

    _import_structure["utils.dummy_note_seq_objects"] = [
        name for name in dir(dummy_note_seq_objects) if not name.startswith("_")
    ]


else:
    _import_structure["pipelines"].extend(["MidiProcessor"])

if TYPE_CHECKING or DIFFUSERS_SLOW_IMPORT:
    from .configuration_utils import ConfigMixin

    try:
        if not is_onnx_available():
            raise OptionalDependencyNotAvailable()
    except OptionalDependencyNotAvailable:
        from .utils.dummy_onnx_objects import *  # noqa F403
    else:
        from .pipelines import OnnxRuntimeModel

    try:
        if not is_torch_available():
            raise OptionalDependencyNotAvailable()
    except OptionalDependencyNotAvailable:
        from .utils.dummy_pt_objects import *  # noqa F403
    else:
        from .models import (
            AsymmetricAutoencoderKL,
            AuraFlowTransformer2DModel,
            AutoencoderKL,
            AutoencoderKLCogVideoX,
            AutoencoderKLTemporalDecoder,
            AutoencoderOobleck,
            AutoencoderTiny,
            CogVideoXTransformer3DModel,
            ConsistencyDecoderVAE,
            ControlNetModel,
            ControlNetXSAdapter,
            DiTTransformer2DModel,
            FluxControlNetModel,
            FluxMultiControlNetModel,
            FluxTransformer2DModel,
            HunyuanDiT2DControlNetModel,
            HunyuanDiT2DModel,
            HunyuanDiT2DMultiControlNetModel,
            I2VGenXLUNet,
            Kandinsky3UNet,
            LatteTransformer3DModel,
            LuminaNextDiT2DModel,
            ModelMixin,
            MotionAdapter,
            MultiAdapter,
            PixArtTransformer2DModel,
            PriorTransformer,
            SD3ControlNetModel,
            SD3MultiControlNetModel,
            SD3Transformer2DModel,
            SparseControlNetModel,
            StableAudioDiTModel,
            T2IAdapter,
            T5FilmDecoder,
            Transformer2DModel,
            UNet1DModel,
            UNet2DConditionModel,
            UNet2DModel,
            UNet3DConditionModel,
            UNetControlNetXSModel,
            UNetMotionModel,
            UNetSpatioTemporalConditionModel,
            UVit2DModel,
            VQModel,
        )
        from .optimization import (
            get_constant_schedule,
            get_constant_schedule_with_warmup,
            get_cosine_schedule_with_warmup,
            get_cosine_with_hard_restarts_schedule_with_warmup,
            get_linear_schedule_with_warmup,
            get_polynomial_decay_schedule_with_warmup,
            get_scheduler,
        )
        from .pipelines import (
            AudioPipelineOutput,
            AutoPipelineForImage2Image,
            AutoPipelineForInpainting,
            AutoPipelineForText2Image,
            BlipDiffusionControlNetPipeline,
            BlipDiffusionPipeline,
            CLIPImageProjection,
            ConsistencyModelPipeline,
            DanceDiffusionPipeline,
            DDIMPipeline,
            DDPMPipeline,
            DiffusionPipeline,
            DiTPipeline,
            ImagePipelineOutput,
            KarrasVePipeline,
            LDMPipeline,
            LDMSuperResolutionPipeline,
            PNDMPipeline,
            RePaintPipeline,
            ScoreSdeVePipeline,
            StableDiffusionMixin,
        )
        from .schedulers import (
            AmusedScheduler,
            CMStochasticIterativeScheduler,
            CogVideoXDDIMScheduler,
            CogVideoXDPMScheduler,
            DDIMInverseScheduler,
            DDIMParallelScheduler,
            DDIMScheduler,
            DDPMParallelScheduler,
            DDPMScheduler,
            DDPMWuerstchenScheduler,
            DEISMultistepScheduler,
            DPMSolverMultistepInverseScheduler,
            DPMSolverMultistepScheduler,
            DPMSolverSinglestepScheduler,
            EDMDPMSolverMultistepScheduler,
            EDMEulerScheduler,
            EulerAncestralDiscreteScheduler,
            EulerDiscreteScheduler,
            FlowMatchEulerDiscreteScheduler,
            FlowMatchHeunDiscreteScheduler,
            HeunDiscreteScheduler,
            IPNDMScheduler,
            KarrasVeScheduler,
            KDPM2AncestralDiscreteScheduler,
            KDPM2DiscreteScheduler,
            LCMScheduler,
            PNDMScheduler,
            RePaintScheduler,
            SASolverScheduler,
            SchedulerMixin,
            ScoreSdeVeScheduler,
            TCDScheduler,
            UnCLIPScheduler,
            UniPCMultistepScheduler,
            VQDiffusionScheduler,
        )
        from .training_utils import EMAModel

    try:
        if not (is_torch_available() and is_scipy_available()):
            raise OptionalDependencyNotAvailable()
    except OptionalDependencyNotAvailable:
        from .utils.dummy_torch_and_scipy_objects import *  # noqa F403
    else:
        from .schedulers import LMSDiscreteScheduler

    try:
        if not (is_torch_available() and is_torchsde_available()):
            raise OptionalDependencyNotAvailable()
    except OptionalDependencyNotAvailable:
        from .utils.dummy_torch_and_torchsde_objects import *  # noqa F403
    else:
        from .schedulers import CosineDPMSolverMultistepScheduler, DPMSolverSDEScheduler

    try:
        if not (is_torch_available() and is_transformers_available()):
            raise OptionalDependencyNotAvailable()
    except OptionalDependencyNotAvailable:
        from .utils.dummy_torch_and_transformers_objects import *  # noqa F403
    else:
        from .pipelines import (
            AltDiffusionImg2ImgPipeline,
            AltDiffusionPipeline,
            AmusedImg2ImgPipeline,
            AmusedInpaintPipeline,
            AmusedPipeline,
            AnimateDiffControlNetPipeline,
            AnimateDiffPAGPipeline,
            AnimateDiffPipeline,
            AnimateDiffSDXLPipeline,
            AnimateDiffSparseControlNetPipeline,
            AnimateDiffVideoToVideoPipeline,
            AudioLDM2Pipeline,
            AudioLDM2ProjectionModel,
            AudioLDM2UNet2DConditionModel,
            AudioLDMPipeline,
            AuraFlowPipeline,
            CLIPImageProjection,
            CogVideoXPipeline,
            CycleDiffusionPipeline,
<<<<<<< HEAD
            FluxImg2ImgPipeline,
            FluxInpaintPipeline,
=======
            FluxControlNetPipeline,
>>>>>>> d8a16635
            FluxPipeline,
            HunyuanDiTControlNetPipeline,
            HunyuanDiTPAGPipeline,
            HunyuanDiTPipeline,
            I2VGenXLPipeline,
            IFImg2ImgPipeline,
            IFImg2ImgSuperResolutionPipeline,
            IFInpaintingPipeline,
            IFInpaintingSuperResolutionPipeline,
            IFPipeline,
            IFSuperResolutionPipeline,
            ImageTextPipelineOutput,
            Kandinsky3Img2ImgPipeline,
            Kandinsky3Pipeline,
            KandinskyCombinedPipeline,
            KandinskyImg2ImgCombinedPipeline,
            KandinskyImg2ImgPipeline,
            KandinskyInpaintCombinedPipeline,
            KandinskyInpaintPipeline,
            KandinskyPipeline,
            KandinskyPriorPipeline,
            KandinskyV22CombinedPipeline,
            KandinskyV22ControlnetImg2ImgPipeline,
            KandinskyV22ControlnetPipeline,
            KandinskyV22Img2ImgCombinedPipeline,
            KandinskyV22Img2ImgPipeline,
            KandinskyV22InpaintCombinedPipeline,
            KandinskyV22InpaintPipeline,
            KandinskyV22Pipeline,
            KandinskyV22PriorEmb2EmbPipeline,
            KandinskyV22PriorPipeline,
            LatentConsistencyModelImg2ImgPipeline,
            LatentConsistencyModelPipeline,
            LattePipeline,
            LDMTextToImagePipeline,
            LEditsPPPipelineStableDiffusion,
            LEditsPPPipelineStableDiffusionXL,
            LuminaText2ImgPipeline,
            MarigoldDepthPipeline,
            MarigoldNormalsPipeline,
            MusicLDMPipeline,
            PaintByExamplePipeline,
            PIAPipeline,
            PixArtAlphaPipeline,
            PixArtSigmaPAGPipeline,
            PixArtSigmaPipeline,
            SemanticStableDiffusionPipeline,
            ShapEImg2ImgPipeline,
            ShapEPipeline,
            StableAudioPipeline,
            StableAudioProjectionModel,
            StableCascadeCombinedPipeline,
            StableCascadeDecoderPipeline,
            StableCascadePriorPipeline,
            StableDiffusion3ControlNetPipeline,
            StableDiffusion3Img2ImgPipeline,
            StableDiffusion3InpaintPipeline,
            StableDiffusion3PAGPipeline,
            StableDiffusion3Pipeline,
            StableDiffusionAdapterPipeline,
            StableDiffusionAttendAndExcitePipeline,
            StableDiffusionControlNetImg2ImgPipeline,
            StableDiffusionControlNetInpaintPipeline,
            StableDiffusionControlNetPAGPipeline,
            StableDiffusionControlNetPipeline,
            StableDiffusionControlNetXSPipeline,
            StableDiffusionDepth2ImgPipeline,
            StableDiffusionDiffEditPipeline,
            StableDiffusionGLIGENPipeline,
            StableDiffusionGLIGENTextImagePipeline,
            StableDiffusionImageVariationPipeline,
            StableDiffusionImg2ImgPipeline,
            StableDiffusionInpaintPipeline,
            StableDiffusionInpaintPipelineLegacy,
            StableDiffusionInstructPix2PixPipeline,
            StableDiffusionLatentUpscalePipeline,
            StableDiffusionLDM3DPipeline,
            StableDiffusionModelEditingPipeline,
            StableDiffusionPAGPipeline,
            StableDiffusionPanoramaPipeline,
            StableDiffusionParadigmsPipeline,
            StableDiffusionPipeline,
            StableDiffusionPipelineSafe,
            StableDiffusionPix2PixZeroPipeline,
            StableDiffusionSAGPipeline,
            StableDiffusionUpscalePipeline,
            StableDiffusionXLAdapterPipeline,
            StableDiffusionXLControlNetImg2ImgPipeline,
            StableDiffusionXLControlNetInpaintPipeline,
            StableDiffusionXLControlNetPAGImg2ImgPipeline,
            StableDiffusionXLControlNetPAGPipeline,
            StableDiffusionXLControlNetPipeline,
            StableDiffusionXLControlNetXSPipeline,
            StableDiffusionXLImg2ImgPipeline,
            StableDiffusionXLInpaintPipeline,
            StableDiffusionXLInstructPix2PixPipeline,
            StableDiffusionXLPAGImg2ImgPipeline,
            StableDiffusionXLPAGInpaintPipeline,
            StableDiffusionXLPAGPipeline,
            StableDiffusionXLPipeline,
            StableUnCLIPImg2ImgPipeline,
            StableUnCLIPPipeline,
            StableVideoDiffusionPipeline,
            TextToVideoSDPipeline,
            TextToVideoZeroPipeline,
            TextToVideoZeroSDXLPipeline,
            UnCLIPImageVariationPipeline,
            UnCLIPPipeline,
            UniDiffuserModel,
            UniDiffuserPipeline,
            UniDiffuserTextDecoder,
            VersatileDiffusionDualGuidedPipeline,
            VersatileDiffusionImageVariationPipeline,
            VersatileDiffusionPipeline,
            VersatileDiffusionTextToImagePipeline,
            VideoToVideoSDPipeline,
            VQDiffusionPipeline,
            WuerstchenCombinedPipeline,
            WuerstchenDecoderPipeline,
            WuerstchenPriorPipeline,
        )

    try:
        if not (is_torch_available() and is_transformers_available() and is_k_diffusion_available()):
            raise OptionalDependencyNotAvailable()
    except OptionalDependencyNotAvailable:
        from .utils.dummy_torch_and_transformers_and_k_diffusion_objects import *  # noqa F403
    else:
        from .pipelines import StableDiffusionKDiffusionPipeline, StableDiffusionXLKDiffusionPipeline

    try:
        if not (is_torch_available() and is_transformers_available() and is_sentencepiece_available()):
            raise OptionalDependencyNotAvailable()
    except OptionalDependencyNotAvailable:
        from .utils.dummy_torch_and_transformers_and_sentencepiece_objects import *  # noqa F403
    else:
        from .pipelines import KolorsImg2ImgPipeline, KolorsPAGPipeline, KolorsPipeline
    try:
        if not (is_torch_available() and is_transformers_available() and is_onnx_available()):
            raise OptionalDependencyNotAvailable()
    except OptionalDependencyNotAvailable:
        from .utils.dummy_torch_and_transformers_and_onnx_objects import *  # noqa F403
    else:
        from .pipelines import (
            OnnxStableDiffusionImg2ImgPipeline,
            OnnxStableDiffusionInpaintPipeline,
            OnnxStableDiffusionInpaintPipelineLegacy,
            OnnxStableDiffusionPipeline,
            OnnxStableDiffusionUpscalePipeline,
            StableDiffusionOnnxPipeline,
        )

    try:
        if not (is_torch_available() and is_librosa_available()):
            raise OptionalDependencyNotAvailable()
    except OptionalDependencyNotAvailable:
        from .utils.dummy_torch_and_librosa_objects import *  # noqa F403
    else:
        from .pipelines import AudioDiffusionPipeline, Mel

    try:
        if not (is_transformers_available() and is_torch_available() and is_note_seq_available()):
            raise OptionalDependencyNotAvailable()
    except OptionalDependencyNotAvailable:
        from .utils.dummy_transformers_and_torch_and_note_seq_objects import *  # noqa F403
    else:
        from .pipelines import SpectrogramDiffusionPipeline

    try:
        if not is_flax_available():
            raise OptionalDependencyNotAvailable()
    except OptionalDependencyNotAvailable:
        from .utils.dummy_flax_objects import *  # noqa F403
    else:
        from .models.controlnet_flax import FlaxControlNetModel
        from .models.modeling_flax_utils import FlaxModelMixin
        from .models.unets.unet_2d_condition_flax import FlaxUNet2DConditionModel
        from .models.vae_flax import FlaxAutoencoderKL
        from .pipelines import FlaxDiffusionPipeline
        from .schedulers import (
            FlaxDDIMScheduler,
            FlaxDDPMScheduler,
            FlaxDPMSolverMultistepScheduler,
            FlaxEulerDiscreteScheduler,
            FlaxKarrasVeScheduler,
            FlaxLMSDiscreteScheduler,
            FlaxPNDMScheduler,
            FlaxSchedulerMixin,
            FlaxScoreSdeVeScheduler,
        )

    try:
        if not (is_flax_available() and is_transformers_available()):
            raise OptionalDependencyNotAvailable()
    except OptionalDependencyNotAvailable:
        from .utils.dummy_flax_and_transformers_objects import *  # noqa F403
    else:
        from .pipelines import (
            FlaxStableDiffusionControlNetPipeline,
            FlaxStableDiffusionImg2ImgPipeline,
            FlaxStableDiffusionInpaintPipeline,
            FlaxStableDiffusionPipeline,
            FlaxStableDiffusionXLPipeline,
        )

    try:
        if not (is_note_seq_available()):
            raise OptionalDependencyNotAvailable()
    except OptionalDependencyNotAvailable:
        from .utils.dummy_note_seq_objects import *  # noqa F403
    else:
        from .pipelines import MidiProcessor

else:
    import sys

    sys.modules[__name__] = _LazyModule(
        __name__,
        globals()["__file__"],
        _import_structure,
        module_spec=__spec__,
        extra_objects={"__version__": __version__},
    )<|MERGE_RESOLUTION|>--- conflicted
+++ resolved
@@ -256,12 +256,7 @@
             "CLIPImageProjection",
             "CogVideoXPipeline",
             "CycleDiffusionPipeline",
-<<<<<<< HEAD
-            "FluxImg2ImgPipeline",
-            "FluxInpaintPipeline",
-=======
             "FluxControlNetPipeline",
->>>>>>> d8a16635
             "FluxPipeline",
             "HunyuanDiTControlNetPipeline",
             "HunyuanDiTPAGPipeline",
@@ -705,12 +700,7 @@
             CLIPImageProjection,
             CogVideoXPipeline,
             CycleDiffusionPipeline,
-<<<<<<< HEAD
-            FluxImg2ImgPipeline,
-            FluxInpaintPipeline,
-=======
             FluxControlNetPipeline,
->>>>>>> d8a16635
             FluxPipeline,
             HunyuanDiTControlNetPipeline,
             HunyuanDiTPAGPipeline,
