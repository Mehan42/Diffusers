__version__ = "0.32.0.dev0"

from typing import TYPE_CHECKING

from .utils import (
    DIFFUSERS_SLOW_IMPORT,
    OptionalDependencyNotAvailable,
    _LazyModule,
    is_flax_available,
    is_k_diffusion_available,
    is_librosa_available,
    is_note_seq_available,
    is_onnx_available,
    is_scipy_available,
    is_sentencepiece_available,
    is_torch_available,
    is_torchsde_available,
    is_transformers_available,
)


# Lazy Import based on
# https://github.com/huggingface/transformers/blob/main/src/transformers/__init__.py

# When adding a new object to this init, please add it to `_import_structure`. The `_import_structure` is a dictionary submodule to list of object names,
# and is used to defer the actual importing for when the objects are requested.
# This way `import diffusers` provides the names in the namespace without actually importing anything (and especially none of the backends).

_import_structure = {
    "configuration_utils": ["ConfigMixin"],
    "loaders": ["FromOriginalModelMixin"],
    "models": [],
    "pipelines": [],
    "quantizers.quantization_config": ["BitsAndBytesConfig"],
    "schedulers": [],
    "utils": [
        "OptionalDependencyNotAvailable",
        "is_flax_available",
        "is_inflect_available",
        "is_invisible_watermark_available",
        "is_k_diffusion_available",
        "is_k_diffusion_version",
        "is_librosa_available",
        "is_note_seq_available",
        "is_onnx_available",
        "is_scipy_available",
        "is_torch_available",
        "is_torchsde_available",
        "is_transformers_available",
        "is_transformers_version",
        "is_unidecode_available",
        "logging",
    ],
}

try:
    if not is_onnx_available():
        raise OptionalDependencyNotAvailable()
except OptionalDependencyNotAvailable:
    from .utils import dummy_onnx_objects  # noqa F403

    _import_structure["utils.dummy_onnx_objects"] = [
        name for name in dir(dummy_onnx_objects) if not name.startswith("_")
    ]

else:
    _import_structure["pipelines"].extend(["OnnxRuntimeModel"])

try:
    if not is_torch_available():
        raise OptionalDependencyNotAvailable()
except OptionalDependencyNotAvailable:
    from .utils import dummy_pt_objects  # noqa F403

    _import_structure["utils.dummy_pt_objects"] = [name for name in dir(dummy_pt_objects) if not name.startswith("_")]

else:
    _import_structure["models"].extend(
        [
            "AsymmetricAutoencoderKL",
            "AuraFlowTransformer2DModel",
            "AutoencoderKL",
            "AutoencoderKLCogVideoX",
            "AutoencoderKLTemporalDecoder",
            "AutoencoderOobleck",
            "AutoencoderTiny",
            "CogVideoXTransformer3DModel",
            "CogView3PlusTransformer2DModel",
            "ConsistencyDecoderVAE",
            "ControlNetModel",
            "ControlNetXSAdapter",
            "DiTTransformer2DModel",
            "FluxControlNetModel",
            "FluxMultiControlNetModel",
            "FluxTransformer2DModel",
            "HunyuanDiT2DControlNetModel",
            "HunyuanDiT2DModel",
            "HunyuanDiT2DMultiControlNetModel",
            "I2VGenXLUNet",
            "Kandinsky3UNet",
            "LatteTransformer3DModel",
            "LuminaNextDiT2DModel",
            "ModelMixin",
            "MotionAdapter",
            "MultiAdapter",
            "PixArtTransformer2DModel",
            "PriorTransformer",
            "SD3ControlNetModel",
            "SD3MultiControlNetModel",
            "SD3Transformer2DModel",
            "SparseControlNetModel",
            "StableAudioDiTModel",
            "StableCascadeUNet",
            "T2IAdapter",
            "T5FilmDecoder",
            "Transformer2DModel",
            "UNet1DModel",
            "UNet2DConditionModel",
            "UNet2DModel",
            "UNet3DConditionModel",
            "UNetControlNetXSModel",
            "UNetMotionModel",
            "UNetSpatioTemporalConditionModel",
            "UVit2DModel",
            "VQModel",
        ]
    )
    _import_structure["optimization"] = [
        "get_constant_schedule",
        "get_constant_schedule_with_warmup",
        "get_cosine_schedule_with_warmup",
        "get_cosine_with_hard_restarts_schedule_with_warmup",
        "get_linear_schedule_with_warmup",
        "get_polynomial_decay_schedule_with_warmup",
        "get_scheduler",
    ]
    _import_structure["pipelines"].extend(
        [
            "AudioPipelineOutput",
            "AutoPipelineForImage2Image",
            "AutoPipelineForInpainting",
            "AutoPipelineForText2Image",
            "ConsistencyModelPipeline",
            "DanceDiffusionPipeline",
            "DDIMPipeline",
            "DDPMPipeline",
            "DiffusionPipeline",
            "DiTPipeline",
            "ImagePipelineOutput",
            "KarrasVePipeline",
            "LDMPipeline",
            "LDMSuperResolutionPipeline",
            "PNDMPipeline",
            "RePaintPipeline",
            "ScoreSdeVePipeline",
            "StableDiffusionMixin",
        ]
    )
    _import_structure["quantizers"] = ["DiffusersQuantizer"]
    _import_structure["schedulers"].extend(
        [
            "AmusedScheduler",
            "CMStochasticIterativeScheduler",
            "CogVideoXDDIMScheduler",
            "CogVideoXDPMScheduler",
            "DDIMInverseScheduler",
            "DDIMParallelScheduler",
            "DDIMScheduler",
            "DDPMParallelScheduler",
            "DDPMScheduler",
            "DDPMWuerstchenScheduler",
            "DEISMultistepScheduler",
            "DPMSolverMultistepInverseScheduler",
            "DPMSolverMultistepScheduler",
            "DPMSolverSinglestepScheduler",
            "EDMDPMSolverMultistepScheduler",
            "EDMEulerScheduler",
            "EulerAncestralDiscreteScheduler",
            "EulerDiscreteScheduler",
            "FlowMatchEulerDiscreteScheduler",
            "FlowMatchHeunDiscreteScheduler",
            "HeunDiscreteScheduler",
            "IPNDMScheduler",
            "KarrasVeScheduler",
            "KDPM2AncestralDiscreteScheduler",
            "KDPM2DiscreteScheduler",
            "LCMScheduler",
            "PNDMScheduler",
            "RePaintScheduler",
            "SASolverScheduler",
            "SchedulerMixin",
            "ScoreSdeVeScheduler",
            "TCDScheduler",
            "UnCLIPScheduler",
            "UniPCMultistepScheduler",
            "VQDiffusionScheduler",
        ]
    )
    _import_structure["training_utils"] = ["EMAModel"]

try:
    if not (is_torch_available() and is_scipy_available()):
        raise OptionalDependencyNotAvailable()
except OptionalDependencyNotAvailable:
    from .utils import dummy_torch_and_scipy_objects  # noqa F403

    _import_structure["utils.dummy_torch_and_scipy_objects"] = [
        name for name in dir(dummy_torch_and_scipy_objects) if not name.startswith("_")
    ]

else:
    _import_structure["schedulers"].extend(["LMSDiscreteScheduler"])

try:
    if not (is_torch_available() and is_torchsde_available()):
        raise OptionalDependencyNotAvailable()
except OptionalDependencyNotAvailable:
    from .utils import dummy_torch_and_torchsde_objects  # noqa F403

    _import_structure["utils.dummy_torch_and_torchsde_objects"] = [
        name for name in dir(dummy_torch_and_torchsde_objects) if not name.startswith("_")
    ]

else:
    _import_structure["schedulers"].extend(["CosineDPMSolverMultistepScheduler", "DPMSolverSDEScheduler"])

try:
    if not (is_torch_available() and is_transformers_available()):
        raise OptionalDependencyNotAvailable()
except OptionalDependencyNotAvailable:
    from .utils import dummy_torch_and_transformers_objects  # noqa F403

    _import_structure["utils.dummy_torch_and_transformers_objects"] = [
        name for name in dir(dummy_torch_and_transformers_objects) if not name.startswith("_")
    ]

else:
    _import_structure["pipelines"].extend(
        [
            "AltDiffusionImg2ImgPipeline",
            "AltDiffusionPipeline",
            "AmusedImg2ImgPipeline",
            "AmusedInpaintPipeline",
            "AmusedPipeline",
            "AnimateDiffControlNetPipeline",
            "AnimateDiffPAGPipeline",
            "AnimateDiffPipeline",
            "AnimateDiffSDXLPipeline",
            "AnimateDiffSparseControlNetPipeline",
            "AnimateDiffVideoToVideoControlNetPipeline",
            "AnimateDiffVideoToVideoPipeline",
            "AudioLDM2Pipeline",
            "AudioLDM2ProjectionModel",
            "AudioLDM2UNet2DConditionModel",
            "AudioLDMPipeline",
            "AuraFlowPipeline",
            "BlipDiffusionControlNetPipeline",
            "BlipDiffusionPipeline",
            "CLIPImageProjection",
            "CogVideoXFunControlPipeline",
            "CogVideoXImageToVideoPipeline",
            "CogVideoXPipeline",
            "CogVideoXVideoToVideoPipeline",
            "CogView3PlusPipeline",
            "CycleDiffusionPipeline",
            "FluxControlNetImg2ImgPipeline",
            "FluxControlNetInpaintPipeline",
            "FluxControlNetPipeline",
            "FluxImg2ImgPipeline",
            "FluxInpaintPipeline",
            "FluxPipeline",
            "HunyuanDiTControlNetPipeline",
            "HunyuanDiTPAGPipeline",
            "HunyuanDiTPipeline",
            "I2VGenXLPipeline",
            "IFImg2ImgPipeline",
            "IFImg2ImgSuperResolutionPipeline",
            "IFInpaintingPipeline",
            "IFInpaintingSuperResolutionPipeline",
            "IFPipeline",
            "IFSuperResolutionPipeline",
            "ImageTextPipelineOutput",
            "Kandinsky3Img2ImgPipeline",
            "Kandinsky3Pipeline",
            "KandinskyCombinedPipeline",
            "KandinskyImg2ImgCombinedPipeline",
            "KandinskyImg2ImgPipeline",
            "KandinskyInpaintCombinedPipeline",
            "KandinskyInpaintPipeline",
            "KandinskyPipeline",
            "KandinskyPriorPipeline",
            "KandinskyV22CombinedPipeline",
            "KandinskyV22ControlnetImg2ImgPipeline",
            "KandinskyV22ControlnetPipeline",
            "KandinskyV22Img2ImgCombinedPipeline",
            "KandinskyV22Img2ImgPipeline",
            "KandinskyV22InpaintCombinedPipeline",
            "KandinskyV22InpaintPipeline",
            "KandinskyV22Pipeline",
            "KandinskyV22PriorEmb2EmbPipeline",
            "KandinskyV22PriorPipeline",
            "LatentConsistencyModelImg2ImgPipeline",
            "LatentConsistencyModelPipeline",
            "LattePipeline",
            "LDMTextToImagePipeline",
            "LEditsPPPipelineStableDiffusion",
            "LEditsPPPipelineStableDiffusionXL",
            "LuminaText2ImgPipeline",
            "MarigoldDepthPipeline",
            "MarigoldNormalsPipeline",
            "MusicLDMPipeline",
            "PaintByExamplePipeline",
            "PIAPipeline",
            "PixArtAlphaPipeline",
            "PixArtSigmaPAGPipeline",
            "PixArtSigmaPipeline",
            "SemanticStableDiffusionPipeline",
            "ShapEImg2ImgPipeline",
            "ShapEPipeline",
            "StableAudioPipeline",
            "StableAudioProjectionModel",
            "StableCascadeCombinedPipeline",
            "StableCascadeDecoderPipeline",
            "StableCascadePriorPipeline",
            "StableDiffusion3ControlNetInpaintingPipeline",
            "StableDiffusion3ControlNetPipeline",
            "StableDiffusion3Img2ImgPipeline",
            "StableDiffusion3InpaintPipeline",
            "StableDiffusion3PAGPipeline",
            "StableDiffusion3Pipeline",
            "StableDiffusionAdapterPipeline",
            "StableDiffusionAttendAndExcitePipeline",
            "StableDiffusionControlNetImg2ImgPipeline",
            "StableDiffusionControlNetInpaintPipeline",
<<<<<<< HEAD
            "StableDiffusionControlNetPAGImg2ImgPipeline",
=======
            "StableDiffusionControlNetPAGInpaintPipeline",
>>>>>>> fddbab79
            "StableDiffusionControlNetPAGPipeline",
            "StableDiffusionControlNetPipeline",
            "StableDiffusionControlNetXSPipeline",
            "StableDiffusionDepth2ImgPipeline",
            "StableDiffusionDiffEditPipeline",
            "StableDiffusionGLIGENPipeline",
            "StableDiffusionGLIGENTextImagePipeline",
            "StableDiffusionImageVariationPipeline",
            "StableDiffusionImg2ImgPipeline",
            "StableDiffusionInpaintPipeline",
            "StableDiffusionInpaintPipelineLegacy",
            "StableDiffusionInstructPix2PixPipeline",
            "StableDiffusionLatentUpscalePipeline",
            "StableDiffusionLDM3DPipeline",
            "StableDiffusionModelEditingPipeline",
            "StableDiffusionPAGImg2ImgPipeline",
            "StableDiffusionPAGPipeline",
            "StableDiffusionPanoramaPipeline",
            "StableDiffusionParadigmsPipeline",
            "StableDiffusionPipeline",
            "StableDiffusionPipelineSafe",
            "StableDiffusionPix2PixZeroPipeline",
            "StableDiffusionSAGPipeline",
            "StableDiffusionUpscalePipeline",
            "StableDiffusionXLAdapterPipeline",
            "StableDiffusionXLControlNetImg2ImgPipeline",
            "StableDiffusionXLControlNetInpaintPipeline",
            "StableDiffusionXLControlNetPAGImg2ImgPipeline",
            "StableDiffusionXLControlNetPAGPipeline",
            "StableDiffusionXLControlNetPipeline",
            "StableDiffusionXLControlNetXSPipeline",
            "StableDiffusionXLImg2ImgPipeline",
            "StableDiffusionXLInpaintPipeline",
            "StableDiffusionXLInstructPix2PixPipeline",
            "StableDiffusionXLPAGImg2ImgPipeline",
            "StableDiffusionXLPAGInpaintPipeline",
            "StableDiffusionXLPAGPipeline",
            "StableDiffusionXLPipeline",
            "StableUnCLIPImg2ImgPipeline",
            "StableUnCLIPPipeline",
            "StableVideoDiffusionPipeline",
            "TextToVideoSDPipeline",
            "TextToVideoZeroPipeline",
            "TextToVideoZeroSDXLPipeline",
            "UnCLIPImageVariationPipeline",
            "UnCLIPPipeline",
            "UniDiffuserModel",
            "UniDiffuserPipeline",
            "UniDiffuserTextDecoder",
            "VersatileDiffusionDualGuidedPipeline",
            "VersatileDiffusionImageVariationPipeline",
            "VersatileDiffusionPipeline",
            "VersatileDiffusionTextToImagePipeline",
            "VideoToVideoSDPipeline",
            "VQDiffusionPipeline",
            "WuerstchenCombinedPipeline",
            "WuerstchenDecoderPipeline",
            "WuerstchenPriorPipeline",
        ]
    )

try:
    if not (is_torch_available() and is_transformers_available() and is_k_diffusion_available()):
        raise OptionalDependencyNotAvailable()
except OptionalDependencyNotAvailable:
    from .utils import dummy_torch_and_transformers_and_k_diffusion_objects  # noqa F403

    _import_structure["utils.dummy_torch_and_transformers_and_k_diffusion_objects"] = [
        name for name in dir(dummy_torch_and_transformers_and_k_diffusion_objects) if not name.startswith("_")
    ]

else:
    _import_structure["pipelines"].extend(["StableDiffusionKDiffusionPipeline", "StableDiffusionXLKDiffusionPipeline"])

try:
    if not (is_torch_available() and is_transformers_available() and is_sentencepiece_available()):
        raise OptionalDependencyNotAvailable()
except OptionalDependencyNotAvailable:
    from .utils import dummy_torch_and_transformers_and_sentencepiece_objects  # noqa F403

    _import_structure["utils.dummy_torch_and_transformers_and_sentencepiece_objects"] = [
        name for name in dir(dummy_torch_and_transformers_and_sentencepiece_objects) if not name.startswith("_")
    ]

else:
    _import_structure["pipelines"].extend(["KolorsImg2ImgPipeline", "KolorsPAGPipeline", "KolorsPipeline"])

try:
    if not (is_torch_available() and is_transformers_available() and is_onnx_available()):
        raise OptionalDependencyNotAvailable()
except OptionalDependencyNotAvailable:
    from .utils import dummy_torch_and_transformers_and_onnx_objects  # noqa F403

    _import_structure["utils.dummy_torch_and_transformers_and_onnx_objects"] = [
        name for name in dir(dummy_torch_and_transformers_and_onnx_objects) if not name.startswith("_")
    ]

else:
    _import_structure["pipelines"].extend(
        [
            "OnnxStableDiffusionImg2ImgPipeline",
            "OnnxStableDiffusionInpaintPipeline",
            "OnnxStableDiffusionInpaintPipelineLegacy",
            "OnnxStableDiffusionPipeline",
            "OnnxStableDiffusionUpscalePipeline",
            "StableDiffusionOnnxPipeline",
        ]
    )

try:
    if not (is_torch_available() and is_librosa_available()):
        raise OptionalDependencyNotAvailable()
except OptionalDependencyNotAvailable:
    from .utils import dummy_torch_and_librosa_objects  # noqa F403

    _import_structure["utils.dummy_torch_and_librosa_objects"] = [
        name for name in dir(dummy_torch_and_librosa_objects) if not name.startswith("_")
    ]

else:
    _import_structure["pipelines"].extend(["AudioDiffusionPipeline", "Mel"])

try:
    if not (is_transformers_available() and is_torch_available() and is_note_seq_available()):
        raise OptionalDependencyNotAvailable()
except OptionalDependencyNotAvailable:
    from .utils import dummy_transformers_and_torch_and_note_seq_objects  # noqa F403

    _import_structure["utils.dummy_transformers_and_torch_and_note_seq_objects"] = [
        name for name in dir(dummy_transformers_and_torch_and_note_seq_objects) if not name.startswith("_")
    ]


else:
    _import_structure["pipelines"].extend(["SpectrogramDiffusionPipeline"])

try:
    if not is_flax_available():
        raise OptionalDependencyNotAvailable()
except OptionalDependencyNotAvailable:
    from .utils import dummy_flax_objects  # noqa F403

    _import_structure["utils.dummy_flax_objects"] = [
        name for name in dir(dummy_flax_objects) if not name.startswith("_")
    ]


else:
    _import_structure["models.controlnet_flax"] = ["FlaxControlNetModel"]
    _import_structure["models.modeling_flax_utils"] = ["FlaxModelMixin"]
    _import_structure["models.unets.unet_2d_condition_flax"] = ["FlaxUNet2DConditionModel"]
    _import_structure["models.vae_flax"] = ["FlaxAutoencoderKL"]
    _import_structure["pipelines"].extend(["FlaxDiffusionPipeline"])
    _import_structure["schedulers"].extend(
        [
            "FlaxDDIMScheduler",
            "FlaxDDPMScheduler",
            "FlaxDPMSolverMultistepScheduler",
            "FlaxEulerDiscreteScheduler",
            "FlaxKarrasVeScheduler",
            "FlaxLMSDiscreteScheduler",
            "FlaxPNDMScheduler",
            "FlaxSchedulerMixin",
            "FlaxScoreSdeVeScheduler",
        ]
    )


try:
    if not (is_flax_available() and is_transformers_available()):
        raise OptionalDependencyNotAvailable()
except OptionalDependencyNotAvailable:
    from .utils import dummy_flax_and_transformers_objects  # noqa F403

    _import_structure["utils.dummy_flax_and_transformers_objects"] = [
        name for name in dir(dummy_flax_and_transformers_objects) if not name.startswith("_")
    ]


else:
    _import_structure["pipelines"].extend(
        [
            "FlaxStableDiffusionControlNetPipeline",
            "FlaxStableDiffusionImg2ImgPipeline",
            "FlaxStableDiffusionInpaintPipeline",
            "FlaxStableDiffusionPipeline",
            "FlaxStableDiffusionXLPipeline",
        ]
    )

try:
    if not (is_note_seq_available()):
        raise OptionalDependencyNotAvailable()
except OptionalDependencyNotAvailable:
    from .utils import dummy_note_seq_objects  # noqa F403

    _import_structure["utils.dummy_note_seq_objects"] = [
        name for name in dir(dummy_note_seq_objects) if not name.startswith("_")
    ]


else:
    _import_structure["pipelines"].extend(["MidiProcessor"])

if TYPE_CHECKING or DIFFUSERS_SLOW_IMPORT:
    from .configuration_utils import ConfigMixin
    from .quantizers.quantization_config import BitsAndBytesConfig

    try:
        if not is_onnx_available():
            raise OptionalDependencyNotAvailable()
    except OptionalDependencyNotAvailable:
        from .utils.dummy_onnx_objects import *  # noqa F403
    else:
        from .pipelines import OnnxRuntimeModel

    try:
        if not is_torch_available():
            raise OptionalDependencyNotAvailable()
    except OptionalDependencyNotAvailable:
        from .utils.dummy_pt_objects import *  # noqa F403
    else:
        from .models import (
            AsymmetricAutoencoderKL,
            AuraFlowTransformer2DModel,
            AutoencoderKL,
            AutoencoderKLCogVideoX,
            AutoencoderKLTemporalDecoder,
            AutoencoderOobleck,
            AutoencoderTiny,
            CogVideoXTransformer3DModel,
            CogView3PlusTransformer2DModel,
            ConsistencyDecoderVAE,
            ControlNetModel,
            ControlNetXSAdapter,
            DiTTransformer2DModel,
            FluxControlNetModel,
            FluxMultiControlNetModel,
            FluxTransformer2DModel,
            HunyuanDiT2DControlNetModel,
            HunyuanDiT2DModel,
            HunyuanDiT2DMultiControlNetModel,
            I2VGenXLUNet,
            Kandinsky3UNet,
            LatteTransformer3DModel,
            LuminaNextDiT2DModel,
            ModelMixin,
            MotionAdapter,
            MultiAdapter,
            PixArtTransformer2DModel,
            PriorTransformer,
            SD3ControlNetModel,
            SD3MultiControlNetModel,
            SD3Transformer2DModel,
            SparseControlNetModel,
            StableAudioDiTModel,
            T2IAdapter,
            T5FilmDecoder,
            Transformer2DModel,
            UNet1DModel,
            UNet2DConditionModel,
            UNet2DModel,
            UNet3DConditionModel,
            UNetControlNetXSModel,
            UNetMotionModel,
            UNetSpatioTemporalConditionModel,
            UVit2DModel,
            VQModel,
        )
        from .optimization import (
            get_constant_schedule,
            get_constant_schedule_with_warmup,
            get_cosine_schedule_with_warmup,
            get_cosine_with_hard_restarts_schedule_with_warmup,
            get_linear_schedule_with_warmup,
            get_polynomial_decay_schedule_with_warmup,
            get_scheduler,
        )
        from .pipelines import (
            AudioPipelineOutput,
            AutoPipelineForImage2Image,
            AutoPipelineForInpainting,
            AutoPipelineForText2Image,
            BlipDiffusionControlNetPipeline,
            BlipDiffusionPipeline,
            CLIPImageProjection,
            ConsistencyModelPipeline,
            DanceDiffusionPipeline,
            DDIMPipeline,
            DDPMPipeline,
            DiffusionPipeline,
            DiTPipeline,
            ImagePipelineOutput,
            KarrasVePipeline,
            LDMPipeline,
            LDMSuperResolutionPipeline,
            PNDMPipeline,
            RePaintPipeline,
            ScoreSdeVePipeline,
            StableDiffusionMixin,
        )
        from .quantizers import DiffusersQuantizer
        from .schedulers import (
            AmusedScheduler,
            CMStochasticIterativeScheduler,
            CogVideoXDDIMScheduler,
            CogVideoXDPMScheduler,
            DDIMInverseScheduler,
            DDIMParallelScheduler,
            DDIMScheduler,
            DDPMParallelScheduler,
            DDPMScheduler,
            DDPMWuerstchenScheduler,
            DEISMultistepScheduler,
            DPMSolverMultistepInverseScheduler,
            DPMSolverMultistepScheduler,
            DPMSolverSinglestepScheduler,
            EDMDPMSolverMultistepScheduler,
            EDMEulerScheduler,
            EulerAncestralDiscreteScheduler,
            EulerDiscreteScheduler,
            FlowMatchEulerDiscreteScheduler,
            FlowMatchHeunDiscreteScheduler,
            HeunDiscreteScheduler,
            IPNDMScheduler,
            KarrasVeScheduler,
            KDPM2AncestralDiscreteScheduler,
            KDPM2DiscreteScheduler,
            LCMScheduler,
            PNDMScheduler,
            RePaintScheduler,
            SASolverScheduler,
            SchedulerMixin,
            ScoreSdeVeScheduler,
            TCDScheduler,
            UnCLIPScheduler,
            UniPCMultistepScheduler,
            VQDiffusionScheduler,
        )
        from .training_utils import EMAModel

    try:
        if not (is_torch_available() and is_scipy_available()):
            raise OptionalDependencyNotAvailable()
    except OptionalDependencyNotAvailable:
        from .utils.dummy_torch_and_scipy_objects import *  # noqa F403
    else:
        from .schedulers import LMSDiscreteScheduler

    try:
        if not (is_torch_available() and is_torchsde_available()):
            raise OptionalDependencyNotAvailable()
    except OptionalDependencyNotAvailable:
        from .utils.dummy_torch_and_torchsde_objects import *  # noqa F403
    else:
        from .schedulers import CosineDPMSolverMultistepScheduler, DPMSolverSDEScheduler

    try:
        if not (is_torch_available() and is_transformers_available()):
            raise OptionalDependencyNotAvailable()
    except OptionalDependencyNotAvailable:
        from .utils.dummy_torch_and_transformers_objects import *  # noqa F403
    else:
        from .pipelines import (
            AltDiffusionImg2ImgPipeline,
            AltDiffusionPipeline,
            AmusedImg2ImgPipeline,
            AmusedInpaintPipeline,
            AmusedPipeline,
            AnimateDiffControlNetPipeline,
            AnimateDiffPAGPipeline,
            AnimateDiffPipeline,
            AnimateDiffSDXLPipeline,
            AnimateDiffSparseControlNetPipeline,
            AnimateDiffVideoToVideoControlNetPipeline,
            AnimateDiffVideoToVideoPipeline,
            AudioLDM2Pipeline,
            AudioLDM2ProjectionModel,
            AudioLDM2UNet2DConditionModel,
            AudioLDMPipeline,
            AuraFlowPipeline,
            CLIPImageProjection,
            CogVideoXFunControlPipeline,
            CogVideoXImageToVideoPipeline,
            CogVideoXPipeline,
            CogVideoXVideoToVideoPipeline,
            CogView3PlusPipeline,
            CycleDiffusionPipeline,
            FluxControlNetImg2ImgPipeline,
            FluxControlNetInpaintPipeline,
            FluxControlNetPipeline,
            FluxImg2ImgPipeline,
            FluxInpaintPipeline,
            FluxPipeline,
            HunyuanDiTControlNetPipeline,
            HunyuanDiTPAGPipeline,
            HunyuanDiTPipeline,
            I2VGenXLPipeline,
            IFImg2ImgPipeline,
            IFImg2ImgSuperResolutionPipeline,
            IFInpaintingPipeline,
            IFInpaintingSuperResolutionPipeline,
            IFPipeline,
            IFSuperResolutionPipeline,
            ImageTextPipelineOutput,
            Kandinsky3Img2ImgPipeline,
            Kandinsky3Pipeline,
            KandinskyCombinedPipeline,
            KandinskyImg2ImgCombinedPipeline,
            KandinskyImg2ImgPipeline,
            KandinskyInpaintCombinedPipeline,
            KandinskyInpaintPipeline,
            KandinskyPipeline,
            KandinskyPriorPipeline,
            KandinskyV22CombinedPipeline,
            KandinskyV22ControlnetImg2ImgPipeline,
            KandinskyV22ControlnetPipeline,
            KandinskyV22Img2ImgCombinedPipeline,
            KandinskyV22Img2ImgPipeline,
            KandinskyV22InpaintCombinedPipeline,
            KandinskyV22InpaintPipeline,
            KandinskyV22Pipeline,
            KandinskyV22PriorEmb2EmbPipeline,
            KandinskyV22PriorPipeline,
            LatentConsistencyModelImg2ImgPipeline,
            LatentConsistencyModelPipeline,
            LattePipeline,
            LDMTextToImagePipeline,
            LEditsPPPipelineStableDiffusion,
            LEditsPPPipelineStableDiffusionXL,
            LuminaText2ImgPipeline,
            MarigoldDepthPipeline,
            MarigoldNormalsPipeline,
            MusicLDMPipeline,
            PaintByExamplePipeline,
            PIAPipeline,
            PixArtAlphaPipeline,
            PixArtSigmaPAGPipeline,
            PixArtSigmaPipeline,
            SemanticStableDiffusionPipeline,
            ShapEImg2ImgPipeline,
            ShapEPipeline,
            StableAudioPipeline,
            StableAudioProjectionModel,
            StableCascadeCombinedPipeline,
            StableCascadeDecoderPipeline,
            StableCascadePriorPipeline,
            StableDiffusion3ControlNetPipeline,
            StableDiffusion3Img2ImgPipeline,
            StableDiffusion3InpaintPipeline,
            StableDiffusion3PAGPipeline,
            StableDiffusion3Pipeline,
            StableDiffusionAdapterPipeline,
            StableDiffusionAttendAndExcitePipeline,
            StableDiffusionControlNetImg2ImgPipeline,
            StableDiffusionControlNetInpaintPipeline,
<<<<<<< HEAD
            StableDiffusionControlNetPAGImg2ImgPipeline,
=======
            StableDiffusionControlNetPAGInpaintPipeline,
>>>>>>> fddbab79
            StableDiffusionControlNetPAGPipeline,
            StableDiffusionControlNetPipeline,
            StableDiffusionControlNetXSPipeline,
            StableDiffusionDepth2ImgPipeline,
            StableDiffusionDiffEditPipeline,
            StableDiffusionGLIGENPipeline,
            StableDiffusionGLIGENTextImagePipeline,
            StableDiffusionImageVariationPipeline,
            StableDiffusionImg2ImgPipeline,
            StableDiffusionInpaintPipeline,
            StableDiffusionInpaintPipelineLegacy,
            StableDiffusionInstructPix2PixPipeline,
            StableDiffusionLatentUpscalePipeline,
            StableDiffusionLDM3DPipeline,
            StableDiffusionModelEditingPipeline,
            StableDiffusionPAGImg2ImgPipeline,
            StableDiffusionPAGPipeline,
            StableDiffusionPanoramaPipeline,
            StableDiffusionParadigmsPipeline,
            StableDiffusionPipeline,
            StableDiffusionPipelineSafe,
            StableDiffusionPix2PixZeroPipeline,
            StableDiffusionSAGPipeline,
            StableDiffusionUpscalePipeline,
            StableDiffusionXLAdapterPipeline,
            StableDiffusionXLControlNetImg2ImgPipeline,
            StableDiffusionXLControlNetInpaintPipeline,
            StableDiffusionXLControlNetPAGImg2ImgPipeline,
            StableDiffusionXLControlNetPAGPipeline,
            StableDiffusionXLControlNetPipeline,
            StableDiffusionXLControlNetXSPipeline,
            StableDiffusionXLImg2ImgPipeline,
            StableDiffusionXLInpaintPipeline,
            StableDiffusionXLInstructPix2PixPipeline,
            StableDiffusionXLPAGImg2ImgPipeline,
            StableDiffusionXLPAGInpaintPipeline,
            StableDiffusionXLPAGPipeline,
            StableDiffusionXLPipeline,
            StableUnCLIPImg2ImgPipeline,
            StableUnCLIPPipeline,
            StableVideoDiffusionPipeline,
            TextToVideoSDPipeline,
            TextToVideoZeroPipeline,
            TextToVideoZeroSDXLPipeline,
            UnCLIPImageVariationPipeline,
            UnCLIPPipeline,
            UniDiffuserModel,
            UniDiffuserPipeline,
            UniDiffuserTextDecoder,
            VersatileDiffusionDualGuidedPipeline,
            VersatileDiffusionImageVariationPipeline,
            VersatileDiffusionPipeline,
            VersatileDiffusionTextToImagePipeline,
            VideoToVideoSDPipeline,
            VQDiffusionPipeline,
            WuerstchenCombinedPipeline,
            WuerstchenDecoderPipeline,
            WuerstchenPriorPipeline,
        )

    try:
        if not (is_torch_available() and is_transformers_available() and is_k_diffusion_available()):
            raise OptionalDependencyNotAvailable()
    except OptionalDependencyNotAvailable:
        from .utils.dummy_torch_and_transformers_and_k_diffusion_objects import *  # noqa F403
    else:
        from .pipelines import StableDiffusionKDiffusionPipeline, StableDiffusionXLKDiffusionPipeline

    try:
        if not (is_torch_available() and is_transformers_available() and is_sentencepiece_available()):
            raise OptionalDependencyNotAvailable()
    except OptionalDependencyNotAvailable:
        from .utils.dummy_torch_and_transformers_and_sentencepiece_objects import *  # noqa F403
    else:
        from .pipelines import KolorsImg2ImgPipeline, KolorsPAGPipeline, KolorsPipeline
    try:
        if not (is_torch_available() and is_transformers_available() and is_onnx_available()):
            raise OptionalDependencyNotAvailable()
    except OptionalDependencyNotAvailable:
        from .utils.dummy_torch_and_transformers_and_onnx_objects import *  # noqa F403
    else:
        from .pipelines import (
            OnnxStableDiffusionImg2ImgPipeline,
            OnnxStableDiffusionInpaintPipeline,
            OnnxStableDiffusionInpaintPipelineLegacy,
            OnnxStableDiffusionPipeline,
            OnnxStableDiffusionUpscalePipeline,
            StableDiffusionOnnxPipeline,
        )

    try:
        if not (is_torch_available() and is_librosa_available()):
            raise OptionalDependencyNotAvailable()
    except OptionalDependencyNotAvailable:
        from .utils.dummy_torch_and_librosa_objects import *  # noqa F403
    else:
        from .pipelines import AudioDiffusionPipeline, Mel

    try:
        if not (is_transformers_available() and is_torch_available() and is_note_seq_available()):
            raise OptionalDependencyNotAvailable()
    except OptionalDependencyNotAvailable:
        from .utils.dummy_transformers_and_torch_and_note_seq_objects import *  # noqa F403
    else:
        from .pipelines import SpectrogramDiffusionPipeline

    try:
        if not is_flax_available():
            raise OptionalDependencyNotAvailable()
    except OptionalDependencyNotAvailable:
        from .utils.dummy_flax_objects import *  # noqa F403
    else:
        from .models.controlnet_flax import FlaxControlNetModel
        from .models.modeling_flax_utils import FlaxModelMixin
        from .models.unets.unet_2d_condition_flax import FlaxUNet2DConditionModel
        from .models.vae_flax import FlaxAutoencoderKL
        from .pipelines import FlaxDiffusionPipeline
        from .schedulers import (
            FlaxDDIMScheduler,
            FlaxDDPMScheduler,
            FlaxDPMSolverMultistepScheduler,
            FlaxEulerDiscreteScheduler,
            FlaxKarrasVeScheduler,
            FlaxLMSDiscreteScheduler,
            FlaxPNDMScheduler,
            FlaxSchedulerMixin,
            FlaxScoreSdeVeScheduler,
        )

    try:
        if not (is_flax_available() and is_transformers_available()):
            raise OptionalDependencyNotAvailable()
    except OptionalDependencyNotAvailable:
        from .utils.dummy_flax_and_transformers_objects import *  # noqa F403
    else:
        from .pipelines import (
            FlaxStableDiffusionControlNetPipeline,
            FlaxStableDiffusionImg2ImgPipeline,
            FlaxStableDiffusionInpaintPipeline,
            FlaxStableDiffusionPipeline,
            FlaxStableDiffusionXLPipeline,
        )

    try:
        if not (is_note_seq_available()):
            raise OptionalDependencyNotAvailable()
    except OptionalDependencyNotAvailable:
        from .utils.dummy_note_seq_objects import *  # noqa F403
    else:
        from .pipelines import MidiProcessor

else:
    import sys

    sys.modules[__name__] = _LazyModule(
        __name__,
        globals()["__file__"],
        _import_structure,
        module_spec=__spec__,
        extra_objects={"__version__": __version__},
    )<|MERGE_RESOLUTION|>--- conflicted
+++ resolved
@@ -332,11 +332,8 @@
             "StableDiffusionAttendAndExcitePipeline",
             "StableDiffusionControlNetImg2ImgPipeline",
             "StableDiffusionControlNetInpaintPipeline",
-<<<<<<< HEAD
             "StableDiffusionControlNetPAGImg2ImgPipeline",
-=======
             "StableDiffusionControlNetPAGInpaintPipeline",
->>>>>>> fddbab79
             "StableDiffusionControlNetPAGPipeline",
             "StableDiffusionControlNetPipeline",
             "StableDiffusionControlNetXSPipeline",
@@ -793,11 +790,8 @@
             StableDiffusionAttendAndExcitePipeline,
             StableDiffusionControlNetImg2ImgPipeline,
             StableDiffusionControlNetInpaintPipeline,
-<<<<<<< HEAD
             StableDiffusionControlNetPAGImg2ImgPipeline,
-=======
             StableDiffusionControlNetPAGInpaintPipeline,
->>>>>>> fddbab79
             StableDiffusionControlNetPAGPipeline,
             StableDiffusionControlNetPipeline,
             StableDiffusionControlNetXSPipeline,
