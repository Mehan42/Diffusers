__version__ = "0.33.0.dev0"

from typing import TYPE_CHECKING

from .utils import (
    DIFFUSERS_SLOW_IMPORT,
    OptionalDependencyNotAvailable,
    _LazyModule,
    is_flax_available,
    is_k_diffusion_available,
    is_librosa_available,
    is_note_seq_available,
    is_onnx_available,
    is_scipy_available,
    is_sentencepiece_available,
    is_torch_available,
    is_torchsde_available,
    is_transformers_available,
)


# Lazy Import based on
# https://github.com/huggingface/transformers/blob/main/src/transformers/__init__.py

# When adding a new object to this init, please add it to `_import_structure`. The `_import_structure` is a dictionary submodule to list of object names,
# and is used to defer the actual importing for when the objects are requested.
# This way `import diffusers` provides the names in the namespace without actually importing anything (and especially none of the backends).

_import_structure = {
    "configuration_utils": ["ConfigMixin"],
    "loaders": ["FromOriginalModelMixin"],
    "models": [],
    "pipelines": [],
    "quantizers.quantization_config": ["BitsAndBytesConfig", "GGUFQuantizationConfig", "TorchAoConfig"],
    "schedulers": [],
    "utils": [
        "OptionalDependencyNotAvailable",
        "is_flax_available",
        "is_inflect_available",
        "is_invisible_watermark_available",
        "is_k_diffusion_available",
        "is_k_diffusion_version",
        "is_librosa_available",
        "is_note_seq_available",
        "is_onnx_available",
        "is_scipy_available",
        "is_torch_available",
        "is_torchsde_available",
        "is_transformers_available",
        "is_transformers_version",
        "is_unidecode_available",
        "logging",
    ],
}

try:
    if not is_onnx_available():
        raise OptionalDependencyNotAvailable()
except OptionalDependencyNotAvailable:
    from .utils import dummy_onnx_objects  # noqa F403

    _import_structure["utils.dummy_onnx_objects"] = [
        name for name in dir(dummy_onnx_objects) if not name.startswith("_")
    ]

else:
    _import_structure["pipelines"].extend(["OnnxRuntimeModel"])

try:
    if not is_torch_available():
        raise OptionalDependencyNotAvailable()
except OptionalDependencyNotAvailable:
    from .utils import dummy_pt_objects  # noqa F403

    _import_structure["utils.dummy_pt_objects"] = [name for name in dir(dummy_pt_objects) if not name.startswith("_")]

else:
    _import_structure["models"].extend(
        [
            "AllegroTransformer3DModel",
            "AsymmetricAutoencoderKL",
            "AuraFlowTransformer2DModel",
            "AutoencoderDC",
            "AutoencoderKL",
            "AutoencoderKLAllegro",
            "AutoencoderKLCogVideoX",
            "AutoencoderKLHunyuanVideo",
            "AutoencoderKLLTXVideo",
            "AutoencoderKLMochi",
            "AutoencoderKLTemporalDecoder",
            "AutoencoderOobleck",
            "AutoencoderTiny",
            "CogVideoXTransformer3DModel",
            "CogView3PlusTransformer2DModel",
            "ConsisIDTransformer3DModel",
            "ConsistencyDecoderVAE",
            "ControlNetModel",
            "ControlNetUnionModel",
            "ControlNetXSAdapter",
            "DiTTransformer2DModel",
            "FluxControlNetModel",
            "FluxMultiControlNetModel",
            "FluxTransformer2DModel",
            "HunyuanDiT2DControlNetModel",
            "HunyuanDiT2DModel",
            "HunyuanDiT2DMultiControlNetModel",
            "HunyuanVideoTransformer3DModel",
            "I2VGenXLUNet",
            "Kandinsky3UNet",
            "LatteTransformer3DModel",
            "LTXVideoTransformer3DModel",
            "LuminaNextDiT2DModel",
            "MochiTransformer3DModel",
            "ModelMixin",
            "MotionAdapter",
            "MultiAdapter",
            "MultiControlNetModel",
            "PixArtTransformer2DModel",
            "PriorTransformer",
            "SanaTransformer2DModel",
            "SD3ControlNetModel",
            "SD3MultiControlNetModel",
            "SD3Transformer2DModel",
            "SparseControlNetModel",
            "StableAudioDiTModel",
            "StableCascadeUNet",
            "T2IAdapter",
            "T5FilmDecoder",
            "Transformer2DModel",
            "UNet1DModel",
            "UNet2DConditionModel",
            "UNet2DModel",
            "UNet3DConditionModel",
            "UNetControlNetXSModel",
            "UNetMotionModel",
            "UNetSpatioTemporalConditionModel",
            "UVit2DModel",
            "VQModel",
        ]
    )
    _import_structure["optimization"] = [
        "get_constant_schedule",
        "get_constant_schedule_with_warmup",
        "get_cosine_schedule_with_warmup",
        "get_cosine_with_hard_restarts_schedule_with_warmup",
        "get_linear_schedule_with_warmup",
        "get_polynomial_decay_schedule_with_warmup",
        "get_scheduler",
    ]
    _import_structure["pipelines"].extend(
        [
            "AudioPipelineOutput",
            "AutoPipelineForImage2Image",
            "AutoPipelineForInpainting",
            "AutoPipelineForText2Image",
            "ConsistencyModelPipeline",
            "DanceDiffusionPipeline",
            "DDIMPipeline",
            "DDPMPipeline",
            "DiffusionPipeline",
            "DiTPipeline",
            "ImagePipelineOutput",
            "KarrasVePipeline",
            "LDMPipeline",
            "LDMSuperResolutionPipeline",
            "PNDMPipeline",
            "RePaintPipeline",
            "ScoreSdeVePipeline",
            "StableDiffusionMixin",
        ]
    )
    _import_structure["quantizers"] = ["DiffusersQuantizer"]
    _import_structure["schedulers"].extend(
        [
            "AmusedScheduler",
            "CMStochasticIterativeScheduler",
            "CogVideoXDDIMScheduler",
            "CogVideoXDPMScheduler",
            "CogView4DDIMScheduler",
            "DDIMInverseScheduler",
            "DDIMParallelScheduler",
            "DDIMScheduler",
            "DDPMParallelScheduler",
            "DDPMScheduler",
            "DDPMWuerstchenScheduler",
            "DEISMultistepScheduler",
            "DPMSolverMultistepInverseScheduler",
            "DPMSolverMultistepScheduler",
            "DPMSolverSinglestepScheduler",
            "EDMDPMSolverMultistepScheduler",
            "EDMEulerScheduler",
            "EulerAncestralDiscreteScheduler",
            "EulerDiscreteScheduler",
            "FlowMatchEulerDiscreteScheduler",
            "FlowMatchHeunDiscreteScheduler",
            "HeunDiscreteScheduler",
            "IPNDMScheduler",
            "KarrasVeScheduler",
            "KDPM2AncestralDiscreteScheduler",
            "KDPM2DiscreteScheduler",
            "LCMScheduler",
            "PNDMScheduler",
            "RePaintScheduler",
            "SASolverScheduler",
            "SchedulerMixin",
            "ScoreSdeVeScheduler",
            "TCDScheduler",
            "UnCLIPScheduler",
            "UniPCMultistepScheduler",
            "VQDiffusionScheduler",
        ]
    )
    _import_structure["training_utils"] = ["EMAModel"]

try:
    if not (is_torch_available() and is_scipy_available()):
        raise OptionalDependencyNotAvailable()
except OptionalDependencyNotAvailable:
    from .utils import dummy_torch_and_scipy_objects  # noqa F403

    _import_structure["utils.dummy_torch_and_scipy_objects"] = [
        name for name in dir(dummy_torch_and_scipy_objects) if not name.startswith("_")
    ]

else:
    _import_structure["schedulers"].extend(["LMSDiscreteScheduler"])

try:
    if not (is_torch_available() and is_torchsde_available()):
        raise OptionalDependencyNotAvailable()
except OptionalDependencyNotAvailable:
    from .utils import dummy_torch_and_torchsde_objects  # noqa F403

    _import_structure["utils.dummy_torch_and_torchsde_objects"] = [
        name for name in dir(dummy_torch_and_torchsde_objects) if not name.startswith("_")
    ]

else:
    _import_structure["schedulers"].extend(["CosineDPMSolverMultistepScheduler", "DPMSolverSDEScheduler"])

try:
    if not (is_torch_available() and is_transformers_available()):
        raise OptionalDependencyNotAvailable()
except OptionalDependencyNotAvailable:
    from .utils import dummy_torch_and_transformers_objects  # noqa F403

    _import_structure["utils.dummy_torch_and_transformers_objects"] = [
        name for name in dir(dummy_torch_and_transformers_objects) if not name.startswith("_")
    ]

else:
    _import_structure["pipelines"].extend(
        [
            "AllegroPipeline",
            "AltDiffusionImg2ImgPipeline",
            "AltDiffusionPipeline",
            "AmusedImg2ImgPipeline",
            "AmusedInpaintPipeline",
            "AmusedPipeline",
            "AnimateDiffControlNetPipeline",
            "AnimateDiffPAGPipeline",
            "AnimateDiffPipeline",
            "AnimateDiffSDXLPipeline",
            "AnimateDiffSparseControlNetPipeline",
            "AnimateDiffVideoToVideoControlNetPipeline",
            "AnimateDiffVideoToVideoPipeline",
            "AudioLDM2Pipeline",
            "AudioLDM2ProjectionModel",
            "AudioLDM2UNet2DConditionModel",
            "AudioLDMPipeline",
            "AuraFlowPipeline",
            "BlipDiffusionControlNetPipeline",
            "BlipDiffusionPipeline",
            "CLIPImageProjection",
            "CogVideoXFunControlPipeline",
            "CogVideoXImageToVideoPipeline",
            "CogVideoXPipeline",
            "CogVideoXVideoToVideoPipeline",
            "CogView3PlusPipeline",
<<<<<<< HEAD
            "ConsisIDPipeline",
=======
            "CogView4Pipeline",
>>>>>>> a7179a21
            "CycleDiffusionPipeline",
            "FluxControlImg2ImgPipeline",
            "FluxControlInpaintPipeline",
            "FluxControlNetImg2ImgPipeline",
            "FluxControlNetInpaintPipeline",
            "FluxControlNetPipeline",
            "FluxControlPipeline",
            "FluxFillPipeline",
            "FluxImg2ImgPipeline",
            "FluxInpaintPipeline",
            "FluxPipeline",
            "FluxPriorReduxPipeline",
            "HunyuanDiTControlNetPipeline",
            "HunyuanDiTPAGPipeline",
            "HunyuanDiTPipeline",
            "HunyuanVideoPipeline",
            "I2VGenXLPipeline",
            "IFImg2ImgPipeline",
            "IFImg2ImgSuperResolutionPipeline",
            "IFInpaintingPipeline",
            "IFInpaintingSuperResolutionPipeline",
            "IFPipeline",
            "IFSuperResolutionPipeline",
            "ImageTextPipelineOutput",
            "Kandinsky3Img2ImgPipeline",
            "Kandinsky3Pipeline",
            "KandinskyCombinedPipeline",
            "KandinskyImg2ImgCombinedPipeline",
            "KandinskyImg2ImgPipeline",
            "KandinskyInpaintCombinedPipeline",
            "KandinskyInpaintPipeline",
            "KandinskyPipeline",
            "KandinskyPriorPipeline",
            "KandinskyV22CombinedPipeline",
            "KandinskyV22ControlnetImg2ImgPipeline",
            "KandinskyV22ControlnetPipeline",
            "KandinskyV22Img2ImgCombinedPipeline",
            "KandinskyV22Img2ImgPipeline",
            "KandinskyV22InpaintCombinedPipeline",
            "KandinskyV22InpaintPipeline",
            "KandinskyV22Pipeline",
            "KandinskyV22PriorEmb2EmbPipeline",
            "KandinskyV22PriorPipeline",
            "LatentConsistencyModelImg2ImgPipeline",
            "LatentConsistencyModelPipeline",
            "LattePipeline",
            "LDMTextToImagePipeline",
            "LEditsPPPipelineStableDiffusion",
            "LEditsPPPipelineStableDiffusionXL",
            "LTXImageToVideoPipeline",
            "LTXPipeline",
            "LuminaText2ImgPipeline",
            "MarigoldDepthPipeline",
            "MarigoldNormalsPipeline",
            "MochiPipeline",
            "MusicLDMPipeline",
            "PaintByExamplePipeline",
            "PIAPipeline",
            "PixArtAlphaPipeline",
            "PixArtSigmaPAGPipeline",
            "PixArtSigmaPipeline",
            "ReduxImageEncoder",
            "SanaPAGPipeline",
            "SanaPipeline",
            "SemanticStableDiffusionPipeline",
            "ShapEImg2ImgPipeline",
            "ShapEPipeline",
            "StableAudioPipeline",
            "StableAudioProjectionModel",
            "StableCascadeCombinedPipeline",
            "StableCascadeDecoderPipeline",
            "StableCascadePriorPipeline",
            "StableDiffusion3ControlNetInpaintingPipeline",
            "StableDiffusion3ControlNetPipeline",
            "StableDiffusion3Img2ImgPipeline",
            "StableDiffusion3InpaintPipeline",
            "StableDiffusion3PAGImg2ImgPipeline",
            "StableDiffusion3PAGImg2ImgPipeline",
            "StableDiffusion3PAGPipeline",
            "StableDiffusion3Pipeline",
            "StableDiffusionAdapterPipeline",
            "StableDiffusionAttendAndExcitePipeline",
            "StableDiffusionControlNetImg2ImgPipeline",
            "StableDiffusionControlNetInpaintPipeline",
            "StableDiffusionControlNetPAGInpaintPipeline",
            "StableDiffusionControlNetPAGPipeline",
            "StableDiffusionControlNetPipeline",
            "StableDiffusionControlNetXSPipeline",
            "StableDiffusionDepth2ImgPipeline",
            "StableDiffusionDiffEditPipeline",
            "StableDiffusionGLIGENPipeline",
            "StableDiffusionGLIGENTextImagePipeline",
            "StableDiffusionImageVariationPipeline",
            "StableDiffusionImg2ImgPipeline",
            "StableDiffusionInpaintPipeline",
            "StableDiffusionInpaintPipelineLegacy",
            "StableDiffusionInstructPix2PixPipeline",
            "StableDiffusionLatentUpscalePipeline",
            "StableDiffusionLDM3DPipeline",
            "StableDiffusionModelEditingPipeline",
            "StableDiffusionPAGImg2ImgPipeline",
            "StableDiffusionPAGInpaintPipeline",
            "StableDiffusionPAGPipeline",
            "StableDiffusionPanoramaPipeline",
            "StableDiffusionParadigmsPipeline",
            "StableDiffusionPipeline",
            "StableDiffusionPipelineSafe",
            "StableDiffusionPix2PixZeroPipeline",
            "StableDiffusionSAGPipeline",
            "StableDiffusionUpscalePipeline",
            "StableDiffusionXLAdapterPipeline",
            "StableDiffusionXLControlNetImg2ImgPipeline",
            "StableDiffusionXLControlNetInpaintPipeline",
            "StableDiffusionXLControlNetPAGImg2ImgPipeline",
            "StableDiffusionXLControlNetPAGPipeline",
            "StableDiffusionXLControlNetPipeline",
            "StableDiffusionXLControlNetUnionImg2ImgPipeline",
            "StableDiffusionXLControlNetUnionInpaintPipeline",
            "StableDiffusionXLControlNetUnionPipeline",
            "StableDiffusionXLControlNetXSPipeline",
            "StableDiffusionXLImg2ImgPipeline",
            "StableDiffusionXLInpaintPipeline",
            "StableDiffusionXLInstructPix2PixPipeline",
            "StableDiffusionXLPAGImg2ImgPipeline",
            "StableDiffusionXLPAGInpaintPipeline",
            "StableDiffusionXLPAGPipeline",
            "StableDiffusionXLPipeline",
            "StableUnCLIPImg2ImgPipeline",
            "StableUnCLIPPipeline",
            "StableVideoDiffusionPipeline",
            "TextToVideoSDPipeline",
            "TextToVideoZeroPipeline",
            "TextToVideoZeroSDXLPipeline",
            "UnCLIPImageVariationPipeline",
            "UnCLIPPipeline",
            "UniDiffuserModel",
            "UniDiffuserPipeline",
            "UniDiffuserTextDecoder",
            "VersatileDiffusionDualGuidedPipeline",
            "VersatileDiffusionImageVariationPipeline",
            "VersatileDiffusionPipeline",
            "VersatileDiffusionTextToImagePipeline",
            "VideoToVideoSDPipeline",
            "VQDiffusionPipeline",
            "WuerstchenCombinedPipeline",
            "WuerstchenDecoderPipeline",
            "WuerstchenPriorPipeline",
        ]
    )

try:
    if not (is_torch_available() and is_transformers_available() and is_k_diffusion_available()):
        raise OptionalDependencyNotAvailable()
except OptionalDependencyNotAvailable:
    from .utils import dummy_torch_and_transformers_and_k_diffusion_objects  # noqa F403

    _import_structure["utils.dummy_torch_and_transformers_and_k_diffusion_objects"] = [
        name for name in dir(dummy_torch_and_transformers_and_k_diffusion_objects) if not name.startswith("_")
    ]

else:
    _import_structure["pipelines"].extend(["StableDiffusionKDiffusionPipeline", "StableDiffusionXLKDiffusionPipeline"])

try:
    if not (is_torch_available() and is_transformers_available() and is_sentencepiece_available()):
        raise OptionalDependencyNotAvailable()
except OptionalDependencyNotAvailable:
    from .utils import dummy_torch_and_transformers_and_sentencepiece_objects  # noqa F403

    _import_structure["utils.dummy_torch_and_transformers_and_sentencepiece_objects"] = [
        name for name in dir(dummy_torch_and_transformers_and_sentencepiece_objects) if not name.startswith("_")
    ]

else:
    _import_structure["pipelines"].extend(["KolorsImg2ImgPipeline", "KolorsPAGPipeline", "KolorsPipeline"])

try:
    if not (is_torch_available() and is_transformers_available() and is_onnx_available()):
        raise OptionalDependencyNotAvailable()
except OptionalDependencyNotAvailable:
    from .utils import dummy_torch_and_transformers_and_onnx_objects  # noqa F403

    _import_structure["utils.dummy_torch_and_transformers_and_onnx_objects"] = [
        name for name in dir(dummy_torch_and_transformers_and_onnx_objects) if not name.startswith("_")
    ]

else:
    _import_structure["pipelines"].extend(
        [
            "OnnxStableDiffusionImg2ImgPipeline",
            "OnnxStableDiffusionInpaintPipeline",
            "OnnxStableDiffusionInpaintPipelineLegacy",
            "OnnxStableDiffusionPipeline",
            "OnnxStableDiffusionUpscalePipeline",
            "StableDiffusionOnnxPipeline",
        ]
    )

try:
    if not (is_torch_available() and is_librosa_available()):
        raise OptionalDependencyNotAvailable()
except OptionalDependencyNotAvailable:
    from .utils import dummy_torch_and_librosa_objects  # noqa F403

    _import_structure["utils.dummy_torch_and_librosa_objects"] = [
        name for name in dir(dummy_torch_and_librosa_objects) if not name.startswith("_")
    ]

else:
    _import_structure["pipelines"].extend(["AudioDiffusionPipeline", "Mel"])

try:
    if not (is_transformers_available() and is_torch_available() and is_note_seq_available()):
        raise OptionalDependencyNotAvailable()
except OptionalDependencyNotAvailable:
    from .utils import dummy_transformers_and_torch_and_note_seq_objects  # noqa F403

    _import_structure["utils.dummy_transformers_and_torch_and_note_seq_objects"] = [
        name for name in dir(dummy_transformers_and_torch_and_note_seq_objects) if not name.startswith("_")
    ]


else:
    _import_structure["pipelines"].extend(["SpectrogramDiffusionPipeline"])

try:
    if not is_flax_available():
        raise OptionalDependencyNotAvailable()
except OptionalDependencyNotAvailable:
    from .utils import dummy_flax_objects  # noqa F403

    _import_structure["utils.dummy_flax_objects"] = [
        name for name in dir(dummy_flax_objects) if not name.startswith("_")
    ]


else:
    _import_structure["models.controlnets.controlnet_flax"] = ["FlaxControlNetModel"]
    _import_structure["models.modeling_flax_utils"] = ["FlaxModelMixin"]
    _import_structure["models.unets.unet_2d_condition_flax"] = ["FlaxUNet2DConditionModel"]
    _import_structure["models.vae_flax"] = ["FlaxAutoencoderKL"]
    _import_structure["pipelines"].extend(["FlaxDiffusionPipeline"])
    _import_structure["schedulers"].extend(
        [
            "FlaxDDIMScheduler",
            "FlaxDDPMScheduler",
            "FlaxDPMSolverMultistepScheduler",
            "FlaxEulerDiscreteScheduler",
            "FlaxKarrasVeScheduler",
            "FlaxLMSDiscreteScheduler",
            "FlaxPNDMScheduler",
            "FlaxSchedulerMixin",
            "FlaxScoreSdeVeScheduler",
        ]
    )


try:
    if not (is_flax_available() and is_transformers_available()):
        raise OptionalDependencyNotAvailable()
except OptionalDependencyNotAvailable:
    from .utils import dummy_flax_and_transformers_objects  # noqa F403

    _import_structure["utils.dummy_flax_and_transformers_objects"] = [
        name for name in dir(dummy_flax_and_transformers_objects) if not name.startswith("_")
    ]


else:
    _import_structure["pipelines"].extend(
        [
            "FlaxStableDiffusionControlNetPipeline",
            "FlaxStableDiffusionImg2ImgPipeline",
            "FlaxStableDiffusionInpaintPipeline",
            "FlaxStableDiffusionPipeline",
            "FlaxStableDiffusionXLPipeline",
        ]
    )

try:
    if not (is_note_seq_available()):
        raise OptionalDependencyNotAvailable()
except OptionalDependencyNotAvailable:
    from .utils import dummy_note_seq_objects  # noqa F403

    _import_structure["utils.dummy_note_seq_objects"] = [
        name for name in dir(dummy_note_seq_objects) if not name.startswith("_")
    ]


else:
    _import_structure["pipelines"].extend(["MidiProcessor"])

if TYPE_CHECKING or DIFFUSERS_SLOW_IMPORT:
    from .configuration_utils import ConfigMixin
    from .quantizers.quantization_config import BitsAndBytesConfig, GGUFQuantizationConfig, TorchAoConfig

    try:
        if not is_onnx_available():
            raise OptionalDependencyNotAvailable()
    except OptionalDependencyNotAvailable:
        from .utils.dummy_onnx_objects import *  # noqa F403
    else:
        from .pipelines import OnnxRuntimeModel

    try:
        if not is_torch_available():
            raise OptionalDependencyNotAvailable()
    except OptionalDependencyNotAvailable:
        from .utils.dummy_pt_objects import *  # noqa F403
    else:
        from .models import (
            AllegroTransformer3DModel,
            AsymmetricAutoencoderKL,
            AuraFlowTransformer2DModel,
            AutoencoderDC,
            AutoencoderKL,
            AutoencoderKLAllegro,
            AutoencoderKLCogVideoX,
            AutoencoderKLHunyuanVideo,
            AutoencoderKLLTXVideo,
            AutoencoderKLMochi,
            AutoencoderKLTemporalDecoder,
            AutoencoderOobleck,
            AutoencoderTiny,
            CogVideoXTransformer3DModel,
            CogView3PlusTransformer2DModel,
            ConsisIDTransformer3DModel,
            ConsistencyDecoderVAE,
            ControlNetModel,
            ControlNetUnionModel,
            ControlNetXSAdapter,
            DiTTransformer2DModel,
            FluxControlNetModel,
            FluxMultiControlNetModel,
            FluxTransformer2DModel,
            HunyuanDiT2DControlNetModel,
            HunyuanDiT2DModel,
            HunyuanDiT2DMultiControlNetModel,
            HunyuanVideoTransformer3DModel,
            I2VGenXLUNet,
            Kandinsky3UNet,
            LatteTransformer3DModel,
            LTXVideoTransformer3DModel,
            LuminaNextDiT2DModel,
            MochiTransformer3DModel,
            ModelMixin,
            MotionAdapter,
            MultiAdapter,
            MultiControlNetModel,
            PixArtTransformer2DModel,
            PriorTransformer,
            SanaTransformer2DModel,
            SD3ControlNetModel,
            SD3MultiControlNetModel,
            SD3Transformer2DModel,
            SparseControlNetModel,
            StableAudioDiTModel,
            T2IAdapter,
            T5FilmDecoder,
            Transformer2DModel,
            UNet1DModel,
            UNet2DConditionModel,
            UNet2DModel,
            UNet3DConditionModel,
            UNetControlNetXSModel,
            UNetMotionModel,
            UNetSpatioTemporalConditionModel,
            UVit2DModel,
            VQModel,
        )
        from .optimization import (
            get_constant_schedule,
            get_constant_schedule_with_warmup,
            get_cosine_schedule_with_warmup,
            get_cosine_with_hard_restarts_schedule_with_warmup,
            get_linear_schedule_with_warmup,
            get_polynomial_decay_schedule_with_warmup,
            get_scheduler,
        )
        from .pipelines import (
            AudioPipelineOutput,
            AutoPipelineForImage2Image,
            AutoPipelineForInpainting,
            AutoPipelineForText2Image,
            BlipDiffusionControlNetPipeline,
            BlipDiffusionPipeline,
            CLIPImageProjection,
            ConsistencyModelPipeline,
            DanceDiffusionPipeline,
            DDIMPipeline,
            DDPMPipeline,
            DiffusionPipeline,
            DiTPipeline,
            ImagePipelineOutput,
            KarrasVePipeline,
            LDMPipeline,
            LDMSuperResolutionPipeline,
            PNDMPipeline,
            RePaintPipeline,
            ScoreSdeVePipeline,
            StableDiffusionMixin,
        )
        from .quantizers import DiffusersQuantizer
        from .schedulers import (
            AmusedScheduler,
            CMStochasticIterativeScheduler,
            CogVideoXDDIMScheduler,
            CogVideoXDPMScheduler,
            CogView4DDIMScheduler,
            DDIMInverseScheduler,
            DDIMParallelScheduler,
            DDIMScheduler,
            DDPMParallelScheduler,
            DDPMScheduler,
            DDPMWuerstchenScheduler,
            DEISMultistepScheduler,
            DPMSolverMultistepInverseScheduler,
            DPMSolverMultistepScheduler,
            DPMSolverSinglestepScheduler,
            EDMDPMSolverMultistepScheduler,
            EDMEulerScheduler,
            EulerAncestralDiscreteScheduler,
            EulerDiscreteScheduler,
            FlowMatchEulerDiscreteScheduler,
            FlowMatchHeunDiscreteScheduler,
            HeunDiscreteScheduler,
            IPNDMScheduler,
            KarrasVeScheduler,
            KDPM2AncestralDiscreteScheduler,
            KDPM2DiscreteScheduler,
            LCMScheduler,
            PNDMScheduler,
            RePaintScheduler,
            SASolverScheduler,
            SchedulerMixin,
            ScoreSdeVeScheduler,
            TCDScheduler,
            UnCLIPScheduler,
            UniPCMultistepScheduler,
            VQDiffusionScheduler,
        )
        from .training_utils import EMAModel

    try:
        if not (is_torch_available() and is_scipy_available()):
            raise OptionalDependencyNotAvailable()
    except OptionalDependencyNotAvailable:
        from .utils.dummy_torch_and_scipy_objects import *  # noqa F403
    else:
        from .schedulers import LMSDiscreteScheduler

    try:
        if not (is_torch_available() and is_torchsde_available()):
            raise OptionalDependencyNotAvailable()
    except OptionalDependencyNotAvailable:
        from .utils.dummy_torch_and_torchsde_objects import *  # noqa F403
    else:
        from .schedulers import CosineDPMSolverMultistepScheduler, DPMSolverSDEScheduler

    try:
        if not (is_torch_available() and is_transformers_available()):
            raise OptionalDependencyNotAvailable()
    except OptionalDependencyNotAvailable:
        from .utils.dummy_torch_and_transformers_objects import *  # noqa F403
    else:
        from .pipelines import (
            AllegroPipeline,
            AltDiffusionImg2ImgPipeline,
            AltDiffusionPipeline,
            AmusedImg2ImgPipeline,
            AmusedInpaintPipeline,
            AmusedPipeline,
            AnimateDiffControlNetPipeline,
            AnimateDiffPAGPipeline,
            AnimateDiffPipeline,
            AnimateDiffSDXLPipeline,
            AnimateDiffSparseControlNetPipeline,
            AnimateDiffVideoToVideoControlNetPipeline,
            AnimateDiffVideoToVideoPipeline,
            AudioLDM2Pipeline,
            AudioLDM2ProjectionModel,
            AudioLDM2UNet2DConditionModel,
            AudioLDMPipeline,
            AuraFlowPipeline,
            CLIPImageProjection,
            CogVideoXFunControlPipeline,
            CogVideoXImageToVideoPipeline,
            CogVideoXPipeline,
            CogVideoXVideoToVideoPipeline,
            CogView3PlusPipeline,
<<<<<<< HEAD
            ConsisIDPipeline,
=======
            CogView4Pipeline,
>>>>>>> a7179a21
            CycleDiffusionPipeline,
            FluxControlImg2ImgPipeline,
            FluxControlInpaintPipeline,
            FluxControlNetImg2ImgPipeline,
            FluxControlNetInpaintPipeline,
            FluxControlNetPipeline,
            FluxControlPipeline,
            FluxFillPipeline,
            FluxImg2ImgPipeline,
            FluxInpaintPipeline,
            FluxPipeline,
            FluxPriorReduxPipeline,
            HunyuanDiTControlNetPipeline,
            HunyuanDiTPAGPipeline,
            HunyuanDiTPipeline,
            HunyuanVideoPipeline,
            I2VGenXLPipeline,
            IFImg2ImgPipeline,
            IFImg2ImgSuperResolutionPipeline,
            IFInpaintingPipeline,
            IFInpaintingSuperResolutionPipeline,
            IFPipeline,
            IFSuperResolutionPipeline,
            ImageTextPipelineOutput,
            Kandinsky3Img2ImgPipeline,
            Kandinsky3Pipeline,
            KandinskyCombinedPipeline,
            KandinskyImg2ImgCombinedPipeline,
            KandinskyImg2ImgPipeline,
            KandinskyInpaintCombinedPipeline,
            KandinskyInpaintPipeline,
            KandinskyPipeline,
            KandinskyPriorPipeline,
            KandinskyV22CombinedPipeline,
            KandinskyV22ControlnetImg2ImgPipeline,
            KandinskyV22ControlnetPipeline,
            KandinskyV22Img2ImgCombinedPipeline,
            KandinskyV22Img2ImgPipeline,
            KandinskyV22InpaintCombinedPipeline,
            KandinskyV22InpaintPipeline,
            KandinskyV22Pipeline,
            KandinskyV22PriorEmb2EmbPipeline,
            KandinskyV22PriorPipeline,
            LatentConsistencyModelImg2ImgPipeline,
            LatentConsistencyModelPipeline,
            LattePipeline,
            LDMTextToImagePipeline,
            LEditsPPPipelineStableDiffusion,
            LEditsPPPipelineStableDiffusionXL,
            LTXImageToVideoPipeline,
            LTXPipeline,
            LuminaText2ImgPipeline,
            MarigoldDepthPipeline,
            MarigoldNormalsPipeline,
            MochiPipeline,
            MusicLDMPipeline,
            PaintByExamplePipeline,
            PIAPipeline,
            PixArtAlphaPipeline,
            PixArtSigmaPAGPipeline,
            PixArtSigmaPipeline,
            ReduxImageEncoder,
            SanaPAGPipeline,
            SanaPipeline,
            SemanticStableDiffusionPipeline,
            ShapEImg2ImgPipeline,
            ShapEPipeline,
            StableAudioPipeline,
            StableAudioProjectionModel,
            StableCascadeCombinedPipeline,
            StableCascadeDecoderPipeline,
            StableCascadePriorPipeline,
            StableDiffusion3ControlNetPipeline,
            StableDiffusion3Img2ImgPipeline,
            StableDiffusion3InpaintPipeline,
            StableDiffusion3PAGImg2ImgPipeline,
            StableDiffusion3PAGPipeline,
            StableDiffusion3Pipeline,
            StableDiffusionAdapterPipeline,
            StableDiffusionAttendAndExcitePipeline,
            StableDiffusionControlNetImg2ImgPipeline,
            StableDiffusionControlNetInpaintPipeline,
            StableDiffusionControlNetPAGInpaintPipeline,
            StableDiffusionControlNetPAGPipeline,
            StableDiffusionControlNetPipeline,
            StableDiffusionControlNetXSPipeline,
            StableDiffusionDepth2ImgPipeline,
            StableDiffusionDiffEditPipeline,
            StableDiffusionGLIGENPipeline,
            StableDiffusionGLIGENTextImagePipeline,
            StableDiffusionImageVariationPipeline,
            StableDiffusionImg2ImgPipeline,
            StableDiffusionInpaintPipeline,
            StableDiffusionInpaintPipelineLegacy,
            StableDiffusionInstructPix2PixPipeline,
            StableDiffusionLatentUpscalePipeline,
            StableDiffusionLDM3DPipeline,
            StableDiffusionModelEditingPipeline,
            StableDiffusionPAGImg2ImgPipeline,
            StableDiffusionPAGInpaintPipeline,
            StableDiffusionPAGPipeline,
            StableDiffusionPanoramaPipeline,
            StableDiffusionParadigmsPipeline,
            StableDiffusionPipeline,
            StableDiffusionPipelineSafe,
            StableDiffusionPix2PixZeroPipeline,
            StableDiffusionSAGPipeline,
            StableDiffusionUpscalePipeline,
            StableDiffusionXLAdapterPipeline,
            StableDiffusionXLControlNetImg2ImgPipeline,
            StableDiffusionXLControlNetInpaintPipeline,
            StableDiffusionXLControlNetPAGImg2ImgPipeline,
            StableDiffusionXLControlNetPAGPipeline,
            StableDiffusionXLControlNetPipeline,
            StableDiffusionXLControlNetUnionImg2ImgPipeline,
            StableDiffusionXLControlNetUnionInpaintPipeline,
            StableDiffusionXLControlNetUnionPipeline,
            StableDiffusionXLControlNetXSPipeline,
            StableDiffusionXLImg2ImgPipeline,
            StableDiffusionXLInpaintPipeline,
            StableDiffusionXLInstructPix2PixPipeline,
            StableDiffusionXLPAGImg2ImgPipeline,
            StableDiffusionXLPAGInpaintPipeline,
            StableDiffusionXLPAGPipeline,
            StableDiffusionXLPipeline,
            StableUnCLIPImg2ImgPipeline,
            StableUnCLIPPipeline,
            StableVideoDiffusionPipeline,
            TextToVideoSDPipeline,
            TextToVideoZeroPipeline,
            TextToVideoZeroSDXLPipeline,
            UnCLIPImageVariationPipeline,
            UnCLIPPipeline,
            UniDiffuserModel,
            UniDiffuserPipeline,
            UniDiffuserTextDecoder,
            VersatileDiffusionDualGuidedPipeline,
            VersatileDiffusionImageVariationPipeline,
            VersatileDiffusionPipeline,
            VersatileDiffusionTextToImagePipeline,
            VideoToVideoSDPipeline,
            VQDiffusionPipeline,
            WuerstchenCombinedPipeline,
            WuerstchenDecoderPipeline,
            WuerstchenPriorPipeline,
        )

    try:
        if not (is_torch_available() and is_transformers_available() and is_k_diffusion_available()):
            raise OptionalDependencyNotAvailable()
    except OptionalDependencyNotAvailable:
        from .utils.dummy_torch_and_transformers_and_k_diffusion_objects import *  # noqa F403
    else:
        from .pipelines import StableDiffusionKDiffusionPipeline, StableDiffusionXLKDiffusionPipeline

    try:
        if not (is_torch_available() and is_transformers_available() and is_sentencepiece_available()):
            raise OptionalDependencyNotAvailable()
    except OptionalDependencyNotAvailable:
        from .utils.dummy_torch_and_transformers_and_sentencepiece_objects import *  # noqa F403
    else:
        from .pipelines import KolorsImg2ImgPipeline, KolorsPAGPipeline, KolorsPipeline
    try:
        if not (is_torch_available() and is_transformers_available() and is_onnx_available()):
            raise OptionalDependencyNotAvailable()
    except OptionalDependencyNotAvailable:
        from .utils.dummy_torch_and_transformers_and_onnx_objects import *  # noqa F403
    else:
        from .pipelines import (
            OnnxStableDiffusionImg2ImgPipeline,
            OnnxStableDiffusionInpaintPipeline,
            OnnxStableDiffusionInpaintPipelineLegacy,
            OnnxStableDiffusionPipeline,
            OnnxStableDiffusionUpscalePipeline,
            StableDiffusionOnnxPipeline,
        )

    try:
        if not (is_torch_available() and is_librosa_available()):
            raise OptionalDependencyNotAvailable()
    except OptionalDependencyNotAvailable:
        from .utils.dummy_torch_and_librosa_objects import *  # noqa F403
    else:
        from .pipelines import AudioDiffusionPipeline, Mel

    try:
        if not (is_transformers_available() and is_torch_available() and is_note_seq_available()):
            raise OptionalDependencyNotAvailable()
    except OptionalDependencyNotAvailable:
        from .utils.dummy_transformers_and_torch_and_note_seq_objects import *  # noqa F403
    else:
        from .pipelines import SpectrogramDiffusionPipeline

    try:
        if not is_flax_available():
            raise OptionalDependencyNotAvailable()
    except OptionalDependencyNotAvailable:
        from .utils.dummy_flax_objects import *  # noqa F403
    else:
        from .models.controlnets.controlnet_flax import FlaxControlNetModel
        from .models.modeling_flax_utils import FlaxModelMixin
        from .models.unets.unet_2d_condition_flax import FlaxUNet2DConditionModel
        from .models.vae_flax import FlaxAutoencoderKL
        from .pipelines import FlaxDiffusionPipeline
        from .schedulers import (
            FlaxDDIMScheduler,
            FlaxDDPMScheduler,
            FlaxDPMSolverMultistepScheduler,
            FlaxEulerDiscreteScheduler,
            FlaxKarrasVeScheduler,
            FlaxLMSDiscreteScheduler,
            FlaxPNDMScheduler,
            FlaxSchedulerMixin,
            FlaxScoreSdeVeScheduler,
        )

    try:
        if not (is_flax_available() and is_transformers_available()):
            raise OptionalDependencyNotAvailable()
    except OptionalDependencyNotAvailable:
        from .utils.dummy_flax_and_transformers_objects import *  # noqa F403
    else:
        from .pipelines import (
            FlaxStableDiffusionControlNetPipeline,
            FlaxStableDiffusionImg2ImgPipeline,
            FlaxStableDiffusionInpaintPipeline,
            FlaxStableDiffusionPipeline,
            FlaxStableDiffusionXLPipeline,
        )

    try:
        if not (is_note_seq_available()):
            raise OptionalDependencyNotAvailable()
    except OptionalDependencyNotAvailable:
        from .utils.dummy_note_seq_objects import *  # noqa F403
    else:
        from .pipelines import MidiProcessor

else:
    import sys

    sys.modules[__name__] = _LazyModule(
        __name__,
        globals()["__file__"],
        _import_structure,
        module_spec=__spec__,
        extra_objects={"__version__": __version__},
    )<|MERGE_RESOLUTION|>--- conflicted
+++ resolved
@@ -176,7 +176,6 @@
             "CMStochasticIterativeScheduler",
             "CogVideoXDDIMScheduler",
             "CogVideoXDPMScheduler",
-            "CogView4DDIMScheduler",
             "DDIMInverseScheduler",
             "DDIMParallelScheduler",
             "DDIMScheduler",
@@ -277,11 +276,8 @@
             "CogVideoXPipeline",
             "CogVideoXVideoToVideoPipeline",
             "CogView3PlusPipeline",
-<<<<<<< HEAD
             "ConsisIDPipeline",
-=======
             "CogView4Pipeline",
->>>>>>> a7179a21
             "CycleDiffusionPipeline",
             "FluxControlImg2ImgPipeline",
             "FluxControlInpaintPipeline",
@@ -773,11 +769,8 @@
             CogVideoXPipeline,
             CogVideoXVideoToVideoPipeline,
             CogView3PlusPipeline,
-<<<<<<< HEAD
             ConsisIDPipeline,
-=======
             CogView4Pipeline,
->>>>>>> a7179a21
             CycleDiffusionPipeline,
             FluxControlImg2ImgPipeline,
             FluxControlInpaintPipeline,
