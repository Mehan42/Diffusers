--- conflicted
+++ resolved
@@ -96,19 +96,6 @@
 
     @classmethod
     def from_config(cls, pretrained_model_name_or_path: Union[str, os.PathLike], return_unused_kwargs=False, **kwargs):
-<<<<<<< HEAD
-        device_map = kwargs.pop("low_cpu_mem_usage", None)
-        if device_map is not None:
-            with accelerate.init_empty_weights():
-                config_dict = cls.get_config_dict(pretrained_model_name_or_path=pretrained_model_name_or_path, **kwargs)
-                init_dict, unused_kwargs = cls.extract_init_dict(config_dict, **kwargs)
-                model = cls(**init_dict)
-                    
-        else:
-            config_dict = cls.get_config_dict(pretrained_model_name_or_path=pretrained_model_name_or_path, **kwargs)
-            init_dict, unused_kwargs = cls.extract_init_dict(config_dict, **kwargs)
-            model = cls(**init_dict)
-=======
         r"""
         Instantiate a Python class from a pre-defined JSON-file.
 
@@ -167,12 +154,17 @@
         </Tip>
 
         """
-        config_dict = cls.get_config_dict(pretrained_model_name_or_path=pretrained_model_name_or_path, **kwargs)
-
-        init_dict, unused_kwargs = cls.extract_init_dict(config_dict, **kwargs)
-
-        model = cls(**init_dict)
->>>>>>> f4781a0b
+        device_map = kwargs.pop("low_cpu_mem_usage", None)
+        if device_map is not None:
+            with accelerate.init_empty_weights():
+                config_dict = cls.get_config_dict(pretrained_model_name_or_path=pretrained_model_name_or_path, **kwargs)
+                init_dict, unused_kwargs = cls.extract_init_dict(config_dict, **kwargs)
+                model = cls(**init_dict)
+                    
+        else:
+            config_dict = cls.get_config_dict(pretrained_model_name_or_path=pretrained_model_name_or_path, **kwargs)
+            init_dict, unused_kwargs = cls.extract_init_dict(config_dict, **kwargs)
+            model = cls(**init_dict)
 
         if return_unused_kwargs:
             return model, unused_kwargs
