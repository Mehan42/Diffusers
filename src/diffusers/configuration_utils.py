--- conflicted
+++ resolved
@@ -164,13 +164,8 @@
         model = cls(**init_dict)
         return_tuple = (model,)
 
-<<<<<<< HEAD
-        # Some components (Flax schedulers) have a state.
-        if getattr(cls, "has_state", False):       # Check for "create_state" in model instead?
-=======
         # Flax schedulers have a state, so return it.
         if cls.__name__.startswith("Flax") and hasattr(model, "create_state") and getattr(model, "has_state", False):
->>>>>>> 6bd005eb
             state = model.create_state()
             return_tuple += (state,)
 
