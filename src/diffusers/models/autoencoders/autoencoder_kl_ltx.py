--- conflicted
+++ resolved
@@ -518,10 +518,9 @@
 
         self.upsamplers = None
         if spatio_temporal_scale:
-<<<<<<< HEAD
             self.upsamplers = nn.ModuleList(
                 [
-                    LTXUpsampler3d(
+                    LTXVideoUpsampler3d(
                         out_channels * upscale_factor,
                         stride=(2, 2, 2),
                         is_causal=is_causal,
@@ -530,9 +529,6 @@
                     )
                 ]
             )
-=======
-            self.upsamplers = nn.ModuleList([LTXVideoUpsampler3d(out_channels, stride=(2, 2, 2), is_causal=is_causal)])
->>>>>>> 9d27df80
 
         resnets = []
         for _ in range(num_layers):
@@ -791,18 +787,13 @@
             in_channels=in_channels, out_channels=output_channel, kernel_size=3, stride=1, is_causal=is_causal
         )
 
-<<<<<<< HEAD
-        self.mid_block = LTXMidBlock3d(
+        self.mid_block = LTXVideoMidBlock3d(
             in_channels=output_channel,
             num_layers=layers_per_block[0],
             resnet_eps=resnet_norm_eps,
             is_causal=is_causal,
             inject_noise=inject_noise[0],
             timestep_conditioning=timestep_conditioning,
-=======
-        self.mid_block = LTXVideoMidBlock3d(
-            in_channels=output_channel, num_layers=layers_per_block[0], resnet_eps=resnet_norm_eps, is_causal=is_causal
->>>>>>> 9d27df80
         )
 
         # up blocks
