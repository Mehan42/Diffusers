--- conflicted
+++ resolved
@@ -235,12 +235,8 @@
     """
 
     _supports_gradient_checkpointing = True
-<<<<<<< HEAD
-    _no_split_modules = ["SanaTransformerBlock", "PatchEmbed"]
+    _no_split_modules = ["SanaTransformerBlock", "PatchEmbed", "SanaModulatedNorm"]
     _precision_sensitive_module_patterns = ["patch_embed", "norm"]
-=======
-    _no_split_modules = ["SanaTransformerBlock", "PatchEmbed", "SanaModulatedNorm"]
->>>>>>> a1f9a712
 
     @register_to_config
     def __init__(
