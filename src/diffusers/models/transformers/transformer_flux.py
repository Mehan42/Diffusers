--- conflicted
+++ resolved
@@ -1,8 +1,5 @@
-<<<<<<< HEAD
-# Copyright 2024 Black Forest Labs and The HuggingFace Team. All rights reserved.
-=======
 # Copyright 2024 Black Forest Labs, The HuggingFace Team. All rights reserved.
->>>>>>> fbe29c62
+
 #
 # Licensed under the Apache License, Version 2.0 (the "License");
 # you may not use this file except in compliance with the License.
@@ -38,43 +35,6 @@
 logger = logging.get_logger(__name__)  # pylint: disable=invalid-name
 
 
-<<<<<<< HEAD
-=======
-# YiYi to-do: refactor rope related functions/classes
-def rope(pos: torch.Tensor, dim: int, theta: int) -> torch.Tensor:
-    assert dim % 2 == 0, "The dimension must be even."
-
-    scale = torch.arange(0, dim, 2, dtype=torch.float64, device=pos.device) / dim
-    omega = 1.0 / (theta**scale)
-
-    batch_size, seq_length = pos.shape
-    out = torch.einsum("...n,d->...nd", pos, omega)
-    cos_out = torch.cos(out)
-    sin_out = torch.sin(out)
-
-    stacked_out = torch.stack([cos_out, -sin_out, sin_out, cos_out], dim=-1)
-    out = stacked_out.view(batch_size, -1, dim // 2, 2, 2)
-    return out.float()
-
-
-# YiYi to-do: refactor rope related functions/classes
-class EmbedND(nn.Module):
-    def __init__(self, dim: int, theta: int, axes_dim: List[int]):
-        super().__init__()
-        self.dim = dim
-        self.theta = theta
-        self.axes_dim = axes_dim
-
-    def forward(self, ids: torch.Tensor) -> torch.Tensor:
-        n_axes = ids.shape[-1]
-        emb = torch.cat(
-            [rope(ids[..., i], self.axes_dim[i], self.theta) for i in range(n_axes)],
-            dim=-3,
-        )
-        return emb.unsqueeze(1)
-
-
->>>>>>> fbe29c62
 @maybe_allow_in_graph
 class FluxSingleTransformerBlock(nn.Module):
     r"""
@@ -272,11 +232,8 @@
         self.out_channels = in_channels
         self.inner_dim = self.config.num_attention_heads * self.config.attention_head_dim
 
-<<<<<<< HEAD
         self.pos_embed = FluxPosEmbed(theta=10000, axes_dim=[16, 56, 56])
-=======
-        self.pos_embed = EmbedND(dim=self.inner_dim, theta=10000, axes_dim=axes_dims_rope)
->>>>>>> fbe29c62
+
         text_time_guidance_cls = (
             CombinedTimestepGuidanceTextProjEmbeddings if guidance_embeds else CombinedTimestepTextProjEmbeddings
         )
