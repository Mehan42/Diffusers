--- conflicted
+++ resolved
@@ -17,11 +17,8 @@
     from .transformer_allegro import AllegroTransformer3DModel
     from .transformer_cogview3plus import CogView3PlusTransformer2DModel
     from .transformer_flux import FluxTransformer2DModel
-<<<<<<< HEAD
     from .transformer_hunyuan_video import HunyuanVideoTransformer3DModel
-=======
     from .transformer_ltx import LTXVideoTransformer3DModel
->>>>>>> c002724d
     from .transformer_mochi import MochiTransformer3DModel
     from .transformer_sd3 import SD3Transformer2DModel
     from .transformer_temporal import TransformerTemporalModel