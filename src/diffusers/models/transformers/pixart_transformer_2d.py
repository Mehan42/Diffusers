# Copyright 2024 The HuggingFace Team. All rights reserved.
#
# Licensed under the Apache License, Version 2.0 (the "License");
# you may not use this file except in compliance with the License.
# You may obtain a copy of the License at
#
#     http://www.apache.org/licenses/LICENSE-2.0
#
# Unless required by applicable law or agreed to in writing, software
# distributed under the License is distributed on an "AS IS" BASIS,
# WITHOUT WARRANTIES OR CONDITIONS OF ANY KIND, either express or implied.
# See the License for the specific language governing permissions and
# limitations under the License.
from typing import Any, Dict, Optional, Union

import torch
from torch import nn

from ...configuration_utils import ConfigMixin, register_to_config
from ...utils import is_torch_version, logging
from ..attention import BasicTransformerBlock
<<<<<<< HEAD
from ..attention_processor import (
    Attention,
    AttentionProcessor,
    FusedAttnProcessor2_0,
)
=======
from ..attention_processor import Attention, AttentionProcessor, AttnProcessor, FusedAttnProcessor2_0
>>>>>>> e780c05c
from ..embeddings import PatchEmbed, PixArtAlphaTextProjection
from ..modeling_outputs import Transformer2DModelOutput
from ..modeling_utils import ModelMixin
from ..normalization import AdaLayerNormSingle


logger = logging.get_logger(__name__)  # pylint: disable=invalid-name


class PixArtTransformer2DModel(ModelMixin, ConfigMixin):
    r"""
    A 2D Transformer model as introduced in PixArt family of models (https://arxiv.org/abs/2310.00426,
    https://arxiv.org/abs/2403.04692).

    Parameters:
        num_attention_heads (int, optional, defaults to 16): The number of heads to use for multi-head attention.
        attention_head_dim (int, optional, defaults to 72): The number of channels in each head.
        in_channels (int, defaults to 4): The number of channels in the input.
        out_channels (int, optional):
            The number of channels in the output. Specify this parameter if the output channel number differs from the
            input.
        num_layers (int, optional, defaults to 28): The number of layers of Transformer blocks to use.
        dropout (float, optional, defaults to 0.0): The dropout probability to use within the Transformer blocks.
        norm_num_groups (int, optional, defaults to 32):
            Number of groups for group normalization within Transformer blocks.
        cross_attention_dim (int, optional):
            The dimensionality for cross-attention layers, typically matching the encoder's hidden dimension.
        attention_bias (bool, optional, defaults to True):
            Configure if the Transformer blocks' attention should contain a bias parameter.
        sample_size (int, defaults to 128):
            The width of the latent images. This parameter is fixed during training.
        patch_size (int, defaults to 2):
            Size of the patches the model processes, relevant for architectures working on non-sequential data.
        activation_fn (str, optional, defaults to "gelu-approximate"):
            Activation function to use in feed-forward networks within Transformer blocks.
        num_embeds_ada_norm (int, optional, defaults to 1000):
            Number of embeddings for AdaLayerNorm, fixed during training and affects the maximum denoising steps during
            inference.
        upcast_attention (bool, optional, defaults to False):
            If true, upcasts the attention mechanism dimensions for potentially improved performance.
        norm_type (str, optional, defaults to "ada_norm_zero"):
            Specifies the type of normalization used, can be 'ada_norm_zero'.
        norm_elementwise_affine (bool, optional, defaults to False):
            If true, enables element-wise affine parameters in the normalization layers.
        norm_eps (float, optional, defaults to 1e-6):
            A small constant added to the denominator in normalization layers to prevent division by zero.
        interpolation_scale (int, optional): Scale factor to use during interpolating the position embeddings.
        use_additional_conditions (bool, optional): If we're using additional conditions as inputs.
        attention_type (str, optional, defaults to "default"): Kind of attention mechanism to be used.
        caption_channels (int, optional, defaults to None):
            Number of channels to use for projecting the caption embeddings.
        use_linear_projection (bool, optional, defaults to False):
            Deprecated argument. Will be removed in a future version.
        num_vector_embeds (bool, optional, defaults to False):
            Deprecated argument. Will be removed in a future version.
    """

    _supports_gradient_checkpointing = True
    _no_split_modules = ["BasicTransformerBlock", "PatchEmbed"]

    @register_to_config
    def __init__(
        self,
        num_attention_heads: int = 16,
        attention_head_dim: int = 72,
        in_channels: int = 4,
        out_channels: Optional[int] = 8,
        num_layers: int = 28,
        dropout: float = 0.0,
        norm_num_groups: int = 32,
        cross_attention_dim: Optional[int] = 1152,
        attention_bias: bool = True,
        sample_size: int = 128,
        patch_size: int = 2,
        activation_fn: str = "gelu-approximate",
        num_embeds_ada_norm: Optional[int] = 1000,
        upcast_attention: bool = False,
        norm_type: str = "ada_norm_single",
        norm_elementwise_affine: bool = False,
        norm_eps: float = 1e-6,
        interpolation_scale: Optional[int] = None,
        use_additional_conditions: Optional[bool] = None,
        caption_channels: Optional[int] = None,
        attention_type: Optional[str] = "default",
    ):
        super().__init__()

        # Validate inputs.
        if norm_type != "ada_norm_single":
            raise NotImplementedError(
                f"Forward pass is not implemented when `patch_size` is not None and `norm_type` is '{norm_type}'."
            )
        elif norm_type == "ada_norm_single" and num_embeds_ada_norm is None:
            raise ValueError(
                f"When using a `patch_size` and this `norm_type` ({norm_type}), `num_embeds_ada_norm` cannot be None."
            )

        # Set some common variables used across the board.
        self.attention_head_dim = attention_head_dim
        self.inner_dim = self.config.num_attention_heads * self.config.attention_head_dim
        self.out_channels = in_channels if out_channels is None else out_channels
        if use_additional_conditions is None:
            if sample_size == 128:
                use_additional_conditions = True
            else:
                use_additional_conditions = False
        self.use_additional_conditions = use_additional_conditions

        self.gradient_checkpointing = False

        # 2. Initialize the position embedding and transformer blocks.
        self.height = self.config.sample_size
        self.width = self.config.sample_size

        interpolation_scale = (
            self.config.interpolation_scale
            if self.config.interpolation_scale is not None
            else max(self.config.sample_size // 64, 1)
        )
        self.pos_embed = PatchEmbed(
            height=self.config.sample_size,
            width=self.config.sample_size,
            patch_size=self.config.patch_size,
            in_channels=self.config.in_channels,
            embed_dim=self.inner_dim,
            interpolation_scale=interpolation_scale,
        )

        self.transformer_blocks = nn.ModuleList(
            [
                BasicTransformerBlock(
                    self.inner_dim,
                    self.config.num_attention_heads,
                    self.config.attention_head_dim,
                    dropout=self.config.dropout,
                    cross_attention_dim=self.config.cross_attention_dim,
                    activation_fn=self.config.activation_fn,
                    num_embeds_ada_norm=self.config.num_embeds_ada_norm,
                    attention_bias=self.config.attention_bias,
                    upcast_attention=self.config.upcast_attention,
                    norm_type=norm_type,
                    norm_elementwise_affine=self.config.norm_elementwise_affine,
                    norm_eps=self.config.norm_eps,
                    attention_type=self.config.attention_type,
                )
                for _ in range(self.config.num_layers)
            ]
        )

        # 3. Output blocks.
        self.norm_out = nn.LayerNorm(self.inner_dim, elementwise_affine=False, eps=1e-6)
        self.scale_shift_table = nn.Parameter(torch.randn(2, self.inner_dim) / self.inner_dim**0.5)
        self.proj_out = nn.Linear(self.inner_dim, self.config.patch_size * self.config.patch_size * self.out_channels)

        self.adaln_single = AdaLayerNormSingle(
            self.inner_dim, use_additional_conditions=self.use_additional_conditions
        )
        self.caption_projection = None
        if self.config.caption_channels is not None:
            self.caption_projection = PixArtAlphaTextProjection(
                in_features=self.config.caption_channels, hidden_size=self.inner_dim
            )

    def _set_gradient_checkpointing(self, module, value=False):
        if hasattr(module, "gradient_checkpointing"):
            module.gradient_checkpointing = value

    @property
    # Copied from diffusers.models.unets.unet_2d_condition.UNet2DConditionModel.attn_processors
    def attn_processors(self) -> Dict[str, AttentionProcessor]:
        r"""
        Returns:
            `dict` of attention processors: A dictionary containing all attention processors used in the model with
            indexed by its weight name.
        """
        # set recursively
        processors = {}

        def fn_recursive_add_processors(name: str, module: torch.nn.Module, processors: Dict[str, AttentionProcessor]):
            if hasattr(module, "get_processor"):
                processors[f"{name}.processor"] = module.get_processor()

            for sub_name, child in module.named_children():
                fn_recursive_add_processors(f"{name}.{sub_name}", child, processors)

            return processors

        for name, module in self.named_children():
            fn_recursive_add_processors(name, module, processors)

        return processors

    # Copied from diffusers.models.unets.unet_2d_condition.UNet2DConditionModel.set_attn_processor
    def set_attn_processor(self, processor: Union[AttentionProcessor, Dict[str, AttentionProcessor]]):
        r"""
        Sets the attention processor to use to compute attention.

        Parameters:
            processor (`dict` of `AttentionProcessor` or only `AttentionProcessor`):
                The instantiated processor class or a dictionary of processor classes that will be set as the processor
                for **all** `Attention` layers.

                If `processor` is a dict, the key needs to define the path to the corresponding cross attention
                processor. This is strongly recommended when setting trainable attention processors.

        """
        count = len(self.attn_processors.keys())

        if isinstance(processor, dict) and len(processor) != count:
            raise ValueError(
                f"A dict of processors was passed, but the number of processors {len(processor)} does not match the"
                f" number of attention layers: {count}. Please make sure to pass {count} processor classes."
            )

        def fn_recursive_attn_processor(name: str, module: torch.nn.Module, processor):
            if hasattr(module, "set_processor"):
                if not isinstance(processor, dict):
                    module.set_processor(processor)
                else:
                    module.set_processor(processor.pop(f"{name}.processor"))

            for sub_name, child in module.named_children():
                fn_recursive_attn_processor(f"{name}.{sub_name}", child, processor)

        for name, module in self.named_children():
            fn_recursive_attn_processor(name, module, processor)

    def set_default_attn_processor(self):
        """
        Disables custom attention processors and sets the default attention implementation.

        Safe to just use `AttnProcessor()` as PixArt doesn't have any exotic attention processors in default model.
        """
        self.set_attn_processor(AttnProcessor())

    # Copied from diffusers.models.unets.unet_2d_condition.UNet2DConditionModel.fuse_qkv_projections
    def fuse_qkv_projections(self):
        """
        Enables fused QKV projections. For self-attention modules, all projection matrices (i.e., query, key, value)
        are fused. For cross-attention modules, key and value projection matrices are fused.

        <Tip warning={true}>

        This API is 🧪 experimental.

        </Tip>
        """
        self.original_attn_processors = None

        for _, attn_processor in self.attn_processors.items():
            if "Added" in str(attn_processor.__class__.__name__):
                raise ValueError("`fuse_qkv_projections()` is not supported for models having added KV projections.")

        self.original_attn_processors = self.attn_processors

        for module in self.modules():
            if isinstance(module, Attention):
                module.fuse_projections(fuse=True)

        self.set_attn_processor(FusedAttnProcessor2_0())

    # Copied from diffusers.models.unets.unet_2d_condition.UNet2DConditionModel.unfuse_qkv_projections
    def unfuse_qkv_projections(self):
        """Disables the fused QKV projection if enabled.

        <Tip warning={true}>

        This API is 🧪 experimental.

        </Tip>

        """
        if self.original_attn_processors is not None:
            self.set_attn_processor(self.original_attn_processors)

    def forward(
        self,
        hidden_states: torch.Tensor,
        encoder_hidden_states: Optional[torch.Tensor] = None,
        timestep: Optional[torch.LongTensor] = None,
        added_cond_kwargs: Dict[str, torch.Tensor] = None,
        cross_attention_kwargs: Dict[str, Any] = None,
        attention_mask: Optional[torch.Tensor] = None,
        encoder_attention_mask: Optional[torch.Tensor] = None,
        return_dict: bool = True,
    ):
        """
        The [`PixArtTransformer2DModel`] forward method.

        Args:
            hidden_states (`torch.FloatTensor` of shape `(batch size, channel, height, width)`):
                Input `hidden_states`.
            encoder_hidden_states (`torch.FloatTensor` of shape `(batch size, sequence len, embed dims)`, *optional*):
                Conditional embeddings for cross attention layer. If not given, cross-attention defaults to
                self-attention.
            timestep (`torch.LongTensor`, *optional*):
                Used to indicate denoising step. Optional timestep to be applied as an embedding in `AdaLayerNorm`.
            added_cond_kwargs: (`Dict[str, Any]`, *optional*): Additional conditions to be used as inputs.
            cross_attention_kwargs ( `Dict[str, Any]`, *optional*):
                A kwargs dictionary that if specified is passed along to the `AttentionProcessor` as defined under
                `self.processor` in
                [diffusers.models.attention_processor](https://github.com/huggingface/diffusers/blob/main/src/diffusers/models/attention_processor.py).
            attention_mask ( `torch.Tensor`, *optional*):
                An attention mask of shape `(batch, key_tokens)` is applied to `encoder_hidden_states`. If `1` the mask
                is kept, otherwise if `0` it is discarded. Mask will be converted into a bias, which adds large
                negative values to the attention scores corresponding to "discard" tokens.
            encoder_attention_mask ( `torch.Tensor`, *optional*):
                Cross-attention mask applied to `encoder_hidden_states`. Two formats supported:

                    * Mask `(batch, sequence_length)` True = keep, False = discard.
                    * Bias `(batch, 1, sequence_length)` 0 = keep, -10000 = discard.

                If `ndim == 2`: will be interpreted as a mask, then converted into a bias consistent with the format
                above. This bias will be added to the cross-attention scores.
            return_dict (`bool`, *optional*, defaults to `True`):
                Whether or not to return a [`~models.unets.unet_2d_condition.UNet2DConditionOutput`] instead of a plain
                tuple.

        Returns:
            If `return_dict` is True, an [`~models.transformer_2d.Transformer2DModelOutput`] is returned, otherwise a
            `tuple` where the first element is the sample tensor.
        """
        if self.use_additional_conditions and added_cond_kwargs is None:
            raise ValueError("`added_cond_kwargs` cannot be None when using additional conditions for `adaln_single`.")

        # ensure attention_mask is a bias, and give it a singleton query_tokens dimension.
        #   we may have done this conversion already, e.g. if we came here via UNet2DConditionModel#forward.
        #   we can tell by counting dims; if ndim == 2: it's a mask rather than a bias.
        # expects mask of shape:
        #   [batch, key_tokens]
        # adds singleton query_tokens dimension:
        #   [batch,                    1, key_tokens]
        # this helps to broadcast it as a bias over attention scores, which will be in one of the following shapes:
        #   [batch,  heads, query_tokens, key_tokens] (e.g. torch sdp attn)
        #   [batch * heads, query_tokens, key_tokens] (e.g. xformers or classic attn)
        if attention_mask is not None and attention_mask.ndim == 2:
            # assume that mask is expressed as:
            #   (1 = keep,      0 = discard)
            # convert mask into a bias that can be added to attention scores:
            #       (keep = +0,     discard = -10000.0)
            attention_mask = (1 - attention_mask.to(hidden_states.dtype)) * -10000.0
            attention_mask = attention_mask.unsqueeze(1)

        # convert encoder_attention_mask to a bias the same way we do for attention_mask
        if encoder_attention_mask is not None and encoder_attention_mask.ndim == 2:
            encoder_attention_mask = (1 - encoder_attention_mask.to(hidden_states.dtype)) * -10000.0
            encoder_attention_mask = encoder_attention_mask.unsqueeze(1)

        # 1. Input
        batch_size = hidden_states.shape[0]
        height, width = (
            hidden_states.shape[-2] // self.config.patch_size,
            hidden_states.shape[-1] // self.config.patch_size,
        )
        hidden_states = self.pos_embed(hidden_states)

        timestep, embedded_timestep = self.adaln_single(
            timestep, added_cond_kwargs, batch_size=batch_size, hidden_dtype=hidden_states.dtype
        )

        if self.caption_projection is not None:
            encoder_hidden_states = self.caption_projection(encoder_hidden_states)
            encoder_hidden_states = encoder_hidden_states.view(batch_size, -1, hidden_states.shape[-1])

        # 2. Blocks
        for block in self.transformer_blocks:
            if self.training and self.gradient_checkpointing:

                def create_custom_forward(module, return_dict=None):
                    def custom_forward(*inputs):
                        if return_dict is not None:
                            return module(*inputs, return_dict=return_dict)
                        else:
                            return module(*inputs)

                    return custom_forward

                ckpt_kwargs: Dict[str, Any] = {"use_reentrant": False} if is_torch_version(">=", "1.11.0") else {}
                hidden_states = torch.utils.checkpoint.checkpoint(
                    create_custom_forward(block),
                    hidden_states,
                    attention_mask,
                    encoder_hidden_states,
                    encoder_attention_mask,
                    timestep,
                    cross_attention_kwargs,
                    None,
                    **ckpt_kwargs,
                )
            else:
                hidden_states = block(
                    hidden_states,
                    attention_mask=attention_mask,
                    encoder_hidden_states=encoder_hidden_states,
                    encoder_attention_mask=encoder_attention_mask,
                    timestep=timestep,
                    cross_attention_kwargs=cross_attention_kwargs,
                    class_labels=None,
                )

        # 3. Output
        shift, scale = (
            self.scale_shift_table[None] + embedded_timestep[:, None].to(self.scale_shift_table.device)
        ).chunk(2, dim=1)
        hidden_states = self.norm_out(hidden_states)
        # Modulation
        hidden_states = hidden_states * (1 + scale.to(hidden_states.device)) + shift.to(hidden_states.device)
        hidden_states = self.proj_out(hidden_states)
        hidden_states = hidden_states.squeeze(1)

        # unpatchify
        hidden_states = hidden_states.reshape(
            shape=(-1, height, width, self.config.patch_size, self.config.patch_size, self.out_channels)
        )
        hidden_states = torch.einsum("nhwpqc->nchpwq", hidden_states)
        output = hidden_states.reshape(
            shape=(-1, self.out_channels, height * self.config.patch_size, width * self.config.patch_size)
        )

        if not return_dict:
            return (output,)

        return Transformer2DModelOutput(sample=output)<|MERGE_RESOLUTION|>--- conflicted
+++ resolved
@@ -19,15 +19,7 @@
 from ...configuration_utils import ConfigMixin, register_to_config
 from ...utils import is_torch_version, logging
 from ..attention import BasicTransformerBlock
-<<<<<<< HEAD
-from ..attention_processor import (
-    Attention,
-    AttentionProcessor,
-    FusedAttnProcessor2_0,
-)
-=======
 from ..attention_processor import Attention, AttentionProcessor, AttnProcessor, FusedAttnProcessor2_0
->>>>>>> e780c05c
 from ..embeddings import PatchEmbed, PixArtAlphaTextProjection
 from ..modeling_outputs import Transformer2DModelOutput
 from ..modeling_utils import ModelMixin
