# Copyright 2024 Stability AI, The HuggingFace Team and The InstantX Team. All rights reserved.
#
# Licensed under the Apache License, Version 2.0 (the "License");
# you may not use this file except in compliance with the License.
# You may obtain a copy of the License at
#
#     http://www.apache.org/licenses/LICENSE-2.0
#
# Unless required by applicable law or agreed to in writing, software
# distributed under the License is distributed on an "AS IS" BASIS,
# WITHOUT WARRANTIES OR CONDITIONS OF ANY KIND, either express or implied.
# See the License for the specific language governing permissions and
# limitations under the License.


<<<<<<< HEAD
import inspect
from functools import partial
from typing import Any, Dict, Optional, Union
=======
from typing import Any, Dict, List, Optional, Union
>>>>>>> e5564d45

import torch
import torch.nn as nn

from ...configuration_utils import ConfigMixin, register_to_config
from ...loaders import FromOriginalModelMixin, PeftAdapterMixin
from ...models.attention import JointTransformerBlock
from ...models.attention_processor import Attention, AttentionProcessor
from ...models.modeling_utils import ModelMixin
from ...models.normalization import AdaLayerNormContinuous
from ...utils import USE_PEFT_BACKEND, is_torch_version, logging, scale_lora_layers, unscale_lora_layers
from ..embeddings import CombinedTimestepTextProjEmbeddings, PatchEmbed
from .transformer_2d import Transformer2DModelOutput


logger = logging.get_logger(__name__)  # pylint: disable=invalid-name


class SD3Transformer2DModel(ModelMixin, ConfigMixin, PeftAdapterMixin, FromOriginalModelMixin):
    """
    The Transformer model introduced in Stable Diffusion 3.

    Reference: https://arxiv.org/abs/2403.03206

    Parameters:
        sample_size (`int`): The width of the latent images. This is fixed during training since
            it is used to learn a number of position embeddings.
        patch_size (`int`): Patch size to turn the input data into small patches.
        in_channels (`int`, *optional*, defaults to 16): The number of channels in the input.
        num_layers (`int`, *optional*, defaults to 18): The number of layers of Transformer blocks to use.
        attention_head_dim (`int`, *optional*, defaults to 64): The number of channels in each head.
        num_attention_heads (`int`, *optional*, defaults to 18): The number of heads to use for multi-head attention.
        cross_attention_dim (`int`, *optional*): The number of `encoder_hidden_states` dimensions to use.
        caption_projection_dim (`int`): Number of dimensions to use when projecting the `encoder_hidden_states`.
        pooled_projection_dim (`int`): Number of dimensions to use when projecting the `pooled_projections`.
        out_channels (`int`, defaults to 16): Number of output channels.

    """

    _supports_gradient_checkpointing = True

    @register_to_config
    def __init__(
        self,
        sample_size: int = 128,
        patch_size: int = 2,
        in_channels: int = 16,
        num_layers: int = 18,
        attention_head_dim: int = 64,
        num_attention_heads: int = 18,
        joint_attention_dim: int = 4096,
        caption_projection_dim: int = 1152,
        pooled_projection_dim: int = 2048,
        out_channels: int = 16,
        pos_embed_max_size: int = 96,
    ):
        super().__init__()
        default_out_channels = in_channels
        self.out_channels = out_channels if out_channels is not None else default_out_channels
        self.inner_dim = self.config.num_attention_heads * self.config.attention_head_dim

        self.pos_embed = PatchEmbed(
            height=self.config.sample_size,
            width=self.config.sample_size,
            patch_size=self.config.patch_size,
            in_channels=self.config.in_channels,
            embed_dim=self.inner_dim,
            pos_embed_max_size=pos_embed_max_size,  # hard-code for now.
        )
        self.time_text_embed = CombinedTimestepTextProjEmbeddings(
            embedding_dim=self.inner_dim, pooled_projection_dim=self.config.pooled_projection_dim
        )
        self.context_embedder = nn.Linear(self.config.joint_attention_dim, self.config.caption_projection_dim)

        # `attention_head_dim` is doubled to account for the mixing.
        # It needs to crafted when we get the actual checkpoints.
        self.transformer_blocks = nn.ModuleList(
            [
                JointTransformerBlock(
                    dim=self.inner_dim,
                    num_attention_heads=self.config.num_attention_heads,
                    attention_head_dim=self.inner_dim,
                    context_pre_only=i == num_layers - 1,
                )
                for i in range(self.config.num_layers)
            ]
        )

        self.norm_out = AdaLayerNormContinuous(self.inner_dim, self.inner_dim, elementwise_affine=False, eps=1e-6)
        self.proj_out = nn.Linear(self.inner_dim, patch_size * patch_size * self.out_channels, bias=True)

        self.gradient_checkpointing = False

    # Copied from diffusers.models.unets.unet_3d_condition.UNet3DConditionModel.enable_forward_chunking
    def enable_forward_chunking(self, chunk_size: Optional[int] = None, dim: int = 0) -> None:
        """
        Sets the attention processor to use [feed forward
        chunking](https://huggingface.co/blog/reformer#2-chunked-feed-forward-layers).

        Parameters:
            chunk_size (`int`, *optional*):
                The chunk size of the feed-forward layers. If not specified, will run feed-forward layer individually
                over each tensor of dim=`dim`.
            dim (`int`, *optional*, defaults to `0`):
                The dimension over which the feed-forward computation should be chunked. Choose between dim=0 (batch)
                or dim=1 (sequence length).
        """
        if dim not in [0, 1]:
            raise ValueError(f"Make sure to set `dim` to either 0 or 1, not {dim}")

        # By default chunk size is 1
        chunk_size = chunk_size or 1

        def fn_recursive_feed_forward(module: torch.nn.Module, chunk_size: int, dim: int):
            if hasattr(module, "set_chunk_feed_forward"):
                module.set_chunk_feed_forward(chunk_size=chunk_size, dim=dim)

            for child in module.children():
                fn_recursive_feed_forward(child, chunk_size, dim)

        for module in self.children():
            fn_recursive_feed_forward(module, chunk_size, dim)

    @property
    # Copied from diffusers.models.unets.unet_2d_condition.UNet2DConditionModel.attn_processors
    def attn_processors(self) -> Dict[str, AttentionProcessor]:
        r"""
        Returns:
            `dict` of attention processors: A dictionary containing all attention processors used in the model with
            indexed by its weight name.
        """
        # set recursively
        processors = {}

        def fn_recursive_add_processors(name: str, module: torch.nn.Module, processors: Dict[str, AttentionProcessor]):
            if hasattr(module, "get_processor"):
                processors[f"{name}.processor"] = module.get_processor(return_deprecated_lora=True)

            for sub_name, child in module.named_children():
                fn_recursive_add_processors(f"{name}.{sub_name}", child, processors)

            return processors

        for name, module in self.named_children():
            fn_recursive_add_processors(name, module, processors)

        return processors

    # Copied from diffusers.models.unets.unet_2d_condition.UNet2DConditionModel.set_attn_processor
    def set_attn_processor(self, processor: Union[AttentionProcessor, Dict[str, AttentionProcessor]]):
        r"""
        Sets the attention processor to use to compute attention.

        Parameters:
            processor (`dict` of `AttentionProcessor` or only `AttentionProcessor`):
                The instantiated processor class or a dictionary of processor classes that will be set as the processor
                for **all** `Attention` layers.

                If `processor` is a dict, the key needs to define the path to the corresponding cross attention
                processor. This is strongly recommended when setting trainable attention processors.

        """
        count = len(self.attn_processors.keys())

        if isinstance(processor, dict) and len(processor) != count:
            raise ValueError(
                f"A dict of processors was passed, but the number of processors {len(processor)} does not match the"
                f" number of attention layers: {count}. Please make sure to pass {count} processor classes."
            )

        def fn_recursive_attn_processor(name: str, module: torch.nn.Module, processor):
            if hasattr(module, "set_processor"):
                if not isinstance(processor, dict):
                    module.set_processor(processor)
                else:
                    module.set_processor(processor.pop(f"{name}.processor"))

            for sub_name, child in module.named_children():
                fn_recursive_attn_processor(f"{name}.{sub_name}", child, processor)

        for name, module in self.named_children():
            fn_recursive_attn_processor(name, module, processor)

    # Copied from diffusers.models.unets.unet_2d_condition.UNet2DConditionModel.fuse_qkv_projections
    def fuse_qkv_projections(self):
        """
        Enables fused QKV projections. For self-attention modules, all projection matrices (i.e., query, key, value)
        are fused. For cross-attention modules, key and value projection matrices are fused.

        <Tip warning={true}>

        This API is 🧪 experimental.

        </Tip>
        """
        self.original_attn_processors = None

        for _, attn_processor in self.attn_processors.items():
            if "Added" in str(attn_processor.__class__.__name__):
                raise ValueError("`fuse_qkv_projections()` is not supported for models having added KV projections.")

        self.original_attn_processors = self.attn_processors

        for module in self.modules():
            if isinstance(module, Attention):
                module.fuse_projections(fuse=True)

    # Copied from diffusers.models.unets.unet_2d_condition.UNet2DConditionModel.unfuse_qkv_projections
    def unfuse_qkv_projections(self):
        """Disables the fused QKV projection if enabled.

        <Tip warning={true}>

        This API is 🧪 experimental.

        </Tip>

        """
        if self.original_attn_processors is not None:
            self.set_attn_processor(self.original_attn_processors)

    def _set_gradient_checkpointing(self, module, value=False):
        if hasattr(module, "gradient_checkpointing"):
            module.gradient_checkpointing = value

    def fuse_lora(self, lora_scale=1.0, safe_fusing=False, adapter_names=None):
        if not USE_PEFT_BACKEND:
            raise ValueError("PEFT backend is required for `fuse_lora()`.")

        self.lora_scale = lora_scale
        self._safe_fusing = safe_fusing
        self.apply(partial(self._fuse_lora_apply, adapter_names=adapter_names))

    def _fuse_lora_apply(self, module, adapter_names=None):
        from peft.tuners.tuners_utils import BaseTunerLayer

        merge_kwargs = {"safe_merge": self._safe_fusing}

        if isinstance(module, BaseTunerLayer):
            if self.lora_scale != 1.0:
                module.scale_layer(self.lora_scale)

            # For BC with prevous PEFT versions, we need to check the signature
            # of the `merge` method to see if it supports the `adapter_names` argument.
            supported_merge_kwargs = list(inspect.signature(module.merge).parameters)
            if "adapter_names" in supported_merge_kwargs:
                merge_kwargs["adapter_names"] = adapter_names
            elif "adapter_names" not in supported_merge_kwargs and adapter_names is not None:
                raise ValueError(
                    "The `adapter_names` argument is not supported with your PEFT version. Please upgrade"
                    " to the latest version of PEFT. `pip install -U peft`"
                )

            module.merge(**merge_kwargs)

    def unfuse_lora(self):
        if not USE_PEFT_BACKEND:
            raise ValueError("PEFT backend is required for `unfuse_lora()`.")
        self.apply(self._unfuse_lora_apply)

    def _unfuse_lora_apply(self, module):
        from peft.tuners.tuners_utils import BaseTunerLayer

        if isinstance(module, BaseTunerLayer):
            module.unmerge()

    def forward(
        self,
        hidden_states: torch.FloatTensor,
        encoder_hidden_states: torch.FloatTensor = None,
        pooled_projections: torch.FloatTensor = None,
        timestep: torch.LongTensor = None,
        block_controlnet_hidden_states: List = None,
        joint_attention_kwargs: Optional[Dict[str, Any]] = None,
        return_dict: bool = True,
    ) -> Union[torch.FloatTensor, Transformer2DModelOutput]:
        """
        The [`SD3Transformer2DModel`] forward method.

        Args:
            hidden_states (`torch.FloatTensor` of shape `(batch size, channel, height, width)`):
                Input `hidden_states`.
            encoder_hidden_states (`torch.FloatTensor` of shape `(batch size, sequence_len, embed_dims)`):
                Conditional embeddings (embeddings computed from the input conditions such as prompts) to use.
            pooled_projections (`torch.FloatTensor` of shape `(batch_size, projection_dim)`): Embeddings projected
                from the embeddings of input conditions.
            timestep ( `torch.LongTensor`):
                Used to indicate denoising step.
            block_controlnet_hidden_states: (`list` of `torch.Tensor`):
                A list of tensors that if specified are added to the residuals of transformer blocks.
            joint_attention_kwargs (`dict`, *optional*):
                A kwargs dictionary that if specified is passed along to the `AttentionProcessor` as defined under
                `self.processor` in
                [diffusers.models.attention_processor](https://github.com/huggingface/diffusers/blob/main/src/diffusers/models/attention_processor.py).
            return_dict (`bool`, *optional*, defaults to `True`):
                Whether or not to return a [`~models.transformer_2d.Transformer2DModelOutput`] instead of a plain
                tuple.

        Returns:
            If `return_dict` is True, an [`~models.transformer_2d.Transformer2DModelOutput`] is returned, otherwise a
            `tuple` where the first element is the sample tensor.
        """
        if joint_attention_kwargs is not None:
            joint_attention_kwargs = joint_attention_kwargs.copy()
            lora_scale = joint_attention_kwargs.pop("scale", 1.0)
        else:
            lora_scale = 1.0

        if USE_PEFT_BACKEND:
            # weight the lora layers by setting `lora_scale` for each PEFT layer
            scale_lora_layers(self, lora_scale)
        else:
            if joint_attention_kwargs is not None and joint_attention_kwargs.get("scale", None) is not None:
                logger.warning(
                    "Passing `scale` via `joint_attention_kwargs` when not using the PEFT backend is ineffective."
                )

        height, width = hidden_states.shape[-2:]

        hidden_states = self.pos_embed(hidden_states)  # takes care of adding positional embeddings too.
        temb = self.time_text_embed(timestep, pooled_projections)
        encoder_hidden_states = self.context_embedder(encoder_hidden_states)

        for index_block, block in enumerate(self.transformer_blocks):
            if self.training and self.gradient_checkpointing:

                def create_custom_forward(module, return_dict=None):
                    def custom_forward(*inputs):
                        if return_dict is not None:
                            return module(*inputs, return_dict=return_dict)
                        else:
                            return module(*inputs)

                    return custom_forward

                ckpt_kwargs: Dict[str, Any] = {"use_reentrant": False} if is_torch_version(">=", "1.11.0") else {}
                encoder_hidden_states, hidden_states = torch.utils.checkpoint.checkpoint(
                    create_custom_forward(block),
                    hidden_states,
                    encoder_hidden_states,
                    temb,
                    **ckpt_kwargs,
                )

            else:
                encoder_hidden_states, hidden_states = block(
                    hidden_states=hidden_states, encoder_hidden_states=encoder_hidden_states, temb=temb
                )

            # controlnet residual
            if block_controlnet_hidden_states is not None and block.context_pre_only is False:
                interval_control = len(self.transformer_blocks) // len(block_controlnet_hidden_states)
                hidden_states = hidden_states + block_controlnet_hidden_states[index_block // interval_control]

        hidden_states = self.norm_out(hidden_states, temb)
        hidden_states = self.proj_out(hidden_states)

        # unpatchify
        patch_size = self.config.patch_size
        height = height // patch_size
        width = width // patch_size

        hidden_states = hidden_states.reshape(
            shape=(hidden_states.shape[0], height, width, patch_size, patch_size, self.out_channels)
        )
        hidden_states = torch.einsum("nhwpqc->nchpwq", hidden_states)
        output = hidden_states.reshape(
            shape=(hidden_states.shape[0], self.out_channels, height * patch_size, width * patch_size)
        )

        if USE_PEFT_BACKEND:
            # remove `lora_scale` from each PEFT layer
            unscale_lora_layers(self, lora_scale)

        if not return_dict:
            return (output,)

        return Transformer2DModelOutput(sample=output)<|MERGE_RESOLUTION|>--- conflicted
+++ resolved
@@ -13,13 +13,9 @@
 # limitations under the License.
 
 
-<<<<<<< HEAD
 import inspect
 from functools import partial
-from typing import Any, Dict, Optional, Union
-=======
 from typing import Any, Dict, List, Optional, Union
->>>>>>> e5564d45
 
 import torch
 import torch.nn as nn
