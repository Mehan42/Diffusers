--- conflicted
+++ resolved
@@ -166,11 +166,8 @@
     """
 
     _supports_gradient_checkpointing = True
-<<<<<<< HEAD
     _always_upcast_modules = ["patch_embed", "norm.*"]
-=======
     _no_split_modules = ["CogView3PlusTransformerBlock", "CogView3PlusPatchEmbed"]
->>>>>>> 5cda8ea5
 
     @register_to_config
     def __init__(
