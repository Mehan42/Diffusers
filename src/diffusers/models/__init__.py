# Copyright 2024 The HuggingFace Team. All rights reserved.
#
# Licensed under the Apache License, Version 2.0 (the "License");
# you may not use this file except in compliance with the License.
# You may obtain a copy of the License at
#
#     http://www.apache.org/licenses/LICENSE-2.0
#
# Unless required by applicable law or agreed to in writing, software
# distributed under the License is distributed on an "AS IS" BASIS,
# WITHOUT WARRANTIES OR CONDITIONS OF ANY KIND, either express or implied.
# See the License for the specific language governing permissions and
# limitations under the License.

from typing import TYPE_CHECKING

from ..utils import (
    DIFFUSERS_SLOW_IMPORT,
    _LazyModule,
    is_flax_available,
    is_torch_available,
)


_import_structure = {}

if is_torch_available():
    _import_structure["adapter"] = ["MultiAdapter", "T2IAdapter"]
    _import_structure["autoencoders.autoencoder_asym_kl"] = ["AsymmetricAutoencoderKL"]
    _import_structure["autoencoders.autoencoder_dc"] = ["AutoencoderDC"]
    _import_structure["autoencoders.autoencoder_kl"] = ["AutoencoderKL"]
    _import_structure["autoencoders.autoencoder_kl_allegro"] = ["AutoencoderKLAllegro"]
    _import_structure["autoencoders.autoencoder_kl_cogvideox"] = ["AutoencoderKLCogVideoX"]
<<<<<<< HEAD
    _import_structure["autoencoders.autoencoder_kl_hunyuan_video"] = ["AutoencoderKLHunyuanVideo"]
=======
    _import_structure["autoencoders.autoencoder_kl_ltx"] = ["AutoencoderKLLTXVideo"]
>>>>>>> c002724d
    _import_structure["autoencoders.autoencoder_kl_mochi"] = ["AutoencoderKLMochi"]
    _import_structure["autoencoders.autoencoder_kl_temporal_decoder"] = ["AutoencoderKLTemporalDecoder"]
    _import_structure["autoencoders.autoencoder_oobleck"] = ["AutoencoderOobleck"]
    _import_structure["autoencoders.autoencoder_tiny"] = ["AutoencoderTiny"]
    _import_structure["autoencoders.consistency_decoder_vae"] = ["ConsistencyDecoderVAE"]
    _import_structure["autoencoders.vq_model"] = ["VQModel"]
    _import_structure["controlnets.controlnet"] = ["ControlNetModel"]
    _import_structure["controlnets.controlnet_flux"] = ["FluxControlNetModel", "FluxMultiControlNetModel"]
    _import_structure["controlnets.controlnet_hunyuan"] = [
        "HunyuanDiT2DControlNetModel",
        "HunyuanDiT2DMultiControlNetModel",
    ]
    _import_structure["controlnets.controlnet_sd3"] = ["SD3ControlNetModel", "SD3MultiControlNetModel"]
    _import_structure["controlnets.controlnet_sparsectrl"] = ["SparseControlNetModel"]
    _import_structure["controlnets.controlnet_union"] = ["ControlNetUnionModel"]
    _import_structure["controlnets.controlnet_xs"] = ["ControlNetXSAdapter", "UNetControlNetXSModel"]
    _import_structure["controlnets.multicontrolnet"] = ["MultiControlNetModel"]
    _import_structure["embeddings"] = ["ImageProjection"]
    _import_structure["modeling_utils"] = ["ModelMixin"]
    _import_structure["transformers.auraflow_transformer_2d"] = ["AuraFlowTransformer2DModel"]
    _import_structure["transformers.cogvideox_transformer_3d"] = ["CogVideoXTransformer3DModel"]
    _import_structure["transformers.dit_transformer_2d"] = ["DiTTransformer2DModel"]
    _import_structure["transformers.dual_transformer_2d"] = ["DualTransformer2DModel"]
    _import_structure["transformers.hunyuan_transformer_2d"] = ["HunyuanDiT2DModel"]
    _import_structure["transformers.latte_transformer_3d"] = ["LatteTransformer3DModel"]
    _import_structure["transformers.lumina_nextdit2d"] = ["LuminaNextDiT2DModel"]
    _import_structure["transformers.pixart_transformer_2d"] = ["PixArtTransformer2DModel"]
    _import_structure["transformers.prior_transformer"] = ["PriorTransformer"]
    _import_structure["transformers.stable_audio_transformer"] = ["StableAudioDiTModel"]
    _import_structure["transformers.t5_film_transformer"] = ["T5FilmDecoder"]
    _import_structure["transformers.transformer_2d"] = ["Transformer2DModel"]
    _import_structure["transformers.transformer_allegro"] = ["AllegroTransformer3DModel"]
    _import_structure["transformers.transformer_cogview3plus"] = ["CogView3PlusTransformer2DModel"]
    _import_structure["transformers.transformer_flux"] = ["FluxTransformer2DModel"]
<<<<<<< HEAD
    _import_structure["transformers.transformer_hunyuan_video"] = ["HunyuanVideoTransformer3DModel"]
=======
    _import_structure["transformers.transformer_ltx"] = ["LTXVideoTransformer3DModel"]
>>>>>>> c002724d
    _import_structure["transformers.transformer_mochi"] = ["MochiTransformer3DModel"]
    _import_structure["transformers.transformer_sd3"] = ["SD3Transformer2DModel"]
    _import_structure["transformers.transformer_temporal"] = ["TransformerTemporalModel"]
    _import_structure["unets.unet_1d"] = ["UNet1DModel"]
    _import_structure["unets.unet_2d"] = ["UNet2DModel"]
    _import_structure["unets.unet_2d_condition"] = ["UNet2DConditionModel"]
    _import_structure["unets.unet_3d_condition"] = ["UNet3DConditionModel"]
    _import_structure["unets.unet_i2vgen_xl"] = ["I2VGenXLUNet"]
    _import_structure["unets.unet_kandinsky3"] = ["Kandinsky3UNet"]
    _import_structure["unets.unet_motion_model"] = ["MotionAdapter", "UNetMotionModel"]
    _import_structure["unets.unet_spatio_temporal_condition"] = ["UNetSpatioTemporalConditionModel"]
    _import_structure["unets.unet_stable_cascade"] = ["StableCascadeUNet"]
    _import_structure["unets.uvit_2d"] = ["UVit2DModel"]

if is_flax_available():
    _import_structure["controlnets.controlnet_flax"] = ["FlaxControlNetModel"]
    _import_structure["unets.unet_2d_condition_flax"] = ["FlaxUNet2DConditionModel"]
    _import_structure["vae_flax"] = ["FlaxAutoencoderKL"]


if TYPE_CHECKING or DIFFUSERS_SLOW_IMPORT:
    if is_torch_available():
        from .adapter import MultiAdapter, T2IAdapter
        from .autoencoders import (
            AsymmetricAutoencoderKL,
            AutoencoderDC,
            AutoencoderKL,
            AutoencoderKLAllegro,
            AutoencoderKLCogVideoX,
<<<<<<< HEAD
            AutoencoderKLHunyuanVideo,
=======
            AutoencoderKLLTXVideo,
>>>>>>> c002724d
            AutoencoderKLMochi,
            AutoencoderKLTemporalDecoder,
            AutoencoderOobleck,
            AutoencoderTiny,
            ConsistencyDecoderVAE,
            VQModel,
        )
        from .controlnets import (
            ControlNetModel,
            ControlNetUnionModel,
            ControlNetXSAdapter,
            FluxControlNetModel,
            FluxMultiControlNetModel,
            HunyuanDiT2DControlNetModel,
            HunyuanDiT2DMultiControlNetModel,
            MultiControlNetModel,
            SD3ControlNetModel,
            SD3MultiControlNetModel,
            SparseControlNetModel,
            UNetControlNetXSModel,
        )
        from .embeddings import ImageProjection
        from .modeling_utils import ModelMixin
        from .transformers import (
            AllegroTransformer3DModel,
            AuraFlowTransformer2DModel,
            CogVideoXTransformer3DModel,
            CogView3PlusTransformer2DModel,
            DiTTransformer2DModel,
            DualTransformer2DModel,
            FluxTransformer2DModel,
            HunyuanDiT2DModel,
            HunyuanVideoTransformer3DModel,
            LatteTransformer3DModel,
            LTXVideoTransformer3DModel,
            LuminaNextDiT2DModel,
            MochiTransformer3DModel,
            PixArtTransformer2DModel,
            PriorTransformer,
            SD3Transformer2DModel,
            StableAudioDiTModel,
            T5FilmDecoder,
            Transformer2DModel,
            TransformerTemporalModel,
        )
        from .unets import (
            I2VGenXLUNet,
            Kandinsky3UNet,
            MotionAdapter,
            StableCascadeUNet,
            UNet1DModel,
            UNet2DConditionModel,
            UNet2DModel,
            UNet3DConditionModel,
            UNetMotionModel,
            UNetSpatioTemporalConditionModel,
            UVit2DModel,
        )

    if is_flax_available():
        from .controlnets import FlaxControlNetModel
        from .unets import FlaxUNet2DConditionModel
        from .vae_flax import FlaxAutoencoderKL

else:
    import sys

    sys.modules[__name__] = _LazyModule(__name__, globals()["__file__"], _import_structure, module_spec=__spec__)<|MERGE_RESOLUTION|>--- conflicted
+++ resolved
@@ -31,11 +31,8 @@
     _import_structure["autoencoders.autoencoder_kl"] = ["AutoencoderKL"]
     _import_structure["autoencoders.autoencoder_kl_allegro"] = ["AutoencoderKLAllegro"]
     _import_structure["autoencoders.autoencoder_kl_cogvideox"] = ["AutoencoderKLCogVideoX"]
-<<<<<<< HEAD
     _import_structure["autoencoders.autoencoder_kl_hunyuan_video"] = ["AutoencoderKLHunyuanVideo"]
-=======
     _import_structure["autoencoders.autoencoder_kl_ltx"] = ["AutoencoderKLLTXVideo"]
->>>>>>> c002724d
     _import_structure["autoencoders.autoencoder_kl_mochi"] = ["AutoencoderKLMochi"]
     _import_structure["autoencoders.autoencoder_kl_temporal_decoder"] = ["AutoencoderKLTemporalDecoder"]
     _import_structure["autoencoders.autoencoder_oobleck"] = ["AutoencoderOobleck"]
@@ -70,11 +67,8 @@
     _import_structure["transformers.transformer_allegro"] = ["AllegroTransformer3DModel"]
     _import_structure["transformers.transformer_cogview3plus"] = ["CogView3PlusTransformer2DModel"]
     _import_structure["transformers.transformer_flux"] = ["FluxTransformer2DModel"]
-<<<<<<< HEAD
     _import_structure["transformers.transformer_hunyuan_video"] = ["HunyuanVideoTransformer3DModel"]
-=======
     _import_structure["transformers.transformer_ltx"] = ["LTXVideoTransformer3DModel"]
->>>>>>> c002724d
     _import_structure["transformers.transformer_mochi"] = ["MochiTransformer3DModel"]
     _import_structure["transformers.transformer_sd3"] = ["SD3Transformer2DModel"]
     _import_structure["transformers.transformer_temporal"] = ["TransformerTemporalModel"]
@@ -104,11 +98,8 @@
             AutoencoderKL,
             AutoencoderKLAllegro,
             AutoencoderKLCogVideoX,
-<<<<<<< HEAD
             AutoencoderKLHunyuanVideo,
-=======
             AutoencoderKLLTXVideo,
->>>>>>> c002724d
             AutoencoderKLMochi,
             AutoencoderKLTemporalDecoder,
             AutoencoderOobleck,
