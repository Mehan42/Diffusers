# Copyright 2024 The HuggingFace Team. All rights reserved.
#
# Licensed under the Apache License, Version 2.0 (the "License");
# you may not use this file except in compliance with the License.
# You may obtain a copy of the License at
#
#     http://www.apache.org/licenses/LICENSE-2.0
#
# Unless required by applicable law or agreed to in writing, software
# distributed under the License is distributed on an "AS IS" BASIS,
# WITHOUT WARRANTIES OR CONDITIONS OF ANY KIND, either express or implied.
# See the License for the specific language governing permissions and
# limitations under the License.

from typing import TYPE_CHECKING

from ..utils import (
    DIFFUSERS_SLOW_IMPORT,
    _LazyModule,
    is_flax_available,
    is_torch_available,
)


_import_structure = {}

if is_torch_available():
    _import_structure["adapter"] = ["MultiAdapter", "T2IAdapter"]
    _import_structure["autoencoders.autoencoder_asym_kl"] = ["AsymmetricAutoencoderKL"]
    _import_structure["autoencoders.autoencoder_kl"] = ["AutoencoderKL"]
    _import_structure["autoencoders.autoencoder_kl_temporal_decoder"] = ["AutoencoderKLTemporalDecoder"]
    _import_structure["autoencoders.autoencoder_tiny"] = ["AutoencoderTiny"]
    _import_structure["autoencoders.consistency_decoder_vae"] = ["ConsistencyDecoderVAE"]
    _import_structure["autoencoders.vq_model"] = ["VQModel"]
    _import_structure["controlnet"] = ["ControlNetModel"]
    _import_structure["controlnet_hunyuan"] = ["HunyuanDiT2DControlNetModel", "HunyuanDiT2DMultiControlNetModel"]
    _import_structure["controlnet_sd3"] = ["SD3ControlNetModel", "SD3MultiControlNetModel"]
    _import_structure["controlnet_xs"] = ["ControlNetXSAdapter", "UNetControlNetXSModel"]
    _import_structure["embeddings"] = ["ImageProjection"]
    _import_structure["modeling_utils"] = ["ModelMixin"]
    _import_structure["transformers.dit_transformer_2d"] = ["DiTTransformer2DModel"]
    _import_structure["transformers.dual_transformer_2d"] = ["DualTransformer2DModel"]
    _import_structure["transformers.hunyuan_transformer_2d"] = ["HunyuanDiT2DModel"]
<<<<<<< HEAD
    _import_structure["transformers.latte_transformer_3d"] = ["LatteTransformer3DModel"]
=======
    _import_structure["transformers.lumina_nextdit2d"] = ["LuminaNextDiT2DModel"]
>>>>>>> 57084dac
    _import_structure["transformers.pixart_transformer_2d"] = ["PixArtTransformer2DModel"]
    _import_structure["transformers.prior_transformer"] = ["PriorTransformer"]
    _import_structure["transformers.t5_film_transformer"] = ["T5FilmDecoder"]
    _import_structure["transformers.transformer_2d"] = ["Transformer2DModel"]
    _import_structure["transformers.transformer_sd3"] = ["SD3Transformer2DModel"]
    _import_structure["transformers.transformer_temporal"] = ["TransformerTemporalModel"]
    _import_structure["unets.unet_1d"] = ["UNet1DModel"]
    _import_structure["unets.unet_2d"] = ["UNet2DModel"]
    _import_structure["unets.unet_2d_condition"] = ["UNet2DConditionModel"]
    _import_structure["unets.unet_3d_condition"] = ["UNet3DConditionModel"]
    _import_structure["unets.unet_i2vgen_xl"] = ["I2VGenXLUNet"]
    _import_structure["unets.unet_kandinsky3"] = ["Kandinsky3UNet"]
    _import_structure["unets.unet_motion_model"] = ["MotionAdapter", "UNetMotionModel"]
    _import_structure["unets.unet_spatio_temporal_condition"] = ["UNetSpatioTemporalConditionModel"]
    _import_structure["unets.unet_stable_cascade"] = ["StableCascadeUNet"]
    _import_structure["unets.uvit_2d"] = ["UVit2DModel"]

if is_flax_available():
    _import_structure["controlnet_flax"] = ["FlaxControlNetModel"]
    _import_structure["unets.unet_2d_condition_flax"] = ["FlaxUNet2DConditionModel"]
    _import_structure["vae_flax"] = ["FlaxAutoencoderKL"]


if TYPE_CHECKING or DIFFUSERS_SLOW_IMPORT:
    if is_torch_available():
        from .adapter import MultiAdapter, T2IAdapter
        from .autoencoders import (
            AsymmetricAutoencoderKL,
            AutoencoderKL,
            AutoencoderKLTemporalDecoder,
            AutoencoderTiny,
            ConsistencyDecoderVAE,
            VQModel,
        )
        from .controlnet import ControlNetModel
        from .controlnet_hunyuan import HunyuanDiT2DControlNetModel, HunyuanDiT2DMultiControlNetModel
        from .controlnet_sd3 import SD3ControlNetModel, SD3MultiControlNetModel
        from .controlnet_xs import ControlNetXSAdapter, UNetControlNetXSModel
        from .embeddings import ImageProjection
        from .modeling_utils import ModelMixin
        from .transformers import (
            DiTTransformer2DModel,
            DualTransformer2DModel,
            HunyuanDiT2DModel,
<<<<<<< HEAD
            LatteTransformer3DModel,
=======
            LuminaNextDiT2DModel,
>>>>>>> 57084dac
            PixArtTransformer2DModel,
            PriorTransformer,
            SD3Transformer2DModel,
            T5FilmDecoder,
            Transformer2DModel,
            TransformerTemporalModel,
        )
        from .unets import (
            I2VGenXLUNet,
            Kandinsky3UNet,
            MotionAdapter,
            StableCascadeUNet,
            UNet1DModel,
            UNet2DConditionModel,
            UNet2DModel,
            UNet3DConditionModel,
            UNetMotionModel,
            UNetSpatioTemporalConditionModel,
            UVit2DModel,
        )

    if is_flax_available():
        from .controlnet_flax import FlaxControlNetModel
        from .unets import FlaxUNet2DConditionModel
        from .vae_flax import FlaxAutoencoderKL

else:
    import sys

    sys.modules[__name__] = _LazyModule(__name__, globals()["__file__"], _import_structure, module_spec=__spec__)<|MERGE_RESOLUTION|>--- conflicted
+++ resolved
@@ -41,11 +41,8 @@
     _import_structure["transformers.dit_transformer_2d"] = ["DiTTransformer2DModel"]
     _import_structure["transformers.dual_transformer_2d"] = ["DualTransformer2DModel"]
     _import_structure["transformers.hunyuan_transformer_2d"] = ["HunyuanDiT2DModel"]
-<<<<<<< HEAD
     _import_structure["transformers.latte_transformer_3d"] = ["LatteTransformer3DModel"]
-=======
     _import_structure["transformers.lumina_nextdit2d"] = ["LuminaNextDiT2DModel"]
->>>>>>> 57084dac
     _import_structure["transformers.pixart_transformer_2d"] = ["PixArtTransformer2DModel"]
     _import_structure["transformers.prior_transformer"] = ["PriorTransformer"]
     _import_structure["transformers.t5_film_transformer"] = ["T5FilmDecoder"]
@@ -89,12 +86,8 @@
         from .transformers import (
             DiTTransformer2DModel,
             DualTransformer2DModel,
-            HunyuanDiT2DModel,
-<<<<<<< HEAD
             LatteTransformer3DModel,
-=======
             LuminaNextDiT2DModel,
->>>>>>> 57084dac
             PixArtTransformer2DModel,
             PriorTransformer,
             SD3Transformer2DModel,
