# Copyright 2024 The HuggingFace Team. All rights reserved.
#
# Licensed under the Apache License, Version 2.0 (the "License");
# you may not use this file except in compliance with the License.
# You may obtain a copy of the License at
#
#     http://www.apache.org/licenses/LICENSE-2.0
#
# Unless required by applicable law or agreed to in writing, software
# distributed under the License is distributed on an "AS IS" BASIS,
# WITHOUT WARRANTIES OR CONDITIONS OF ANY KIND, either express or implied.
# See the License for the specific language governing permissions and
# limitations under the License.

from typing import TYPE_CHECKING

from ..utils import (
    DIFFUSERS_SLOW_IMPORT,
    _LazyModule,
    is_flax_available,
    is_torch_available,
)


_import_structure = {}

if is_torch_available():
    _import_structure["adapter"] = ["MultiAdapter", "T2IAdapter"]
    _import_structure["autoencoders.autoencoder_asym_kl"] = ["AsymmetricAutoencoderKL"]
    _import_structure["autoencoders.autoencoder_kl"] = ["AutoencoderKL"]
    _import_structure["autoencoders.autoencoder_kl_cogvideox"] = ["AutoencoderKLCogVideoX"]
    _import_structure["autoencoders.autoencoder_kl_temporal_decoder"] = ["AutoencoderKLTemporalDecoder"]
    _import_structure["autoencoders.autoencoder_oobleck"] = ["AutoencoderOobleck"]
    _import_structure["autoencoders.autoencoder_tiny"] = ["AutoencoderTiny"]
    _import_structure["autoencoders.consistency_decoder_vae"] = ["ConsistencyDecoderVAE"]
    _import_structure["autoencoders.vq_model"] = ["VQModel"]
<<<<<<< HEAD
    _import_structure["controlnets.controlnet"] = ["ControlNetModel"]
    _import_structure["controlnets.controlnet_hunyuan"] = [
        "HunyuanDiT2DControlNetModel",
        "HunyuanDiT2DMultiControlNetModel",
    ]
    _import_structure["controlnets.controlnet_sd3"] = ["SD3ControlNetModel", "SD3MultiControlNetModel"]
    _import_structure["controlnets.controlnet_xs"] = ["ControlNetXSAdapter", "UNetControlNetXSModel"]
=======
    _import_structure["controlnet"] = ["ControlNetModel"]
    _import_structure["controlnet_flux"] = ["FluxControlNetModel", "FluxMultiControlNetModel"]
    _import_structure["controlnet_hunyuan"] = ["HunyuanDiT2DControlNetModel", "HunyuanDiT2DMultiControlNetModel"]
    _import_structure["controlnet_sd3"] = ["SD3ControlNetModel", "SD3MultiControlNetModel"]
    _import_structure["controlnet_sparsectrl"] = ["SparseControlNetModel"]
    _import_structure["controlnet_xs"] = ["ControlNetXSAdapter", "UNetControlNetXSModel"]
>>>>>>> 9366c8f8
    _import_structure["embeddings"] = ["ImageProjection"]
    _import_structure["modeling_utils"] = ["ModelMixin"]
    _import_structure["transformers.auraflow_transformer_2d"] = ["AuraFlowTransformer2DModel"]
    _import_structure["transformers.cogvideox_transformer_3d"] = ["CogVideoXTransformer3DModel"]
    _import_structure["transformers.dit_transformer_2d"] = ["DiTTransformer2DModel"]
    _import_structure["transformers.dual_transformer_2d"] = ["DualTransformer2DModel"]
    _import_structure["transformers.hunyuan_transformer_2d"] = ["HunyuanDiT2DModel"]
    _import_structure["transformers.latte_transformer_3d"] = ["LatteTransformer3DModel"]
    _import_structure["transformers.lumina_nextdit2d"] = ["LuminaNextDiT2DModel"]
    _import_structure["transformers.pixart_transformer_2d"] = ["PixArtTransformer2DModel"]
    _import_structure["transformers.prior_transformer"] = ["PriorTransformer"]
    _import_structure["transformers.stable_audio_transformer"] = ["StableAudioDiTModel"]
    _import_structure["transformers.t5_film_transformer"] = ["T5FilmDecoder"]
    _import_structure["transformers.transformer_2d"] = ["Transformer2DModel"]
    _import_structure["transformers.transformer_cogview3plus"] = ["CogView3PlusTransformer2DModel"]
    _import_structure["transformers.transformer_flux"] = ["FluxTransformer2DModel"]
    _import_structure["transformers.transformer_sd3"] = ["SD3Transformer2DModel"]
    _import_structure["transformers.transformer_temporal"] = ["TransformerTemporalModel"]
    _import_structure["unets.unet_1d"] = ["UNet1DModel"]
    _import_structure["unets.unet_2d"] = ["UNet2DModel"]
    _import_structure["unets.unet_2d_condition"] = ["UNet2DConditionModel"]
    _import_structure["unets.unet_3d_condition"] = ["UNet3DConditionModel"]
    _import_structure["unets.unet_i2vgen_xl"] = ["I2VGenXLUNet"]
    _import_structure["unets.unet_kandinsky3"] = ["Kandinsky3UNet"]
    _import_structure["unets.unet_motion_model"] = ["MotionAdapter", "UNetMotionModel"]
    _import_structure["unets.unet_spatio_temporal_condition"] = ["UNetSpatioTemporalConditionModel"]
    _import_structure["unets.unet_stable_cascade"] = ["StableCascadeUNet"]
    _import_structure["unets.uvit_2d"] = ["UVit2DModel"]

if is_flax_available():
    _import_structure["controlnets.controlnet_flax"] = ["FlaxControlNetModel"]
    _import_structure["unets.unet_2d_condition_flax"] = ["FlaxUNet2DConditionModel"]
    _import_structure["vae_flax"] = ["FlaxAutoencoderKL"]


if TYPE_CHECKING or DIFFUSERS_SLOW_IMPORT:
    if is_torch_available():
        from .adapter import MultiAdapter, T2IAdapter
        from .autoencoders import (
            AsymmetricAutoencoderKL,
            AutoencoderKL,
            AutoencoderKLCogVideoX,
            AutoencoderKLTemporalDecoder,
            AutoencoderOobleck,
            AutoencoderTiny,
            ConsistencyDecoderVAE,
            VQModel,
        )
<<<<<<< HEAD
        from .controlnets import (
            ControlNetModel,
            ControlNetXSAdapter,
            HunyuanDiT2DControlNetModel,
            HunyuanDiT2DMultiControlNetModel,
            SD3ControlNetModel,
            SD3MultiControlNetModel,
            UNetControlNetXSModel,
        )
=======
        from .controlnet import ControlNetModel
        from .controlnet_flux import FluxControlNetModel, FluxMultiControlNetModel
        from .controlnet_hunyuan import HunyuanDiT2DControlNetModel, HunyuanDiT2DMultiControlNetModel
        from .controlnet_sd3 import SD3ControlNetModel, SD3MultiControlNetModel
        from .controlnet_sparsectrl import SparseControlNetModel
        from .controlnet_xs import ControlNetXSAdapter, UNetControlNetXSModel
>>>>>>> 9366c8f8
        from .embeddings import ImageProjection
        from .modeling_utils import ModelMixin
        from .transformers import (
            AuraFlowTransformer2DModel,
            CogVideoXTransformer3DModel,
            CogView3PlusTransformer2DModel,
            DiTTransformer2DModel,
            DualTransformer2DModel,
            FluxTransformer2DModel,
            HunyuanDiT2DModel,
            LatteTransformer3DModel,
            LuminaNextDiT2DModel,
            PixArtTransformer2DModel,
            PriorTransformer,
            SD3Transformer2DModel,
            StableAudioDiTModel,
            T5FilmDecoder,
            Transformer2DModel,
            TransformerTemporalModel,
        )
        from .unets import (
            I2VGenXLUNet,
            Kandinsky3UNet,
            MotionAdapter,
            StableCascadeUNet,
            UNet1DModel,
            UNet2DConditionModel,
            UNet2DModel,
            UNet3DConditionModel,
            UNetMotionModel,
            UNetSpatioTemporalConditionModel,
            UVit2DModel,
        )

    if is_flax_available():
        from .controlnets import FlaxControlNetModel
        from .unets import FlaxUNet2DConditionModel
        from .vae_flax import FlaxAutoencoderKL

else:
    import sys

    sys.modules[__name__] = _LazyModule(__name__, globals()["__file__"], _import_structure, module_spec=__spec__)<|MERGE_RESOLUTION|>--- conflicted
+++ resolved
@@ -34,7 +34,8 @@
     _import_structure["autoencoders.autoencoder_tiny"] = ["AutoencoderTiny"]
     _import_structure["autoencoders.consistency_decoder_vae"] = ["ConsistencyDecoderVAE"]
     _import_structure["autoencoders.vq_model"] = ["VQModel"]
-<<<<<<< HEAD
+    _import_structure["controlnet_flux"] = ["FluxControlNetModel", "FluxMultiControlNetModel"]
+    _import_structure["controlnet_sparsectrl"] = ["SparseControlNetModel"]
     _import_structure["controlnets.controlnet"] = ["ControlNetModel"]
     _import_structure["controlnets.controlnet_hunyuan"] = [
         "HunyuanDiT2DControlNetModel",
@@ -42,14 +43,6 @@
     ]
     _import_structure["controlnets.controlnet_sd3"] = ["SD3ControlNetModel", "SD3MultiControlNetModel"]
     _import_structure["controlnets.controlnet_xs"] = ["ControlNetXSAdapter", "UNetControlNetXSModel"]
-=======
-    _import_structure["controlnet"] = ["ControlNetModel"]
-    _import_structure["controlnet_flux"] = ["FluxControlNetModel", "FluxMultiControlNetModel"]
-    _import_structure["controlnet_hunyuan"] = ["HunyuanDiT2DControlNetModel", "HunyuanDiT2DMultiControlNetModel"]
-    _import_structure["controlnet_sd3"] = ["SD3ControlNetModel", "SD3MultiControlNetModel"]
-    _import_structure["controlnet_sparsectrl"] = ["SparseControlNetModel"]
-    _import_structure["controlnet_xs"] = ["ControlNetXSAdapter", "UNetControlNetXSModel"]
->>>>>>> 9366c8f8
     _import_structure["embeddings"] = ["ImageProjection"]
     _import_structure["modeling_utils"] = ["ModelMixin"]
     _import_structure["transformers.auraflow_transformer_2d"] = ["AuraFlowTransformer2DModel"]
@@ -98,7 +91,9 @@
             ConsistencyDecoderVAE,
             VQModel,
         )
-<<<<<<< HEAD
+        from .controlnet import ControlNetModel
+        from .controlnet_flux import FluxControlNetModel, FluxMultiControlNetModel
+        from .controlnet_sparsectrl import SparseControlNetModel
         from .controlnets import (
             ControlNetModel,
             ControlNetXSAdapter,
@@ -108,14 +103,6 @@
             SD3MultiControlNetModel,
             UNetControlNetXSModel,
         )
-=======
-        from .controlnet import ControlNetModel
-        from .controlnet_flux import FluxControlNetModel, FluxMultiControlNetModel
-        from .controlnet_hunyuan import HunyuanDiT2DControlNetModel, HunyuanDiT2DMultiControlNetModel
-        from .controlnet_sd3 import SD3ControlNetModel, SD3MultiControlNetModel
-        from .controlnet_sparsectrl import SparseControlNetModel
-        from .controlnet_xs import ControlNetXSAdapter, UNetControlNetXSModel
->>>>>>> 9366c8f8
         from .embeddings import ImageProjection
         from .modeling_utils import ModelMixin
         from .transformers import (
