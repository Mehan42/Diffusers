from functools import partial

import torch
import torch.nn as nn
import torch.nn.functional as F


class Upsample2D(nn.Module):
    """
    An upsampling layer with an optional convolution.

    :param channels: channels in the inputs and outputs. :param use_conv: a bool determining if a convolution is
    applied. :param dims: determines if the signal is 1D, 2D, or 3D. If 3D, then
                 upsampling occurs in the inner-two dimensions.
    """

    def __init__(self, channels, use_conv=False, use_conv_transpose=False, out_channels=None, name="conv"):
        super().__init__()
        self.channels = channels
        self.out_channels = out_channels or channels
        self.use_conv = use_conv
        self.use_conv_transpose = use_conv_transpose
        self.name = name

        conv = None
        if use_conv_transpose:
            conv = nn.ConvTranspose2d(channels, self.out_channels, 4, 2, 1)
        elif use_conv:
            conv = nn.Conv2d(self.channels, self.out_channels, 3, padding=1)

        # TODO(Suraj, Patrick) - clean up after weight dicts are correctly renamed
        if name == "conv":
            self.conv = conv
        else:
            self.Conv2d_0 = conv

    def forward(self, hidden_states, output_size=None):
        assert hidden_states.shape[1] == self.channels

        if self.use_conv_transpose:
            return self.conv(hidden_states)

        # if `output_size` is passed we force the interpolation output
        # size and do not make use of `scale_factor=2`
        if output_size is None:
            hidden_states = F.interpolate(hidden_states, scale_factor=2.0, mode="nearest")
        else:
            hidden_states = F.interpolate(hidden_states, size=output_size, mode="nearest")

        # TODO(Suraj, Patrick) - clean up after weight dicts are correctly renamed
        if self.use_conv:
            if self.name == "conv":
                hidden_states = self.conv(hidden_states)
            else:
                hidden_states = self.Conv2d_0(hidden_states)

        return hidden_states


class Downsample2D(nn.Module):
    """
    A downsampling layer with an optional convolution.

    :param channels: channels in the inputs and outputs. :param use_conv: a bool determining if a convolution is
    applied. :param dims: determines if the signal is 1D, 2D, or 3D. If 3D, then
                 downsampling occurs in the inner-two dimensions.
    """

    def __init__(self, channels, use_conv=False, out_channels=None, padding=1, name="conv"):
        super().__init__()
        self.channels = channels
        self.out_channels = out_channels or channels
        self.use_conv = use_conv
        self.padding = padding
        stride = 2
        self.name = name

        if use_conv:
            conv = nn.Conv2d(self.channels, self.out_channels, 3, stride=stride, padding=padding)
        else:
            assert self.channels == self.out_channels
            conv = nn.AvgPool2d(kernel_size=stride, stride=stride)

        # TODO(Suraj, Patrick) - clean up after weight dicts are correctly renamed
        if name == "conv":
            self.Conv2d_0 = conv
            self.conv = conv
        elif name == "Conv2d_0":
            self.conv = conv
        else:
            self.conv = conv

    def forward(self, hidden_states):
        assert hidden_states.shape[1] == self.channels
        if self.use_conv and self.padding == 0:
            pad = (0, 1, 0, 1)
            hidden_states = F.pad(hidden_states, pad, mode="constant", value=0)

        assert hidden_states.shape[1] == self.channels
        hidden_states = self.conv(hidden_states)

        return hidden_states


class FirUpsample2D(nn.Module):
    def __init__(self, channels=None, out_channels=None, use_conv=False, fir_kernel=(1, 3, 3, 1)):
        super().__init__()
        out_channels = out_channels if out_channels else channels
        if use_conv:
            self.Conv2d_0 = nn.Conv2d(channels, out_channels, kernel_size=3, stride=1, padding=1)
        self.use_conv = use_conv
        self.fir_kernel = fir_kernel
        self.out_channels = out_channels

    def _upsample_2d(self, x, weight=None, kernel=None, factor=2, gain=1):
        """Fused `upsample_2d()` followed by `Conv2d()`.

        Args:
        Padding is performed only once at the beginning, not between the operations. The fused op is considerably more
        efficient than performing the same calculation using standard TensorFlow ops. It supports gradients of arbitrary:
        order.
        x: Input tensor of the shape `[N, C, H, W]` or `[N, H, W,
            C]`.
        weight: Weight tensor of the shape `[filterH, filterW, inChannels,
            outChannels]`. Grouped convolution can be performed by `inChannels = x.shape[0] // numGroups`.
        kernel: FIR filter of the shape `[firH, firW]` or `[firN]`
            (separable). The default is `[1] * factor`, which corresponds to nearest-neighbor upsampling.
        factor: Integer upsampling factor (default: 2). gain: Scaling factor for signal magnitude (default: 1.0).

        Returns:
        Tensor of the shape `[N, C, H * factor, W * factor]` or `[N, H * factor, W * factor, C]`, and same datatype as
        `x`.
        """

        assert isinstance(factor, int) and factor >= 1

        # Setup filter kernel.
        if kernel is None:
            kernel = [1] * factor

        # setup kernel
        kernel = torch.tensor(kernel, dtype=torch.float32)
        if kernel.ndim == 1:
            kernel = torch.outer(kernel, kernel)
        kernel /= torch.sum(kernel)

        kernel = kernel * (gain * (factor**2))

        if self.use_conv:
            convH = weight.shape[2]
            convW = weight.shape[3]
            inC = weight.shape[1]

            p = (kernel.shape[0] - factor) - (convW - 1)

            stride = (factor, factor)
            # Determine data dimensions.
            output_shape = ((x.shape[2] - 1) * factor + convH, (x.shape[3] - 1) * factor + convW)
            output_padding = (
                output_shape[0] - (x.shape[2] - 1) * stride[0] - convH,
                output_shape[1] - (x.shape[3] - 1) * stride[1] - convW,
            )
            assert output_padding[0] >= 0 and output_padding[1] >= 0
            inC = weight.shape[1]
            num_groups = x.shape[1] // inC

            # Transpose weights.
            weight = torch.reshape(weight, (num_groups, -1, inC, convH, convW))
            weight = torch.flip(weight, dims=[3, 4]).permute(0, 2, 1, 3, 4)
            weight = torch.reshape(weight, (num_groups * inC, -1, convH, convW))

            x = F.conv_transpose2d(x, weight, stride=stride, output_padding=output_padding, padding=0)

            x = upfirdn2d_native(x, torch.tensor(kernel, device=x.device), pad=((p + 1) // 2 + factor - 1, p // 2 + 1))
        else:
            p = kernel.shape[0] - factor
            x = upfirdn2d_native(
                x, torch.tensor(kernel, device=x.device), up=factor, pad=((p + 1) // 2 + factor - 1, p // 2)
            )

        return x

    def forward(self, hidden_states):
        if self.use_conv:
            height = self._upsample_2d(hidden_states, self.Conv2d_0.weight, kernel=self.fir_kernel)
            height = height + self.Conv2d_0.bias.reshape(1, -1, 1, 1)
        else:
            height = self._upsample_2d(hidden_states, kernel=self.fir_kernel, factor=2)

        return height


class FirDownsample2D(nn.Module):
    def __init__(self, channels=None, out_channels=None, use_conv=False, fir_kernel=(1, 3, 3, 1)):
        super().__init__()
        out_channels = out_channels if out_channels else channels
        if use_conv:
            self.Conv2d_0 = nn.Conv2d(channels, out_channels, kernel_size=3, stride=1, padding=1)
        self.fir_kernel = fir_kernel
        self.use_conv = use_conv
        self.out_channels = out_channels

    def _downsample_2d(self, x, weight=None, kernel=None, factor=2, gain=1):
        """Fused `Conv2d()` followed by `downsample_2d()`.

        Args:
        Padding is performed only once at the beginning, not between the operations. The fused op is considerably more
        efficient than performing the same calculation using standard TensorFlow ops. It supports gradients of arbitrary:
        order.
            x: Input tensor of the shape `[N, C, H, W]` or `[N, H, W, C]`. w: Weight tensor of the shape `[filterH,
            filterW, inChannels, outChannels]`. Grouped convolution can be performed by `inChannels = x.shape[0] //
            numGroups`. k: FIR filter of the shape `[firH, firW]` or `[firN]` (separable). The default is `[1] *
            factor`, which corresponds to average pooling. factor: Integer downsampling factor (default: 2). gain:
            Scaling factor for signal magnitude (default: 1.0).

        Returns:
            Tensor of the shape `[N, C, H // factor, W // factor]` or `[N, H // factor, W // factor, C]`, and same
            datatype as `x`.
        """

        assert isinstance(factor, int) and factor >= 1
        if kernel is None:
            kernel = [1] * factor

        # setup kernel
        kernel = torch.tensor(kernel, dtype=torch.float32)
        if kernel.ndim == 1:
            kernel = torch.outer(kernel, kernel)
        kernel /= torch.sum(kernel)

        kernel = kernel * gain

        if self.use_conv:
            _, _, convH, convW = weight.shape
            p = (kernel.shape[0] - factor) + (convW - 1)
            s = [factor, factor]
            x = upfirdn2d_native(x, torch.tensor(kernel, device=x.device), pad=((p + 1) // 2, p // 2))
            x = F.conv2d(x, weight, stride=s, padding=0)
        else:
            p = kernel.shape[0] - factor
            x = upfirdn2d_native(x, torch.tensor(kernel, device=x.device), down=factor, pad=((p + 1) // 2, p // 2))

        return x

    def forward(self, hidden_states):
        if self.use_conv:
            hidden_states = self._downsample_2d(hidden_states, weight=self.Conv2d_0.weight, kernel=self.fir_kernel)
            hidden_states = hidden_states + self.Conv2d_0.bias.reshape(1, -1, 1, 1)
        else:
            hidden_states = self._downsample_2d(hidden_states, kernel=self.fir_kernel, factor=2)

        return hidden_states


class ResnetBlock2D(nn.Module):
    def __init__(
        self,
        *,
        in_channels,
        out_channels=None,
        conv_shortcut=False,
        dropout=0.0,
        temb_channels=512,
        groups=32,
        groups_out=None,
        pre_norm=True,
        eps=1e-6,
        non_linearity="swish",
        time_embedding_norm="default",
        kernel=None,
        output_scale_factor=1.0,
        use_in_shortcut=None,
        up=False,
        down=False,
    ):
        super().__init__()
        self.pre_norm = pre_norm
        self.pre_norm = True
        self.in_channels = in_channels
        out_channels = in_channels if out_channels is None else out_channels
        self.out_channels = out_channels
        self.use_conv_shortcut = conv_shortcut
        self.time_embedding_norm = time_embedding_norm
        self.up = up
        self.down = down
        self.output_scale_factor = output_scale_factor

        if groups_out is None:
            groups_out = groups

        self.norm1 = torch.nn.GroupNorm(num_groups=groups, num_channels=in_channels, eps=eps, affine=True)

        self.conv1 = torch.nn.Conv2d(in_channels, out_channels, kernel_size=3, stride=1, padding=1)

        if temb_channels is not None:
            self.time_emb_proj = torch.nn.Linear(temb_channels, out_channels)
        else:
            self.time_emb_proj = None

        self.norm2 = torch.nn.GroupNorm(num_groups=groups_out, num_channels=out_channels, eps=eps, affine=True)
        self.dropout = torch.nn.Dropout(dropout)
        self.conv2 = torch.nn.Conv2d(out_channels, out_channels, kernel_size=3, stride=1, padding=1)

        if non_linearity == "swish":
            self.nonlinearity = lambda x: F.silu(x)
        elif non_linearity == "mish":
            self.nonlinearity = Mish()
        elif non_linearity == "silu":
            self.nonlinearity = nn.SiLU()

        self.upsample = self.downsample = None
        if self.up:
            if kernel == "fir":
                fir_kernel = (1, 3, 3, 1)
                self.upsample = lambda x: upsample_2d(x, kernel=fir_kernel)
            elif kernel == "sde_vp":
                self.upsample = partial(F.interpolate, scale_factor=2.0, mode="nearest")
            else:
                self.upsample = Upsample2D(in_channels, use_conv=False)
        elif self.down:
            if kernel == "fir":
                fir_kernel = (1, 3, 3, 1)
                self.downsample = lambda x: downsample_2d(x, kernel=fir_kernel)
            elif kernel == "sde_vp":
                self.downsample = partial(F.avg_pool2d, kernel_size=2, stride=2)
            else:
                self.downsample = Downsample2D(in_channels, use_conv=False, padding=1, name="op")

        self.use_in_shortcut = self.in_channels != self.out_channels if use_in_shortcut is None else use_in_shortcut

        self.conv_shortcut = None
        if self.use_in_shortcut:
            self.conv_shortcut = torch.nn.Conv2d(in_channels, out_channels, kernel_size=1, stride=1, padding=0)

    def forward(self, x, temb):
        hidden_states = x

<<<<<<< HEAD
        hidden_states = self.norm1(hidden_states).type(hidden_states.dtype)
=======
        hidden_states = self.norm1(hidden_states)
>>>>>>> 14b97549
        hidden_states = self.nonlinearity(hidden_states)

        if self.upsample is not None:
            x = self.upsample(x)
            hidden_states = self.upsample(hidden_states)
        elif self.downsample is not None:
            x = self.downsample(x)
            hidden_states = self.downsample(hidden_states)

        hidden_states = self.conv1(hidden_states)

        if temb is not None:
            temb = self.time_emb_proj(self.nonlinearity(temb))[:, :, None, None]
            hidden_states = hidden_states + temb

<<<<<<< HEAD
        hidden_states = self.norm2(hidden_states).type(hidden_states.dtype)
=======
        hidden_states = self.norm2(hidden_states)
>>>>>>> 14b97549
        hidden_states = self.nonlinearity(hidden_states)

        hidden_states = self.dropout(hidden_states)
        hidden_states = self.conv2(hidden_states)

        if self.conv_shortcut is not None:
            x = self.conv_shortcut(x)

        out = (x + hidden_states) / self.output_scale_factor

        return out


class Mish(torch.nn.Module):
    def forward(self, x):
        return x * torch.tanh(torch.nn.functional.softplus(x))


def upsample_2d(x, kernel=None, factor=2, gain=1):
    r"""Upsample2D a batch of 2D images with the given filter.

    Args:
    Accepts a batch of 2D images of the shape `[N, C, H, W]` or `[N, H, W, C]` and upsamples each image with the given
    filter. The filter is normalized so that if the input pixels are constant, they will be scaled by the specified
    `gain`. Pixels outside the image are assumed to be zero, and the filter is padded with zeros so that its shape is a:
    multiple of the upsampling factor.
        x: Input tensor of the shape `[N, C, H, W]` or `[N, H, W,
          C]`.
        k: FIR filter of the shape `[firH, firW]` or `[firN]`
          (separable). The default is `[1] * factor`, which corresponds to nearest-neighbor upsampling.
        factor: Integer upsampling factor (default: 2). gain: Scaling factor for signal magnitude (default: 1.0).

    Returns:
        Tensor of the shape `[N, C, H * factor, W * factor]`
    """
    assert isinstance(factor, int) and factor >= 1
    if kernel is None:
        kernel = [1] * factor

    kernel = torch.tensor(kernel, dtype=torch.float32)
    if kernel.ndim == 1:
        kernel = torch.outer(kernel, kernel)
    kernel /= torch.sum(kernel)

    kernel = kernel * (gain * (factor**2))
    p = kernel.shape[0] - factor
    return upfirdn2d_native(x, kernel.to(device=x.device), up=factor, pad=((p + 1) // 2 + factor - 1, p // 2))


def downsample_2d(x, kernel=None, factor=2, gain=1):
    r"""Downsample2D a batch of 2D images with the given filter.

    Args:
    Accepts a batch of 2D images of the shape `[N, C, H, W]` or `[N, H, W, C]` and downsamples each image with the
    given filter. The filter is normalized so that if the input pixels are constant, they will be scaled by the
    specified `gain`. Pixels outside the image are assumed to be zero, and the filter is padded with zeros so that its
    shape is a multiple of the downsampling factor.
        x: Input tensor of the shape `[N, C, H, W]` or `[N, H, W,
          C]`.
        kernel: FIR filter of the shape `[firH, firW]` or `[firN]`
          (separable). The default is `[1] * factor`, which corresponds to average pooling.
        factor: Integer downsampling factor (default: 2). gain: Scaling factor for signal magnitude (default: 1.0).

    Returns:
        Tensor of the shape `[N, C, H // factor, W // factor]`
    """

    assert isinstance(factor, int) and factor >= 1
    if kernel is None:
        kernel = [1] * factor

    kernel = torch.tensor(kernel, dtype=torch.float32)
    if kernel.ndim == 1:
        kernel = torch.outer(kernel, kernel)
    kernel /= torch.sum(kernel)

    kernel = kernel * gain
    p = kernel.shape[0] - factor
    return upfirdn2d_native(x, kernel.to(device=x.device), down=factor, pad=((p + 1) // 2, p // 2))


def upfirdn2d_native(input, kernel, up=1, down=1, pad=(0, 0)):
    up_x = up_y = up
    down_x = down_y = down
    pad_x0 = pad_y0 = pad[0]
    pad_x1 = pad_y1 = pad[1]

    _, channel, in_h, in_w = input.shape
    input = input.reshape(-1, in_h, in_w, 1)

    _, in_h, in_w, minor = input.shape
    kernel_h, kernel_w = kernel.shape

    out = input.view(-1, in_h, 1, in_w, 1, minor)

    # Temporary workaround for mps specific issue: https://github.com/pytorch/pytorch/issues/84535
    if input.device.type == "mps":
        out = out.to("cpu")
    out = F.pad(out, [0, 0, 0, up_x - 1, 0, 0, 0, up_y - 1])
    out = out.view(-1, in_h * up_y, in_w * up_x, minor)

    out = F.pad(out, [0, 0, max(pad_x0, 0), max(pad_x1, 0), max(pad_y0, 0), max(pad_y1, 0)])
    out = out.to(input.device)  # Move back to mps if necessary
    out = out[
        :,
        max(-pad_y0, 0) : out.shape[1] - max(-pad_y1, 0),
        max(-pad_x0, 0) : out.shape[2] - max(-pad_x1, 0),
        :,
    ]

    out = out.permute(0, 3, 1, 2)
    out = out.reshape([-1, 1, in_h * up_y + pad_y0 + pad_y1, in_w * up_x + pad_x0 + pad_x1])
    w = torch.flip(kernel, [0, 1]).view(1, 1, kernel_h, kernel_w)
    out = F.conv2d(out, w)
    out = out.reshape(
        -1,
        minor,
        in_h * up_y + pad_y0 + pad_y1 - kernel_h + 1,
        in_w * up_x + pad_x0 + pad_x1 - kernel_w + 1,
    )
    out = out.permute(0, 2, 3, 1)
    out = out[:, ::down_y, ::down_x, :]

    out_h = (in_h * up_y + pad_y0 + pad_y1 - kernel_h) // down_y + 1
    out_w = (in_w * up_x + pad_x0 + pad_x1 - kernel_w) // down_x + 1

    return out.view(-1, channel, out_h, out_w)<|MERGE_RESOLUTION|>--- conflicted
+++ resolved
@@ -335,11 +335,7 @@
     def forward(self, x, temb):
         hidden_states = x
 
-<<<<<<< HEAD
-        hidden_states = self.norm1(hidden_states).type(hidden_states.dtype)
-=======
         hidden_states = self.norm1(hidden_states)
->>>>>>> 14b97549
         hidden_states = self.nonlinearity(hidden_states)
 
         if self.upsample is not None:
@@ -355,11 +351,7 @@
             temb = self.time_emb_proj(self.nonlinearity(temb))[:, :, None, None]
             hidden_states = hidden_states + temb
 
-<<<<<<< HEAD
-        hidden_states = self.norm2(hidden_states).type(hidden_states.dtype)
-=======
         hidden_states = self.norm2(hidden_states)
->>>>>>> 14b97549
         hidden_states = self.nonlinearity(hidden_states)
 
         hidden_states = self.dropout(hidden_states)
