# coding=utf-8
# Copyright 2024 The HuggingFace Inc. team.
# Copyright (c) 2022, NVIDIA CORPORATION.  All rights reserved.
#
# Licensed under the Apache License, Version 2.0 (the "License");
# you may not use this file except in compliance with the License.
# You may obtain a copy of the License at
#
#     http://www.apache.org/licenses/LICENSE-2.0
#
# Unless required by applicable law or agreed to in writing, software
# distributed under the License is distributed on an "AS IS" BASIS,
# WITHOUT WARRANTIES OR CONDITIONS OF ANY KIND, either express or implied.
# See the License for the specific language governing permissions and
# limitations under the License.

import copy
import inspect
import itertools
import json
import os
import re
from collections import OrderedDict
from functools import partial, wraps
from pathlib import Path
from typing import Any, Callable, Dict, List, Optional, Tuple, Union

import safetensors
import torch
from huggingface_hub import DDUFEntry, create_repo, split_torch_state_dict_into_shards
from huggingface_hub.utils import validate_hf_hub_args
from torch import Tensor, nn

from .. import __version__
from ..quantizers import DiffusersAutoQuantizer, DiffusersQuantizer
from ..quantizers.quantization_config import QuantizationMethod
from ..utils import (
    CONFIG_NAME,
    FLAX_WEIGHTS_NAME,
    SAFE_WEIGHTS_INDEX_NAME,
    SAFETENSORS_WEIGHTS_NAME,
    WEIGHTS_INDEX_NAME,
    WEIGHTS_NAME,
    _add_variant,
    _get_checkpoint_shard_files,
    _get_model_file,
    deprecate,
    is_accelerate_available,
    is_bitsandbytes_available,
    is_bitsandbytes_version,
    is_torch_version,
    logging,
)
from ..utils.hub_utils import (
    PushToHubMixin,
    load_or_create_model_card,
    populate_model_card,
)
from .model_loading_utils import (
    _determine_device_map,
    _fetch_index_file,
    _fetch_index_file_legacy,
    _load_state_dict_into_model,
    _merge_sharded_checkpoints,
    load_model_dict_into_meta,
    load_state_dict,
)


logger = logging.get_logger(__name__)

_REGEX_SHARD = re.compile(r"(.*?)-\d{5}-of-\d{5}")


if is_torch_version(">=", "1.9.0"):
    _LOW_CPU_MEM_USAGE_DEFAULT = True
else:
    _LOW_CPU_MEM_USAGE_DEFAULT = False


if is_accelerate_available():
    import accelerate


def get_parameter_device(parameter: torch.nn.Module) -> torch.device:
    try:
        parameters_and_buffers = itertools.chain(parameter.parameters(), parameter.buffers())
        return next(parameters_and_buffers).device
    except StopIteration:
        # For torch.nn.DataParallel compatibility in PyTorch 1.5

        def find_tensor_attributes(module: torch.nn.Module) -> List[Tuple[str, Tensor]]:
            tuples = [(k, v) for k, v in module.__dict__.items() if torch.is_tensor(v)]
            return tuples

        gen = parameter._named_members(get_members_fn=find_tensor_attributes)
        first_tuple = next(gen)
        return first_tuple[1].device


def get_parameter_dtype(parameter: torch.nn.Module) -> torch.dtype:
    """
    Returns the first found floating dtype in parameters if there is one, otherwise returns the last dtype it found.
    """
    last_dtype = None
    for param in parameter.parameters():
        last_dtype = param.dtype
        if param.is_floating_point():
            return param.dtype

    for buffer in parameter.buffers():
        last_dtype = buffer.dtype
        if buffer.is_floating_point():
            return buffer.dtype

    if last_dtype is not None:
        # if no floating dtype was found return whatever the first dtype is
        return last_dtype

    # For nn.DataParallel compatibility in PyTorch > 1.5
    def find_tensor_attributes(module: nn.Module) -> List[Tuple[str, Tensor]]:
        tuples = [(k, v) for k, v in module.__dict__.items() if torch.is_tensor(v)]
        return tuples

    gen = parameter._named_members(get_members_fn=find_tensor_attributes)
    last_tuple = None
    for tuple in gen:
        last_tuple = tuple
        if tuple[1].is_floating_point():
            return tuple[1].dtype

    if last_tuple is not None:
        # fallback to the last dtype
        return last_tuple[1].dtype


class ModelMixin(torch.nn.Module, PushToHubMixin):
    r"""
    Base class for all models.

    [`ModelMixin`] takes care of storing the model configuration and provides methods for loading, downloading and
    saving models.

        - **config_name** ([`str`]) -- Filename to save a model to when calling [`~models.ModelMixin.save_pretrained`].
    """

    config_name = CONFIG_NAME
    _automatically_saved_args = ["_diffusers_version", "_class_name", "_name_or_path"]
    _supports_gradient_checkpointing = False
    _keys_to_ignore_on_load_unexpected = None
    _no_split_modules = None
    _keep_in_fp32_modules = None

    def __init__(self):
        super().__init__()

    def __getattr__(self, name: str) -> Any:
        """The only reason we overwrite `getattr` here is to gracefully deprecate accessing
        config attributes directly. See https://github.com/huggingface/diffusers/pull/3129 We need to overwrite
        __getattr__ here in addition so that we don't trigger `torch.nn.Module`'s __getattr__':
        https://pytorch.org/docs/stable/_modules/torch/nn/modules/module.html#Module
        """

        is_in_config = "_internal_dict" in self.__dict__ and hasattr(self.__dict__["_internal_dict"], name)
        is_attribute = name in self.__dict__

        if is_in_config and not is_attribute:
            deprecation_message = f"Accessing config attribute `{name}` directly via '{type(self).__name__}' object attribute is deprecated. Please access '{name}' over '{type(self).__name__}'s config object instead, e.g. 'unet.config.{name}'."
            deprecate("direct config name access", "1.0.0", deprecation_message, standard_warn=False, stacklevel=3)
            return self._internal_dict[name]

        # call PyTorch's https://pytorch.org/docs/stable/_modules/torch/nn/modules/module.html#Module
        return super().__getattr__(name)

    @property
    def is_gradient_checkpointing(self) -> bool:
        """
        Whether gradient checkpointing is activated for this model or not.
        """
        return any(hasattr(m, "gradient_checkpointing") and m.gradient_checkpointing for m in self.modules())

    def enable_gradient_checkpointing(self) -> None:
        """
        Activates gradient checkpointing for the current model (may be referred to as *activation checkpointing* or
        *checkpoint activations* in other frameworks).
        """
        if not self._supports_gradient_checkpointing:
            raise ValueError(f"{self.__class__.__name__} does not support gradient checkpointing.")
        self.apply(partial(self._set_gradient_checkpointing, value=True))

    def disable_gradient_checkpointing(self) -> None:
        """
        Deactivates gradient checkpointing for the current model (may be referred to as *activation checkpointing* or
        *checkpoint activations* in other frameworks).
        """
        if self._supports_gradient_checkpointing:
            self.apply(partial(self._set_gradient_checkpointing, value=False))

    def set_use_npu_flash_attention(self, valid: bool) -> None:
        r"""
        Set the switch for the npu flash attention.
        """

        def fn_recursive_set_npu_flash_attention(module: torch.nn.Module):
            if hasattr(module, "set_use_npu_flash_attention"):
                module.set_use_npu_flash_attention(valid)

            for child in module.children():
                fn_recursive_set_npu_flash_attention(child)

        for module in self.children():
            if isinstance(module, torch.nn.Module):
                fn_recursive_set_npu_flash_attention(module)

    def enable_npu_flash_attention(self) -> None:
        r"""
        Enable npu flash attention from torch_npu

        """
        self.set_use_npu_flash_attention(True)

    def disable_npu_flash_attention(self) -> None:
        r"""
        disable npu flash attention from torch_npu

        """
        self.set_use_npu_flash_attention(False)

    def set_use_xla_flash_attention(
        self, use_xla_flash_attention: bool, partition_spec: Optional[Callable] = None
    ) -> None:
        # Recursively walk through all the children.
        # Any children which exposes the set_use_xla_flash_attention method
        # gets the message
        def fn_recursive_set_flash_attention(module: torch.nn.Module):
            if hasattr(module, "set_use_xla_flash_attention"):
                module.set_use_xla_flash_attention(use_xla_flash_attention, partition_spec)

            for child in module.children():
                fn_recursive_set_flash_attention(child)

        for module in self.children():
            if isinstance(module, torch.nn.Module):
                fn_recursive_set_flash_attention(module)

    def enable_xla_flash_attention(self, partition_spec: Optional[Callable] = None):
        r"""
        Enable the flash attention pallals kernel for torch_xla.
        """
        self.set_use_xla_flash_attention(True, partition_spec)

    def disable_xla_flash_attention(self):
        r"""
        Disable the flash attention pallals kernel for torch_xla.
        """
        self.set_use_xla_flash_attention(False)

    def set_use_memory_efficient_attention_xformers(
        self, valid: bool, attention_op: Optional[Callable] = None
    ) -> None:
        # Recursively walk through all the children.
        # Any children which exposes the set_use_memory_efficient_attention_xformers method
        # gets the message
        def fn_recursive_set_mem_eff(module: torch.nn.Module):
            if hasattr(module, "set_use_memory_efficient_attention_xformers"):
                module.set_use_memory_efficient_attention_xformers(valid, attention_op)

            for child in module.children():
                fn_recursive_set_mem_eff(child)

        for module in self.children():
            if isinstance(module, torch.nn.Module):
                fn_recursive_set_mem_eff(module)

    def enable_xformers_memory_efficient_attention(self, attention_op: Optional[Callable] = None) -> None:
        r"""
        Enable memory efficient attention from [xFormers](https://facebookresearch.github.io/xformers/).

        When this option is enabled, you should observe lower GPU memory usage and a potential speed up during
        inference. Speed up during training is not guaranteed.

        <Tip warning={true}>

        ⚠️ When memory efficient attention and sliced attention are both enabled, memory efficient attention takes
        precedent.

        </Tip>

        Parameters:
            attention_op (`Callable`, *optional*):
                Override the default `None` operator for use as `op` argument to the
                [`memory_efficient_attention()`](https://facebookresearch.github.io/xformers/components/ops.html#xformers.ops.memory_efficient_attention)
                function of xFormers.

        Examples:

        ```py
        >>> import torch
        >>> from diffusers import UNet2DConditionModel
        >>> from xformers.ops import MemoryEfficientAttentionFlashAttentionOp

        >>> model = UNet2DConditionModel.from_pretrained(
        ...     "stabilityai/stable-diffusion-2-1", subfolder="unet", torch_dtype=torch.float16
        ... )
        >>> model = model.to("cuda")
        >>> model.enable_xformers_memory_efficient_attention(attention_op=MemoryEfficientAttentionFlashAttentionOp)
        ```
        """
        self.set_use_memory_efficient_attention_xformers(True, attention_op)

    def disable_xformers_memory_efficient_attention(self) -> None:
        r"""
        Disable memory efficient attention from [xFormers](https://facebookresearch.github.io/xformers/).
        """
        self.set_use_memory_efficient_attention_xformers(False)

    def save_pretrained(
        self,
        save_directory: Union[str, os.PathLike],
        is_main_process: bool = True,
        save_function: Optional[Callable] = None,
        safe_serialization: bool = True,
        variant: Optional[str] = None,
        max_shard_size: Union[int, str] = "10GB",
        push_to_hub: bool = False,
        **kwargs,
    ):
        """
        Save a model and its configuration file to a directory so that it can be reloaded using the
        [`~models.ModelMixin.from_pretrained`] class method.

        Arguments:
            save_directory (`str` or `os.PathLike`):
                Directory to save a model and its configuration file to. Will be created if it doesn't exist.
            is_main_process (`bool`, *optional*, defaults to `True`):
                Whether the process calling this is the main process or not. Useful during distributed training and you
                need to call this function on all processes. In this case, set `is_main_process=True` only on the main
                process to avoid race conditions.
            save_function (`Callable`):
                The function to use to save the state dictionary. Useful during distributed training when you need to
                replace `torch.save` with another method. Can be configured with the environment variable
                `DIFFUSERS_SAVE_MODE`.
            safe_serialization (`bool`, *optional*, defaults to `True`):
                Whether to save the model using `safetensors` or the traditional PyTorch way with `pickle`.
            variant (`str`, *optional*):
                If specified, weights are saved in the format `pytorch_model.<variant>.bin`.
            max_shard_size (`int` or `str`, defaults to `"10GB"`):
                The maximum size for a checkpoint before being sharded. Checkpoints shard will then be each of size
                lower than this size. If expressed as a string, needs to be digits followed by a unit (like `"5GB"`).
                If expressed as an integer, the unit is bytes. Note that this limit will be decreased after a certain
                period of time (starting from Oct 2024) to allow users to upgrade to the latest version of `diffusers`.
                This is to establish a common default size for this argument across different libraries in the Hugging
                Face ecosystem (`transformers`, and `accelerate`, for example).
            push_to_hub (`bool`, *optional*, defaults to `False`):
                Whether or not to push your model to the Hugging Face Hub after saving it. You can specify the
                repository you want to push to with `repo_id` (will default to the name of `save_directory` in your
                namespace).
            kwargs (`Dict[str, Any]`, *optional*):
                Additional keyword arguments passed along to the [`~utils.PushToHubMixin.push_to_hub`] method.
        """
        if os.path.isfile(save_directory):
            logger.error(f"Provided path ({save_directory}) should be a directory, not a file")
            return

        hf_quantizer = getattr(self, "hf_quantizer", None)
        if hf_quantizer is not None:
            quantization_serializable = (
                hf_quantizer is not None
                and isinstance(hf_quantizer, DiffusersQuantizer)
                and hf_quantizer.is_serializable
            )
            if not quantization_serializable:
                raise ValueError(
                    f"The model is quantized with {hf_quantizer.quantization_config.quant_method} and is not serializable - check out the warnings from"
                    " the logger on the traceback to understand the reason why the quantized model is not serializable."
                )

        weights_name = SAFETENSORS_WEIGHTS_NAME if safe_serialization else WEIGHTS_NAME
        weights_name = _add_variant(weights_name, variant)
        weights_name_pattern = weights_name.replace(".bin", "{suffix}.bin").replace(
            ".safetensors", "{suffix}.safetensors"
        )

        os.makedirs(save_directory, exist_ok=True)

        if push_to_hub:
            commit_message = kwargs.pop("commit_message", None)
            private = kwargs.pop("private", None)
            create_pr = kwargs.pop("create_pr", False)
            token = kwargs.pop("token", None)
            repo_id = kwargs.pop("repo_id", save_directory.split(os.path.sep)[-1])
            repo_id = create_repo(repo_id, exist_ok=True, private=private, token=token).repo_id

        # Only save the model itself if we are using distributed training
        model_to_save = self

        # Attach architecture to the config
        # Save the config
        if is_main_process:
            model_to_save.save_config(save_directory)

        # Save the model
        state_dict = model_to_save.state_dict()

        # Save the model
        state_dict_split = split_torch_state_dict_into_shards(
            state_dict, max_shard_size=max_shard_size, filename_pattern=weights_name_pattern
        )

        # Clean the folder from a previous save
        if is_main_process:
            for filename in os.listdir(save_directory):
                if filename in state_dict_split.filename_to_tensors.keys():
                    continue
                full_filename = os.path.join(save_directory, filename)
                if not os.path.isfile(full_filename):
                    continue
                weights_without_ext = weights_name_pattern.replace(".bin", "").replace(".safetensors", "")
                weights_without_ext = weights_without_ext.replace("{suffix}", "")
                filename_without_ext = filename.replace(".bin", "").replace(".safetensors", "")
                # make sure that file to be deleted matches format of sharded file, e.g. pytorch_model-00001-of-00005
                if (
                    filename.startswith(weights_without_ext)
                    and _REGEX_SHARD.fullmatch(filename_without_ext) is not None
                ):
                    os.remove(full_filename)

        for filename, tensors in state_dict_split.filename_to_tensors.items():
            shard = {tensor: state_dict[tensor] for tensor in tensors}
            filepath = os.path.join(save_directory, filename)
            if safe_serialization:
                # At some point we will need to deal better with save_function (used for TPU and other distributed
                # joyfulness), but for now this enough.
                safetensors.torch.save_file(shard, filepath, metadata={"format": "pt"})
            else:
                torch.save(shard, filepath)

        if state_dict_split.is_sharded:
            index = {
                "metadata": state_dict_split.metadata,
                "weight_map": state_dict_split.tensor_to_filename,
            }
            save_index_file = SAFE_WEIGHTS_INDEX_NAME if safe_serialization else WEIGHTS_INDEX_NAME
            save_index_file = os.path.join(save_directory, _add_variant(save_index_file, variant))
            # Save the index as well
            with open(save_index_file, "w", encoding="utf-8") as f:
                content = json.dumps(index, indent=2, sort_keys=True) + "\n"
                f.write(content)
            logger.info(
                f"The model is bigger than the maximum size per checkpoint ({max_shard_size}) and is going to be "
                f"split in {len(state_dict_split.filename_to_tensors)} checkpoint shards. You can find where each parameters has been saved in the "
                f"index located at {save_index_file}."
            )
        else:
            path_to_weights = os.path.join(save_directory, weights_name)
            logger.info(f"Model weights saved in {path_to_weights}")

        if push_to_hub:
            # Create a new empty model card and eventually tag it
            model_card = load_or_create_model_card(repo_id, token=token)
            model_card = populate_model_card(model_card)
            model_card.save(Path(save_directory, "README.md").as_posix())

            self._upload_folder(
                save_directory,
                repo_id,
                token=token,
                commit_message=commit_message,
                create_pr=create_pr,
            )

    def dequantize(self):
        """
        Potentially dequantize the model in case it has been quantized by a quantization method that support
        dequantization.
        """
        hf_quantizer = getattr(self, "hf_quantizer", None)

        if hf_quantizer is None:
            raise ValueError("You need to first quantize your model in order to dequantize it")

        return hf_quantizer.dequantize(self)

    @classmethod
    @validate_hf_hub_args
    def from_pretrained(cls, pretrained_model_name_or_path: Optional[Union[str, os.PathLike]], **kwargs):
        r"""
        Instantiate a pretrained PyTorch model from a pretrained model configuration.

        The model is set in evaluation mode - `model.eval()` - by default, and dropout modules are deactivated. To
        train the model, set it back in training mode with `model.train()`.

        Parameters:
            pretrained_model_name_or_path (`str` or `os.PathLike`, *optional*):
                Can be either:

                    - A string, the *model id* (for example `google/ddpm-celebahq-256`) of a pretrained model hosted on
                      the Hub.
                    - A path to a *directory* (for example `./my_model_directory`) containing the model weights saved
                      with [`~ModelMixin.save_pretrained`].

            cache_dir (`Union[str, os.PathLike]`, *optional*):
                Path to a directory where a downloaded pretrained model configuration is cached if the standard cache
                is not used.
            torch_dtype (`str` or `torch.dtype`, *optional*):
                Override the default `torch.dtype` and load the model with another dtype. If `"auto"` is passed, the
                dtype is automatically derived from the model's weights.
            force_download (`bool`, *optional*, defaults to `False`):
                Whether or not to force the (re-)download of the model weights and configuration files, overriding the
                cached versions if they exist.
            proxies (`Dict[str, str]`, *optional*):
                A dictionary of proxy servers to use by protocol or endpoint, for example, `{'http': 'foo.bar:3128',
                'http://hostname': 'foo.bar:4012'}`. The proxies are used on each request.
            output_loading_info (`bool`, *optional*, defaults to `False`):
                Whether or not to also return a dictionary containing missing keys, unexpected keys and error messages.
            local_files_only(`bool`, *optional*, defaults to `False`):
                Whether to only load local model weights and configuration files or not. If set to `True`, the model
                won't be downloaded from the Hub.
            token (`str` or *bool*, *optional*):
                The token to use as HTTP bearer authorization for remote files. If `True`, the token generated from
                `diffusers-cli login` (stored in `~/.huggingface`) is used.
            revision (`str`, *optional*, defaults to `"main"`):
                The specific model version to use. It can be a branch name, a tag name, a commit id, or any identifier
                allowed by Git.
            from_flax (`bool`, *optional*, defaults to `False`):
                Load the model weights from a Flax checkpoint save file.
            subfolder (`str`, *optional*, defaults to `""`):
                The subfolder location of a model file within a larger model repository on the Hub or locally.
            mirror (`str`, *optional*):
                Mirror source to resolve accessibility issues if you're downloading a model in China. We do not
                guarantee the timeliness or safety of the source, and you should refer to the mirror site for more
                information.
            device_map (`str` or `Dict[str, Union[int, str, torch.device]]`, *optional*):
                A map that specifies where each submodule should go. It doesn't need to be defined for each
                parameter/buffer name; once a given module name is inside, every submodule of it will be sent to the
                same device. Defaults to `None`, meaning that the model will be loaded on CPU.

                Set `device_map="auto"` to have 🤗 Accelerate automatically compute the most optimized `device_map`. For
                more information about each option see [designing a device
                map](https://hf.co/docs/accelerate/main/en/usage_guides/big_modeling#designing-a-device-map).
            max_memory (`Dict`, *optional*):
                A dictionary device identifier for the maximum memory. Will default to the maximum memory available for
                each GPU and the available CPU RAM if unset.
            offload_folder (`str` or `os.PathLike`, *optional*):
                The path to offload weights if `device_map` contains the value `"disk"`.
            offload_state_dict (`bool`, *optional*):
                If `True`, temporarily offloads the CPU state dict to the hard drive to avoid running out of CPU RAM if
                the weight of the CPU state dict + the biggest shard of the checkpoint does not fit. Defaults to `True`
                when there is some disk offload.
            low_cpu_mem_usage (`bool`, *optional*, defaults to `True` if torch version >= 1.9.0 else `False`):
                Speed up model loading only loading the pretrained weights and not initializing the weights. This also
                tries to not use more than 1x model size in CPU memory (including peak memory) while loading the model.
                Only supported for PyTorch >= 1.9.0. If you are using an older version of PyTorch, setting this
                argument to `True` will raise an error.
            variant (`str`, *optional*):
                Load weights from a specified `variant` filename such as `"fp16"` or `"ema"`. This is ignored when
                loading `from_flax`.
            use_safetensors (`bool`, *optional*, defaults to `None`):
                If set to `None`, the `safetensors` weights are downloaded if they're available **and** if the
                `safetensors` library is installed. If set to `True`, the model is forcibly loaded from `safetensors`
                weights. If set to `False`, `safetensors` weights are not loaded.

        <Tip>

        To use private or [gated models](https://huggingface.co/docs/hub/models-gated#gated-models), log-in with
        `huggingface-cli login`. You can also activate the special
        ["offline-mode"](https://huggingface.co/diffusers/installation.html#offline-mode) to use this method in a
        firewalled environment.

        </Tip>

        Example:

        ```py
        from diffusers import UNet2DConditionModel

        unet = UNet2DConditionModel.from_pretrained("runwayml/stable-diffusion-v1-5", subfolder="unet")
        ```

        If you get the error message below, you need to finetune the weights for your downstream task:

        ```bash
        Some weights of UNet2DConditionModel were not initialized from the model checkpoint at runwayml/stable-diffusion-v1-5 and are newly initialized because the shapes did not match:
        - conv_in.weight: found shape torch.Size([320, 4, 3, 3]) in the checkpoint and torch.Size([320, 9, 3, 3]) in the model instantiated
        You should probably TRAIN this model on a down-stream task to be able to use it for predictions and inference.
        ```
        """
        cache_dir = kwargs.pop("cache_dir", None)
        ignore_mismatched_sizes = kwargs.pop("ignore_mismatched_sizes", False)
        force_download = kwargs.pop("force_download", False)
        from_flax = kwargs.pop("from_flax", False)
        proxies = kwargs.pop("proxies", None)
        output_loading_info = kwargs.pop("output_loading_info", False)
        local_files_only = kwargs.pop("local_files_only", None)
        token = kwargs.pop("token", None)
        revision = kwargs.pop("revision", None)
        torch_dtype = kwargs.pop("torch_dtype", None)
        subfolder = kwargs.pop("subfolder", None)
        device_map = kwargs.pop("device_map", None)
        max_memory = kwargs.pop("max_memory", None)
        offload_folder = kwargs.pop("offload_folder", None)
        offload_state_dict = kwargs.pop("offload_state_dict", False)
        low_cpu_mem_usage = kwargs.pop("low_cpu_mem_usage", _LOW_CPU_MEM_USAGE_DEFAULT)
        variant = kwargs.pop("variant", None)
        use_safetensors = kwargs.pop("use_safetensors", None)
        quantization_config = kwargs.pop("quantization_config", None)
        dduf_entries: Optional[Dict[str, DDUFEntry]] = kwargs.pop("dduf_entries", None)

        allow_pickle = False
        if use_safetensors is None:
            use_safetensors = True
            allow_pickle = True

        if low_cpu_mem_usage and not is_accelerate_available():
            low_cpu_mem_usage = False
            logger.warning(
                "Cannot initialize model with low cpu memory usage because `accelerate` was not found in the"
                " environment. Defaulting to `low_cpu_mem_usage=False`. It is strongly recommended to install"
                " `accelerate` for faster and less memory-intense model loading. You can do so with: \n```\npip"
                " install accelerate\n```\n."
            )

        if device_map is not None and not is_accelerate_available():
            raise NotImplementedError(
                "Loading and dispatching requires `accelerate`. Please make sure to install accelerate or set"
                " `device_map=None`. You can install accelerate with `pip install accelerate`."
            )

        # Check if we can handle device_map and dispatching the weights
        if device_map is not None and not is_torch_version(">=", "1.9.0"):
            raise NotImplementedError(
                "Loading and dispatching requires torch >= 1.9.0. Please either update your PyTorch version or set"
                " `device_map=None`."
            )

        if low_cpu_mem_usage is True and not is_torch_version(">=", "1.9.0"):
            raise NotImplementedError(
                "Low memory initialization requires torch >= 1.9.0. Please either update your PyTorch version or set"
                " `low_cpu_mem_usage=False`."
            )

        if low_cpu_mem_usage is False and device_map is not None:
            raise ValueError(
                f"You cannot set `low_cpu_mem_usage` to `False` while using device_map={device_map} for loading and"
                " dispatching. Please make sure to set `low_cpu_mem_usage=True`."
            )

        # change device_map into a map if we passed an int, a str or a torch.device
        if isinstance(device_map, torch.device):
            device_map = {"": device_map}
        elif isinstance(device_map, str) and device_map not in ["auto", "balanced", "balanced_low_0", "sequential"]:
            try:
                device_map = {"": torch.device(device_map)}
            except RuntimeError:
                raise ValueError(
                    "When passing device_map as a string, the value needs to be a device name (e.g. cpu, cuda:0) or "
                    f"'auto', 'balanced', 'balanced_low_0', 'sequential' but found {device_map}."
                )
        elif isinstance(device_map, int):
            if device_map < 0:
                raise ValueError(
                    "You can't pass device_map as a negative int. If you want to put the model on the cpu, pass device_map = 'cpu' "
                )
            else:
                device_map = {"": device_map}

        if device_map is not None:
            if low_cpu_mem_usage is None:
                low_cpu_mem_usage = True
            elif not low_cpu_mem_usage:
                raise ValueError("Passing along a `device_map` requires `low_cpu_mem_usage=True`")

        if low_cpu_mem_usage:
            if device_map is not None and not is_torch_version(">=", "1.10"):
                # The max memory utils require PyTorch >= 1.10 to have torch.cuda.mem_get_info.
                raise ValueError("`low_cpu_mem_usage` and `device_map` require PyTorch >= 1.10.")

        # Load config if we don't provide a configuration
        config_path = pretrained_model_name_or_path

        user_agent = {
            "diffusers": __version__,
            "file_type": "model",
            "framework": "pytorch",
        }

        # load config
        config, unused_kwargs, commit_hash = cls.load_config(
            config_path,
            cache_dir=cache_dir,
            return_unused_kwargs=True,
            return_commit_hash=True,
            force_download=force_download,
            proxies=proxies,
            local_files_only=local_files_only,
            token=token,
            revision=revision,
            subfolder=subfolder,
            user_agent=user_agent,
            dduf_entries=dduf_entries,
            **kwargs,
        )
        # no in-place modification of the original config.
        config = copy.deepcopy(config)

        # determine initial quantization config.
        #######################################
        pre_quantized = "quantization_config" in config and config["quantization_config"] is not None
        if pre_quantized or quantization_config is not None:
            if pre_quantized:
                config["quantization_config"] = DiffusersAutoQuantizer.merge_quantization_configs(
                    config["quantization_config"], quantization_config
                )
            else:
                config["quantization_config"] = quantization_config
            hf_quantizer = DiffusersAutoQuantizer.from_config(
                config["quantization_config"], pre_quantized=pre_quantized
            )
        else:
            hf_quantizer = None

        if hf_quantizer is not None:
            if device_map is not None:
                raise NotImplementedError(
                    "Currently, providing `device_map` is not supported for quantized models. Providing `device_map` as an input will be added in the future."
                )

            hf_quantizer.validate_environment(torch_dtype=torch_dtype, from_flax=from_flax, device_map=device_map)
            torch_dtype = hf_quantizer.update_torch_dtype(torch_dtype)

            # In order to ensure popular quantization methods are supported. Can be disable with `disable_telemetry`
            user_agent["quant"] = hf_quantizer.quantization_config.quant_method.value

            # Force-set to `True` for more mem efficiency
            if low_cpu_mem_usage is None:
                low_cpu_mem_usage = True
                logger.info("Set `low_cpu_mem_usage` to True as `hf_quantizer` is not None.")
            elif not low_cpu_mem_usage:
                raise ValueError("`low_cpu_mem_usage` cannot be False or None when using quantization.")

        # Check if `_keep_in_fp32_modules` is not None
        use_keep_in_fp32_modules = (cls._keep_in_fp32_modules is not None) and (
            (torch_dtype == torch.float16) or hasattr(hf_quantizer, "use_keep_in_fp32_modules")
        )
        if use_keep_in_fp32_modules:
            keep_in_fp32_modules = cls._keep_in_fp32_modules
            if not isinstance(keep_in_fp32_modules, list):
                keep_in_fp32_modules = [keep_in_fp32_modules]

            if low_cpu_mem_usage is None:
                low_cpu_mem_usage = True
                logger.info("Set `low_cpu_mem_usage` to True as `_keep_in_fp32_modules` is not None.")
            elif not low_cpu_mem_usage:
                raise ValueError("`low_cpu_mem_usage` cannot be False when `keep_in_fp32_modules` is True.")
        else:
            keep_in_fp32_modules = []
        #######################################

        # Determine if we're loading from a directory of sharded checkpoints.
        is_sharded = False
        index_file = None
        is_local = os.path.isdir(pretrained_model_name_or_path)
        index_file_kwargs = {
            "is_local": is_local,
            "pretrained_model_name_or_path": pretrained_model_name_or_path,
            "subfolder": subfolder or "",
            "use_safetensors": use_safetensors,
            "cache_dir": cache_dir,
            "variant": variant,
            "force_download": force_download,
            "proxies": proxies,
            "local_files_only": local_files_only,
            "token": token,
            "revision": revision,
            "user_agent": user_agent,
            "commit_hash": commit_hash,
            "dduf_entries": dduf_entries,
        }
        index_file = _fetch_index_file(**index_file_kwargs)
        # In case the index file was not found we still have to consider the legacy format.
        # this becomes applicable when the variant is not None.
        if variant is not None and (index_file is None or not os.path.exists(index_file)):
            index_file = _fetch_index_file_legacy(**index_file_kwargs)
        if index_file is not None and (dduf_entries or index_file.is_file()):
            is_sharded = True

        if is_sharded and from_flax:
            raise ValueError("Loading of sharded checkpoints is not supported when `from_flax=True`.")

        # load model
        model_file = None
        if from_flax:
            model_file = _get_model_file(
                pretrained_model_name_or_path,
                weights_name=FLAX_WEIGHTS_NAME,
                cache_dir=cache_dir,
                force_download=force_download,
                proxies=proxies,
                local_files_only=local_files_only,
                token=token,
                revision=revision,
                subfolder=subfolder,
                user_agent=user_agent,
                commit_hash=commit_hash,
            )
            model = cls.from_config(config, **unused_kwargs)

            # Convert the weights
            from .modeling_pytorch_flax_utils import load_flax_checkpoint_in_pytorch_model

            model = load_flax_checkpoint_in_pytorch_model(model, model_file)
        else:
            # in the case it is sharded, we have already the index
            if is_sharded:
                sharded_ckpt_cached_folder, sharded_metadata = _get_checkpoint_shard_files(
                    pretrained_model_name_or_path,
                    index_file,
                    cache_dir=cache_dir,
                    proxies=proxies,
                    local_files_only=local_files_only,
                    token=token,
                    user_agent=user_agent,
                    revision=revision,
                    subfolder=subfolder or "",
                    dduf_entries=dduf_entries,
                )
<<<<<<< HEAD
                if (hf_quantizer is not None and is_bnb_quantization_method) or dduf_entries:
                    model_file = _merge_sharded_checkpoints(
                        sharded_ckpt_cached_folder, sharded_metadata, dduf_entries=dduf_entries
                    )
=======
                # TODO: https://github.com/huggingface/diffusers/issues/10013
                if hf_quantizer is not None:
                    model_file = _merge_sharded_checkpoints(sharded_ckpt_cached_folder, sharded_metadata)
>>>>>>> 15d4569e
                    logger.info("Merged sharded checkpoints as `hf_quantizer` is not None.")
                    is_sharded = False

            elif use_safetensors and not is_sharded:
                try:
                    model_file = _get_model_file(
                        pretrained_model_name_or_path,
                        weights_name=_add_variant(SAFETENSORS_WEIGHTS_NAME, variant),
                        cache_dir=cache_dir,
                        force_download=force_download,
                        proxies=proxies,
                        local_files_only=local_files_only,
                        token=token,
                        revision=revision,
                        subfolder=subfolder,
                        user_agent=user_agent,
                        commit_hash=commit_hash,
                        dduf_entries=dduf_entries,
                    )

                except IOError as e:
                    logger.error(f"An error occurred while trying to fetch {pretrained_model_name_or_path}: {e}")
                    if not allow_pickle:
                        raise
                    logger.warning(
                        "Defaulting to unsafe serialization. Pass `allow_pickle=False` to raise an error instead."
                    )

            if model_file is None and not is_sharded:
                model_file = _get_model_file(
                    pretrained_model_name_or_path,
                    weights_name=_add_variant(WEIGHTS_NAME, variant),
                    cache_dir=cache_dir,
                    force_download=force_download,
                    proxies=proxies,
                    local_files_only=local_files_only,
                    token=token,
                    revision=revision,
                    subfolder=subfolder,
                    user_agent=user_agent,
                    commit_hash=commit_hash,
                    dduf_entries=dduf_entries,
                )

            if low_cpu_mem_usage:
                # Instantiate model with empty weights
                with accelerate.init_empty_weights():
                    model = cls.from_config(config, **unused_kwargs)

                if hf_quantizer is not None:
                    hf_quantizer.preprocess_model(
                        model=model, device_map=device_map, keep_in_fp32_modules=keep_in_fp32_modules
                    )

                # if device_map is None, load the state dict and move the params from meta device to the cpu
                if device_map is None and not is_sharded:
                    # `torch.cuda.current_device()` is fine here when `hf_quantizer` is not None.
                    # It would error out during the `validate_environment()` call above in the absence of cuda.
                    if hf_quantizer is None:
                        param_device = "cpu"
                    # TODO (sayakpaul,  SunMarc): remove this after model loading refactor
                    else:
                        param_device = torch.device(torch.cuda.current_device())
                    state_dict = load_state_dict(model_file, variant=variant, dduf_entries=dduf_entries)
                    model._convert_deprecated_attention_blocks(state_dict)

                    # move the params from meta device to cpu
                    missing_keys = set(model.state_dict().keys()) - set(state_dict.keys())
                    if hf_quantizer is not None:
                        missing_keys = hf_quantizer.update_missing_keys(model, missing_keys, prefix="")
                    if len(missing_keys) > 0:
                        raise ValueError(
                            f"Cannot load {cls} from {pretrained_model_name_or_path} because the following keys are"
                            f" missing: \n {', '.join(missing_keys)}. \n Please make sure to pass"
                            " `low_cpu_mem_usage=False` and `device_map=None` if you want to randomly initialize"
                            " those weights or else make sure your checkpoint file is correct."
                        )

                    unexpected_keys = load_model_dict_into_meta(
                        model,
                        state_dict,
                        device=param_device,
                        dtype=torch_dtype,
                        model_name_or_path=pretrained_model_name_or_path,
                        hf_quantizer=hf_quantizer,
                        keep_in_fp32_modules=keep_in_fp32_modules,
                    )

                    if cls._keys_to_ignore_on_load_unexpected is not None:
                        for pat in cls._keys_to_ignore_on_load_unexpected:
                            unexpected_keys = [k for k in unexpected_keys if re.search(pat, k) is None]

                    if len(unexpected_keys) > 0:
                        logger.warning(
                            f"Some weights of the model checkpoint were not used when initializing {cls.__name__}: \n {[', '.join(unexpected_keys)]}"
                        )

                else:  # else let accelerate handle loading and dispatching.
                    # Load weights and dispatch according to the device_map
                    # by default the device_map is None and the weights are loaded on the CPU
                    force_hook = True
                    device_map = _determine_device_map(
                        model, device_map, max_memory, torch_dtype, keep_in_fp32_modules, hf_quantizer
                    )
                    if device_map is None and is_sharded:
                        # we load the parameters on the cpu
                        device_map = {"": "cpu"}
                        force_hook = False
                    try:
                        accelerate.load_checkpoint_and_dispatch(
                            model,
                            model_file if not is_sharded else index_file,
                            device_map,
                            max_memory=max_memory,
                            offload_folder=offload_folder,
                            offload_state_dict=offload_state_dict,
                            dtype=torch_dtype,
                            force_hooks=force_hook,
                            strict=True,
                        )
                    except AttributeError as e:
                        # When using accelerate loading, we do not have the ability to load the state
                        # dict and rename the weight names manually. Additionally, accelerate skips
                        # torch loading conventions and directly writes into `module.{_buffers, _parameters}`
                        # (which look like they should be private variables?), so we can't use the standard hooks
                        # to rename parameters on load. We need to mimic the original weight names so the correct
                        # attributes are available. After we have loaded the weights, we convert the deprecated
                        # names to the new non-deprecated names. Then we _greatly encourage_ the user to convert
                        # the weights so we don't have to do this again.

                        if "'Attention' object has no attribute" in str(e):
                            logger.warning(
                                f"Taking `{str(e)}` while using `accelerate.load_checkpoint_and_dispatch` to mean {pretrained_model_name_or_path}"
                                " was saved with deprecated attention block weight names. We will load it with the deprecated attention block"
                                " names and convert them on the fly to the new attention block format. Please re-save the model after this conversion,"
                                " so we don't have to do the on the fly renaming in the future. If the model is from a hub checkpoint,"
                                " please also re-upload it or open a PR on the original repository."
                            )
                            model._temp_convert_self_to_deprecated_attention_blocks()
                            accelerate.load_checkpoint_and_dispatch(
                                model,
                                model_file if not is_sharded else index_file,
                                device_map,
                                max_memory=max_memory,
                                offload_folder=offload_folder,
                                offload_state_dict=offload_state_dict,
                                dtype=torch_dtype,
                                force_hooks=force_hook,
                                strict=True,
                            )
                            model._undo_temp_convert_self_to_deprecated_attention_blocks()
                        else:
                            raise e

                loading_info = {
                    "missing_keys": [],
                    "unexpected_keys": [],
                    "mismatched_keys": [],
                    "error_msgs": [],
                }
            else:
                model = cls.from_config(config, **unused_kwargs)

                state_dict = load_state_dict(model_file, variant=variant, dduf_entries=dduf_entries)
                model._convert_deprecated_attention_blocks(state_dict)

                model, missing_keys, unexpected_keys, mismatched_keys, error_msgs = cls._load_pretrained_model(
                    model,
                    state_dict,
                    model_file,
                    pretrained_model_name_or_path,
                    ignore_mismatched_sizes=ignore_mismatched_sizes,
                )

                loading_info = {
                    "missing_keys": missing_keys,
                    "unexpected_keys": unexpected_keys,
                    "mismatched_keys": mismatched_keys,
                    "error_msgs": error_msgs,
                }

        if hf_quantizer is not None:
            hf_quantizer.postprocess_model(model)
            model.hf_quantizer = hf_quantizer

        if torch_dtype is not None and not isinstance(torch_dtype, torch.dtype):
            raise ValueError(
                f"{torch_dtype} needs to be of type `torch.dtype`, e.g. `torch.float16`, but is {type(torch_dtype)}."
            )
        # When using `use_keep_in_fp32_modules` if we do a global `to()` here, then we will
        # completely lose the effectivity of `use_keep_in_fp32_modules`.
        elif torch_dtype is not None and hf_quantizer is None and not use_keep_in_fp32_modules:
            model = model.to(torch_dtype)

        if hf_quantizer is not None:
            # We also make sure to purge `_pre_quantization_dtype` when we serialize
            # the model config because `_pre_quantization_dtype` is `torch.dtype`, not JSON serializable.
            model.register_to_config(_name_or_path=pretrained_model_name_or_path, _pre_quantization_dtype=torch_dtype)
        else:
            model.register_to_config(_name_or_path=pretrained_model_name_or_path)

        # Set model in evaluation mode to deactivate DropOut modules by default
        model.eval()
        if output_loading_info:
            return model, loading_info

        return model

    # Adapted from `transformers`.
    @wraps(torch.nn.Module.cuda)
    def cuda(self, *args, **kwargs):
        # Checks if the model has been loaded in 4-bit or 8-bit with BNB
        if getattr(self, "quantization_method", None) == QuantizationMethod.BITS_AND_BYTES:
            if getattr(self, "is_loaded_in_8bit", False):
                raise ValueError(
                    "Calling `cuda()` is not supported for `8-bit` quantized models. "
                    " Please use the model as it is, since the model has already been set to the correct devices."
                )
            elif is_bitsandbytes_version("<", "0.43.2"):
                raise ValueError(
                    "Calling `cuda()` is not supported for `4-bit` quantized models with the installed version of bitsandbytes. "
                    f"The current device is `{self.device}`. If you intended to move the model, please install bitsandbytes >= 0.43.2."
                )
        return super().cuda(*args, **kwargs)

    # Adapted from `transformers`.
    @wraps(torch.nn.Module.to)
    def to(self, *args, **kwargs):
        dtype_present_in_args = "dtype" in kwargs

        if not dtype_present_in_args:
            for arg in args:
                if isinstance(arg, torch.dtype):
                    dtype_present_in_args = True
                    break

        if getattr(self, "is_quantized", False):
            if dtype_present_in_args:
                raise ValueError(
                    "Casting a quantized model to a new `dtype` is unsupported. To set the dtype of unquantized layers, please "
                    "use the `torch_dtype` argument when loading the model using `from_pretrained` or `from_single_file`"
                )

        if getattr(self, "quantization_method", None) == QuantizationMethod.BITS_AND_BYTES:
            if getattr(self, "is_loaded_in_8bit", False):
                raise ValueError(
                    "`.to` is not supported for `8-bit` bitsandbytes models. Please use the model as it is, since the"
                    " model has already been set to the correct devices and casted to the correct `dtype`."
                )
            elif is_bitsandbytes_version("<", "0.43.2"):
                raise ValueError(
                    "Calling `to()` is not supported for `4-bit` quantized models with the installed version of bitsandbytes. "
                    f"The current device is `{self.device}`. If you intended to move the model, please install bitsandbytes >= 0.43.2."
                )
        return super().to(*args, **kwargs)

    # Taken from `transformers`.
    def half(self, *args):
        # Checks if the model is quantized
        if getattr(self, "is_quantized", False):
            raise ValueError(
                "`.half()` is not supported for quantized model. Please use the model as it is, since the"
                " model has already been cast to the correct `dtype`."
            )
        else:
            return super().half(*args)

    # Taken from `transformers`.
    def float(self, *args):
        # Checks if the model is quantized
        if getattr(self, "is_quantized", False):
            raise ValueError(
                "`.float()` is not supported for quantized model. Please use the model as it is, since the"
                " model has already been cast to the correct `dtype`."
            )
        else:
            return super().float(*args)

    @classmethod
    def _load_pretrained_model(
        cls,
        model,
        state_dict: OrderedDict,
        resolved_archive_file,
        pretrained_model_name_or_path: Union[str, os.PathLike],
        ignore_mismatched_sizes: bool = False,
    ):
        # Retrieve missing & unexpected_keys
        model_state_dict = model.state_dict()
        loaded_keys = list(state_dict.keys())

        expected_keys = list(model_state_dict.keys())

        original_loaded_keys = loaded_keys

        missing_keys = list(set(expected_keys) - set(loaded_keys))
        unexpected_keys = list(set(loaded_keys) - set(expected_keys))

        # Make sure we are able to load base models as well as derived models (with heads)
        model_to_load = model

        def _find_mismatched_keys(
            state_dict,
            model_state_dict,
            loaded_keys,
            ignore_mismatched_sizes,
        ):
            mismatched_keys = []
            if ignore_mismatched_sizes:
                for checkpoint_key in loaded_keys:
                    model_key = checkpoint_key

                    if (
                        model_key in model_state_dict
                        and state_dict[checkpoint_key].shape != model_state_dict[model_key].shape
                    ):
                        mismatched_keys.append(
                            (checkpoint_key, state_dict[checkpoint_key].shape, model_state_dict[model_key].shape)
                        )
                        del state_dict[checkpoint_key]
            return mismatched_keys

        if state_dict is not None:
            # Whole checkpoint
            mismatched_keys = _find_mismatched_keys(
                state_dict,
                model_state_dict,
                original_loaded_keys,
                ignore_mismatched_sizes,
            )
            error_msgs = _load_state_dict_into_model(model_to_load, state_dict)

        if len(error_msgs) > 0:
            error_msg = "\n\t".join(error_msgs)
            if "size mismatch" in error_msg:
                error_msg += (
                    "\n\tYou may consider adding `ignore_mismatched_sizes=True` in the model `from_pretrained` method."
                )
            raise RuntimeError(f"Error(s) in loading state_dict for {model.__class__.__name__}:\n\t{error_msg}")

        if len(unexpected_keys) > 0:
            logger.warning(
                f"Some weights of the model checkpoint at {pretrained_model_name_or_path} were not used when"
                f" initializing {model.__class__.__name__}: {unexpected_keys}\n- This IS expected if you are"
                f" initializing {model.__class__.__name__} from the checkpoint of a model trained on another task"
                " or with another architecture (e.g. initializing a BertForSequenceClassification model from a"
                " BertForPreTraining model).\n- This IS NOT expected if you are initializing"
                f" {model.__class__.__name__} from the checkpoint of a model that you expect to be exactly"
                " identical (initializing a BertForSequenceClassification model from a"
                " BertForSequenceClassification model)."
            )
        else:
            logger.info(f"All model checkpoint weights were used when initializing {model.__class__.__name__}.\n")
        if len(missing_keys) > 0:
            logger.warning(
                f"Some weights of {model.__class__.__name__} were not initialized from the model checkpoint at"
                f" {pretrained_model_name_or_path} and are newly initialized: {missing_keys}\nYou should probably"
                " TRAIN this model on a down-stream task to be able to use it for predictions and inference."
            )
        elif len(mismatched_keys) == 0:
            logger.info(
                f"All the weights of {model.__class__.__name__} were initialized from the model checkpoint at"
                f" {pretrained_model_name_or_path}.\nIf your task is similar to the task the model of the"
                f" checkpoint was trained on, you can already use {model.__class__.__name__} for predictions"
                " without further training."
            )
        if len(mismatched_keys) > 0:
            mismatched_warning = "\n".join(
                [
                    f"- {key}: found shape {shape1} in the checkpoint and {shape2} in the model instantiated"
                    for key, shape1, shape2 in mismatched_keys
                ]
            )
            logger.warning(
                f"Some weights of {model.__class__.__name__} were not initialized from the model checkpoint at"
                f" {pretrained_model_name_or_path} and are newly initialized because the shapes did not"
                f" match:\n{mismatched_warning}\nYou should probably TRAIN this model on a down-stream task to be"
                " able to use it for predictions and inference."
            )

        return model, missing_keys, unexpected_keys, mismatched_keys, error_msgs

    @classmethod
    def _get_signature_keys(cls, obj):
        parameters = inspect.signature(obj.__init__).parameters
        required_parameters = {k: v for k, v in parameters.items() if v.default == inspect._empty}
        optional_parameters = set({k for k, v in parameters.items() if v.default != inspect._empty})
        expected_modules = set(required_parameters.keys()) - {"self"}

        return expected_modules, optional_parameters

    # Adapted from `transformers` modeling_utils.py
    def _get_no_split_modules(self, device_map: str):
        """
        Get the modules of the model that should not be spit when using device_map. We iterate through the modules to
        get the underlying `_no_split_modules`.

        Args:
            device_map (`str`):
                The device map value. Options are ["auto", "balanced", "balanced_low_0", "sequential"]

        Returns:
            `List[str]`: List of modules that should not be split
        """
        _no_split_modules = set()
        modules_to_check = [self]
        while len(modules_to_check) > 0:
            module = modules_to_check.pop(-1)
            # if the module does not appear in _no_split_modules, we also check the children
            if module.__class__.__name__ not in _no_split_modules:
                if isinstance(module, ModelMixin):
                    if module._no_split_modules is None:
                        raise ValueError(
                            f"{module.__class__.__name__} does not support `device_map='{device_map}'`. To implement support, the model "
                            "class needs to implement the `_no_split_modules` attribute."
                        )
                    else:
                        _no_split_modules = _no_split_modules | set(module._no_split_modules)
                modules_to_check += list(module.children())
        return list(_no_split_modules)

    @property
    def device(self) -> torch.device:
        """
        `torch.device`: The device on which the module is (assuming that all the module parameters are on the same
        device).
        """
        return get_parameter_device(self)

    @property
    def dtype(self) -> torch.dtype:
        """
        `torch.dtype`: The dtype of the module (assuming that all the module parameters have the same dtype).
        """
        return get_parameter_dtype(self)

    def num_parameters(self, only_trainable: bool = False, exclude_embeddings: bool = False) -> int:
        """
        Get number of (trainable or non-embedding) parameters in the module.

        Args:
            only_trainable (`bool`, *optional*, defaults to `False`):
                Whether or not to return only the number of trainable parameters.
            exclude_embeddings (`bool`, *optional*, defaults to `False`):
                Whether or not to return only the number of non-embedding parameters.

        Returns:
            `int`: The number of parameters.

        Example:

        ```py
        from diffusers import UNet2DConditionModel

        model_id = "runwayml/stable-diffusion-v1-5"
        unet = UNet2DConditionModel.from_pretrained(model_id, subfolder="unet")
        unet.num_parameters(only_trainable=True)
        859520964
        ```
        """
        is_loaded_in_4bit = getattr(self, "is_loaded_in_4bit", False)

        if is_loaded_in_4bit:
            if is_bitsandbytes_available():
                import bitsandbytes as bnb
            else:
                raise ValueError(
                    "bitsandbytes is not installed but it seems that the model has been loaded in 4bit precision, something went wrong"
                    " make sure to install bitsandbytes with `pip install bitsandbytes`. You also need a GPU. "
                )

        if exclude_embeddings:
            embedding_param_names = [
                f"{name}.weight" for name, module_type in self.named_modules() if isinstance(module_type, nn.Embedding)
            ]
            total_parameters = [
                parameter for name, parameter in self.named_parameters() if name not in embedding_param_names
            ]
        else:
            total_parameters = list(self.parameters())

        total_numel = []

        for param in total_parameters:
            if param.requires_grad or not only_trainable:
                # For 4bit models, we need to multiply the number of parameters by 2 as half of the parameters are
                # used for the 4bit quantization (uint8 tensors are stored)
                if is_loaded_in_4bit and isinstance(param, bnb.nn.Params4bit):
                    if hasattr(param, "element_size"):
                        num_bytes = param.element_size()
                    elif hasattr(param, "quant_storage"):
                        num_bytes = param.quant_storage.itemsize
                    else:
                        num_bytes = 1
                    total_numel.append(param.numel() * 2 * num_bytes)
                else:
                    total_numel.append(param.numel())

        return sum(total_numel)

    def get_memory_footprint(self, return_buffers=True):
        r"""
        Get the memory footprint of a model. This will return the memory footprint of the current model in bytes.
        Useful to benchmark the memory footprint of the current model and design some tests. Solution inspired from the
        PyTorch discussions: https://discuss.pytorch.org/t/gpu-memory-that-model-uses/56822/2

        Arguments:
            return_buffers (`bool`, *optional*, defaults to `True`):
                Whether to return the size of the buffer tensors in the computation of the memory footprint. Buffers
                are tensors that do not require gradients and not registered as parameters. E.g. mean and std in batch
                norm layers. Please see: https://discuss.pytorch.org/t/what-pytorch-means-by-buffers/120266/2
        """
        mem = sum([param.nelement() * param.element_size() for param in self.parameters()])
        if return_buffers:
            mem_bufs = sum([buf.nelement() * buf.element_size() for buf in self.buffers()])
            mem = mem + mem_bufs
        return mem

    def _convert_deprecated_attention_blocks(self, state_dict: OrderedDict) -> None:
        deprecated_attention_block_paths = []

        def recursive_find_attn_block(name, module):
            if hasattr(module, "_from_deprecated_attn_block") and module._from_deprecated_attn_block:
                deprecated_attention_block_paths.append(name)

            for sub_name, sub_module in module.named_children():
                sub_name = sub_name if name == "" else f"{name}.{sub_name}"
                recursive_find_attn_block(sub_name, sub_module)

        recursive_find_attn_block("", self)

        # NOTE: we have to check if the deprecated parameters are in the state dict
        # because it is possible we are loading from a state dict that was already
        # converted

        for path in deprecated_attention_block_paths:
            # group_norm path stays the same

            # query -> to_q
            if f"{path}.query.weight" in state_dict:
                state_dict[f"{path}.to_q.weight"] = state_dict.pop(f"{path}.query.weight")
            if f"{path}.query.bias" in state_dict:
                state_dict[f"{path}.to_q.bias"] = state_dict.pop(f"{path}.query.bias")

            # key -> to_k
            if f"{path}.key.weight" in state_dict:
                state_dict[f"{path}.to_k.weight"] = state_dict.pop(f"{path}.key.weight")
            if f"{path}.key.bias" in state_dict:
                state_dict[f"{path}.to_k.bias"] = state_dict.pop(f"{path}.key.bias")

            # value -> to_v
            if f"{path}.value.weight" in state_dict:
                state_dict[f"{path}.to_v.weight"] = state_dict.pop(f"{path}.value.weight")
            if f"{path}.value.bias" in state_dict:
                state_dict[f"{path}.to_v.bias"] = state_dict.pop(f"{path}.value.bias")

            # proj_attn -> to_out.0
            if f"{path}.proj_attn.weight" in state_dict:
                state_dict[f"{path}.to_out.0.weight"] = state_dict.pop(f"{path}.proj_attn.weight")
            if f"{path}.proj_attn.bias" in state_dict:
                state_dict[f"{path}.to_out.0.bias"] = state_dict.pop(f"{path}.proj_attn.bias")

    def _temp_convert_self_to_deprecated_attention_blocks(self) -> None:
        deprecated_attention_block_modules = []

        def recursive_find_attn_block(module):
            if hasattr(module, "_from_deprecated_attn_block") and module._from_deprecated_attn_block:
                deprecated_attention_block_modules.append(module)

            for sub_module in module.children():
                recursive_find_attn_block(sub_module)

        recursive_find_attn_block(self)

        for module in deprecated_attention_block_modules:
            module.query = module.to_q
            module.key = module.to_k
            module.value = module.to_v
            module.proj_attn = module.to_out[0]

            # We don't _have_ to delete the old attributes, but it's helpful to ensure
            # that _all_ the weights are loaded into the new attributes and we're not
            # making an incorrect assumption that this model should be converted when
            # it really shouldn't be.
            del module.to_q
            del module.to_k
            del module.to_v
            del module.to_out

    def _undo_temp_convert_self_to_deprecated_attention_blocks(self) -> None:
        deprecated_attention_block_modules = []

        def recursive_find_attn_block(module) -> None:
            if hasattr(module, "_from_deprecated_attn_block") and module._from_deprecated_attn_block:
                deprecated_attention_block_modules.append(module)

            for sub_module in module.children():
                recursive_find_attn_block(sub_module)

        recursive_find_attn_block(self)

        for module in deprecated_attention_block_modules:
            module.to_q = module.query
            module.to_k = module.key
            module.to_v = module.value
            module.to_out = nn.ModuleList([module.proj_attn, nn.Dropout(module.dropout)])

            del module.query
            del module.key
            del module.value
            del module.proj_attn


class LegacyModelMixin(ModelMixin):
    r"""
    A subclass of `ModelMixin` to resolve class mapping from legacy classes (like `Transformer2DModel`) to more
    pipeline-specific classes (like `DiTTransformer2DModel`).
    """

    @classmethod
    @validate_hf_hub_args
    def from_pretrained(cls, pretrained_model_name_or_path: Optional[Union[str, os.PathLike]], **kwargs):
        # To prevent dependency import problem.
        from .model_loading_utils import _fetch_remapped_cls_from_config

        # Create a copy of the kwargs so that we don't mess with the keyword arguments in the downstream calls.
        kwargs_copy = kwargs.copy()

        cache_dir = kwargs.pop("cache_dir", None)
        force_download = kwargs.pop("force_download", False)
        proxies = kwargs.pop("proxies", None)
        local_files_only = kwargs.pop("local_files_only", None)
        token = kwargs.pop("token", None)
        revision = kwargs.pop("revision", None)
        subfolder = kwargs.pop("subfolder", None)

        # Load config if we don't provide a configuration
        config_path = pretrained_model_name_or_path

        user_agent = {
            "diffusers": __version__,
            "file_type": "model",
            "framework": "pytorch",
        }

        # load config
        config, _, _ = cls.load_config(
            config_path,
            cache_dir=cache_dir,
            return_unused_kwargs=True,
            return_commit_hash=True,
            force_download=force_download,
            proxies=proxies,
            local_files_only=local_files_only,
            token=token,
            revision=revision,
            subfolder=subfolder,
            user_agent=user_agent,
            **kwargs,
        )
        # resolve remapping
        remapped_class = _fetch_remapped_cls_from_config(config, cls)

        return remapped_class.from_pretrained(pretrained_model_name_or_path, **kwargs_copy)<|MERGE_RESOLUTION|>--- conflicted
+++ resolved
@@ -824,16 +824,11 @@
                     subfolder=subfolder or "",
                     dduf_entries=dduf_entries,
                 )
-<<<<<<< HEAD
-                if (hf_quantizer is not None and is_bnb_quantization_method) or dduf_entries:
+                # TODO: https://github.com/huggingface/diffusers/issues/10013
+                if hf_quantizer is not None:
                     model_file = _merge_sharded_checkpoints(
                         sharded_ckpt_cached_folder, sharded_metadata, dduf_entries=dduf_entries
                     )
-=======
-                # TODO: https://github.com/huggingface/diffusers/issues/10013
-                if hf_quantizer is not None:
-                    model_file = _merge_sharded_checkpoints(sharded_ckpt_cached_folder, sharded_metadata)
->>>>>>> 15d4569e
                     logger.info("Merged sharded checkpoints as `hf_quantizer` is not None.")
                     is_sharded = False
 
