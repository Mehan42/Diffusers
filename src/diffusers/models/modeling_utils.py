--- conflicted
+++ resolved
@@ -34,11 +34,7 @@
 from ..utils import (
     CONFIG_NAME,
     FLAX_WEIGHTS_NAME,
-<<<<<<< HEAD
     SAFE_WEIGHTS_INDEX_NAME,
-    SAFETENSORS_FILE_EXTENSION,
-=======
->>>>>>> d27e996c
     SAFETENSORS_WEIGHTS_NAME,
     WEIGHTS_INDEX_NAME,
     WEIGHTS_NAME,
@@ -50,18 +46,14 @@
     is_torch_version,
     logging,
 )
-<<<<<<< HEAD
 from ..utils.hub_utils import PushToHubMixin, convert_file_size_to_int, load_or_create_model_card, populate_model_card
 from ..utils.torch_utils import id_tensor_storage
-=======
-from ..utils.hub_utils import PushToHubMixin, load_or_create_model_card, populate_model_card
 from .model_loading_utils import (
     _determine_device_map,
     _load_state_dict_into_model,
     load_model_dict_into_meta,
     load_state_dict,
 )
->>>>>>> d27e996c
 
 
 logger = logging.get_logger(__name__)
@@ -113,30 +105,6 @@
         gen = parameter._named_members(get_members_fn=find_tensor_attributes)
         first_tuple = next(gen)
         return first_tuple[1].dtype
-
-
-<<<<<<< HEAD
-# Adapted from `transformers` (see modeling_utils.py)
-def _determine_device_map(model: "ModelMixin", device_map, max_memory, torch_dtype):
-    if isinstance(device_map, str):
-        no_split_modules = model._get_no_split_modules(device_map)
-        device_map_kwargs = {"no_split_module_classes": no_split_modules}
-
-        if device_map != "sequential":
-            max_memory = get_balanced_memory(
-                model,
-                dtype=torch_dtype,
-                low_zero=(device_map == "balanced_low_0"),
-                max_memory=max_memory,
-                **device_map_kwargs,
-            )
-        else:
-            max_memory = get_max_memory(max_memory)
-
-        device_map_kwargs["max_memory"] = max_memory
-        device_map = infer_auto_device_map(model, dtype=torch_dtype, **device_map_kwargs)
-
-    return device_map
 
 
 # Taken from https://github.com/huggingface/transformers/blob/main/src/transformers/modeling_utils.py
@@ -244,96 +212,6 @@
     return shards, index
 
 
-def load_state_dict(checkpoint_file: Union[str, os.PathLike], variant: Optional[str] = None):
-    """
-    Reads a checkpoint file, returning properly formatted errors if they arise.
-    """
-    try:
-        file_extension = os.path.basename(checkpoint_file).split(".")[-1]
-        if file_extension == SAFETENSORS_FILE_EXTENSION:
-            return safetensors.torch.load_file(checkpoint_file, device="cpu")
-        else:
-            weights_only_kwarg = {"weights_only": True} if is_torch_version(">=", "1.13") else {}
-            return torch.load(
-                checkpoint_file,
-                map_location="cpu",
-                **weights_only_kwarg,
-            )
-    except Exception as e:
-        try:
-            with open(checkpoint_file) as f:
-                if f.read().startswith("version"):
-                    raise OSError(
-                        "You seem to have cloned a repository without having git-lfs installed. Please install "
-                        "git-lfs and run `git lfs install` followed by `git lfs pull` in the folder "
-                        "you cloned."
-                    )
-                else:
-                    raise ValueError(
-                        f"Unable to locate the file {checkpoint_file} which is necessary to load this pretrained "
-                        "model. Make sure you have saved the model properly."
-                    ) from e
-        except (UnicodeDecodeError, ValueError):
-            raise OSError(
-                f"Unable to load weights from checkpoint file for '{checkpoint_file}' " f"at '{checkpoint_file}'. "
-            )
-
-
-def load_model_dict_into_meta(
-    model,
-    state_dict: OrderedDict,
-    device: Optional[Union[str, torch.device]] = None,
-    dtype: Optional[Union[str, torch.dtype]] = None,
-    model_name_or_path: Optional[str] = None,
-) -> List[str]:
-    device = device or torch.device("cpu")
-    dtype = dtype or torch.float32
-
-    accepts_dtype = "dtype" in set(inspect.signature(set_module_tensor_to_device).parameters.keys())
-
-    unexpected_keys = []
-    empty_state_dict = model.state_dict()
-    for param_name, param in state_dict.items():
-        if param_name not in empty_state_dict:
-            unexpected_keys.append(param_name)
-            continue
-
-        if empty_state_dict[param_name].shape != param.shape:
-            model_name_or_path_str = f"{model_name_or_path} " if model_name_or_path is not None else ""
-            raise ValueError(
-                f"Cannot load {model_name_or_path_str}because {param_name} expected shape {empty_state_dict[param_name]}, but got {param.shape}. If you want to instead overwrite randomly initialized weights, please make sure to pass both `low_cpu_mem_usage=False` and `ignore_mismatched_sizes=True`. For more information, see also: https://github.com/huggingface/diffusers/issues/1619#issuecomment-1345604389 as an example."
-            )
-
-        if accepts_dtype:
-            set_module_tensor_to_device(model, param_name, device, value=param, dtype=dtype)
-        else:
-            set_module_tensor_to_device(model, param_name, device, value=param)
-    return unexpected_keys
-
-
-def _load_state_dict_into_model(model_to_load, state_dict: OrderedDict) -> List[str]:
-    # Convert old format to new format if needed from a PyTorch state_dict
-    # copy state_dict so _load_from_state_dict can modify it
-    state_dict = state_dict.copy()
-    error_msgs = []
-
-    # PyTorch's `_load_from_state_dict` does not copy parameters in a module's descendants
-    # so we need to apply the function recursively.
-    def load(module: torch.nn.Module, prefix: str = ""):
-        args = (state_dict, prefix, {}, True, [], [], error_msgs)
-        module._load_from_state_dict(*args)
-
-        for name, child in module._modules.items():
-            if child is not None:
-                load(child, prefix + name + ".")
-
-    load(model_to_load)
-
-    return error_msgs
-
-
-=======
->>>>>>> d27e996c
 class ModelMixin(torch.nn.Module, PushToHubMixin):
     r"""
     Base class for all models.
