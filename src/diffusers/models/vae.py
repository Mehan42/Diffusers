# Copyright 2023 The HuggingFace Team. All rights reserved.
#
# Licensed under the Apache License, Version 2.0 (the "License");
# you may not use this file except in compliance with the License.
# You may obtain a copy of the License at
#
#     http://www.apache.org/licenses/LICENSE-2.0
#
# Unless required by applicable law or agreed to in writing, software
# distributed under the License is distributed on an "AS IS" BASIS,
# WITHOUT WARRANTIES OR CONDITIONS OF ANY KIND, either express or implied.
# See the License for the specific language governing permissions and
# limitations under the License.
from dataclasses import dataclass
from typing import Optional

import numpy as np
import torch
import torch.nn as nn

<<<<<<< HEAD
from ..utils import BaseOutput, randn_tensor
from .attention_processor import SpatialNorm
=======
from ..utils import BaseOutput, is_torch_version, randn_tensor
>>>>>>> 89177694
from .unet_2d_blocks import UNetMidBlock2D, get_down_block, get_up_block


@dataclass
class DecoderOutput(BaseOutput):
    """
    Output of decoding method.

    Args:
        sample (`torch.FloatTensor` of shape `(batch_size, num_channels, height, width)`):
            Decoded output sample of the model. Output of the last layer of the model.
    """

    sample: torch.FloatTensor


class Encoder(nn.Module):
    def __init__(
        self,
        in_channels=3,
        out_channels=3,
        down_block_types=("DownEncoderBlock2D",),
        block_out_channels=(64,),
        layers_per_block=2,
        norm_num_groups=32,
        act_fn="silu",
        double_z=True,
    ):
        super().__init__()
        self.layers_per_block = layers_per_block

        self.conv_in = torch.nn.Conv2d(
            in_channels,
            block_out_channels[0],
            kernel_size=3,
            stride=1,
            padding=1,
        )

        self.mid_block = None
        self.down_blocks = nn.ModuleList([])

        # down
        output_channel = block_out_channels[0]
        for i, down_block_type in enumerate(down_block_types):
            input_channel = output_channel
            output_channel = block_out_channels[i]
            is_final_block = i == len(block_out_channels) - 1

            down_block = get_down_block(
                down_block_type,
                num_layers=self.layers_per_block,
                in_channels=input_channel,
                out_channels=output_channel,
                add_downsample=not is_final_block,
                resnet_eps=1e-6,
                downsample_padding=0,
                resnet_act_fn=act_fn,
                resnet_groups=norm_num_groups,
                attn_num_head_channels=None,
                temb_channels=None,
            )
            self.down_blocks.append(down_block)

        # mid
        self.mid_block = UNetMidBlock2D(
            in_channels=block_out_channels[-1],
            resnet_eps=1e-6,
            resnet_act_fn=act_fn,
            output_scale_factor=1,
            resnet_time_scale_shift="default",
            attn_num_head_channels=None,
            resnet_groups=norm_num_groups,
            temb_channels=None,
        )

        # out
        self.conv_norm_out = nn.GroupNorm(num_channels=block_out_channels[-1], num_groups=norm_num_groups, eps=1e-6)
        self.conv_act = nn.SiLU()

        conv_out_channels = 2 * out_channels if double_z else out_channels
        self.conv_out = nn.Conv2d(block_out_channels[-1], conv_out_channels, 3, padding=1)

        self.gradient_checkpointing = False

    def forward(self, x):
        sample = x
        sample = self.conv_in(sample)

        if self.training and self.gradient_checkpointing:

            def create_custom_forward(module):
                def custom_forward(*inputs):
                    return module(*inputs)

                return custom_forward

            # down
            if is_torch_version(">=", "1.11.0"):
                for down_block in self.down_blocks:
                    sample = torch.utils.checkpoint.checkpoint(
                        create_custom_forward(down_block), sample, use_reentrant=False
                    )
                # middle
                sample = torch.utils.checkpoint.checkpoint(
                    create_custom_forward(self.mid_block), sample, use_reentrant=False
                )
            else:
                for down_block in self.down_blocks:
                    sample = torch.utils.checkpoint.checkpoint(create_custom_forward(down_block), sample)
                # middle
                sample = torch.utils.checkpoint.checkpoint(create_custom_forward(self.mid_block), sample)

        else:
            # down
            for down_block in self.down_blocks:
                sample = down_block(sample)

            # middle
            sample = self.mid_block(sample)

        # post-process
        sample = self.conv_norm_out(sample)
        sample = self.conv_act(sample)
        sample = self.conv_out(sample)

        return sample


class Decoder(nn.Module):
    def __init__(
        self,
        in_channels=3,
        out_channels=3,
        up_block_types=("UpDecoderBlock2D",),
        block_out_channels=(64,),
        layers_per_block=2,
        norm_num_groups=32,
        act_fn="silu",
        norm_type="default",  # default, spatial
    ):
        super().__init__()
        self.layers_per_block = layers_per_block

        self.conv_in = nn.Conv2d(
            in_channels,
            block_out_channels[-1],
            kernel_size=3,
            stride=1,
            padding=1,
        )

        self.mid_block = None
        self.up_blocks = nn.ModuleList([])

        temb_channels = in_channels if norm_type == "spatial" else None

        # mid
        self.mid_block = UNetMidBlock2D(
            in_channels=block_out_channels[-1],
            resnet_eps=1e-6,
            resnet_act_fn=act_fn,
            output_scale_factor=1,
            resnet_time_scale_shift=norm_type,
            attn_num_head_channels=None,
            resnet_groups=norm_num_groups,
            temb_channels=temb_channels,
        )

        # up
        reversed_block_out_channels = list(reversed(block_out_channels))
        output_channel = reversed_block_out_channels[0]
        for i, up_block_type in enumerate(up_block_types):
            prev_output_channel = output_channel
            output_channel = reversed_block_out_channels[i]

            is_final_block = i == len(block_out_channels) - 1

            up_block = get_up_block(
                up_block_type,
                num_layers=self.layers_per_block + 1,
                in_channels=prev_output_channel,
                out_channels=output_channel,
                prev_output_channel=None,
                add_upsample=not is_final_block,
                resnet_eps=1e-6,
                resnet_act_fn=act_fn,
                resnet_groups=norm_num_groups,
                attn_num_head_channels=None,
                temb_channels=temb_channels,
                resnet_time_scale_shift=norm_type,
            )
            self.up_blocks.append(up_block)
            prev_output_channel = output_channel

        # out
        if norm_type == "spatial":
            self.conv_norm_out = SpatialNorm(block_out_channels[0], temb_channels)
        else:
            self.conv_norm_out = nn.GroupNorm(num_channels=block_out_channels[0], num_groups=norm_num_groups, eps=1e-6)
        self.conv_act = nn.SiLU()
        self.conv_out = nn.Conv2d(block_out_channels[0], out_channels, 3, padding=1)

        self.gradient_checkpointing = False

    def forward(self, z, zq=None):
        sample = z
        sample = self.conv_in(sample)

        upscale_dtype = next(iter(self.up_blocks.parameters())).dtype
        if self.training and self.gradient_checkpointing:

            def create_custom_forward(module):
                def custom_forward(*inputs):
                    return module(*inputs)

                return custom_forward

<<<<<<< HEAD
            # middle
            sample = torch.utils.checkpoint.checkpoint(create_custom_forward(self.mid_block), sample, zq)
            sample = sample.to(upscale_dtype)

            # up
            for up_block in self.up_blocks:
                sample = torch.utils.checkpoint.checkpoint(create_custom_forward(up_block), sample, zq)
=======
            if is_torch_version(">=", "1.11.0"):
                # middle
                sample = torch.utils.checkpoint.checkpoint(
                    create_custom_forward(self.mid_block), sample, use_reentrant=False
                )
                sample = sample.to(upscale_dtype)

                # up
                for up_block in self.up_blocks:
                    sample = torch.utils.checkpoint.checkpoint(
                        create_custom_forward(up_block), sample, use_reentrant=False
                    )
            else:
                # middle
                sample = torch.utils.checkpoint.checkpoint(create_custom_forward(self.mid_block), sample)
                sample = sample.to(upscale_dtype)

                # up
                for up_block in self.up_blocks:
                    sample = torch.utils.checkpoint.checkpoint(create_custom_forward(up_block), sample)
>>>>>>> 89177694
        else:
            # middle
            sample = self.mid_block(sample, zq)
            sample = sample.to(upscale_dtype)

            # up
            for up_block in self.up_blocks:
                sample = up_block(sample, zq)

        # post-process
        if zq is None:
            sample = self.conv_norm_out(sample)
        else:
            sample = self.conv_norm_out(sample, zq)
        sample = self.conv_act(sample)
        sample = self.conv_out(sample)

        return sample


class VectorQuantizer(nn.Module):
    """
    Improved version over VectorQuantizer, can be used as a drop-in replacement. Mostly avoids costly matrix
    multiplications and allows for post-hoc remapping of indices.
    """

    # NOTE: due to a bug the beta term was applied to the wrong term. for
    # backwards compatibility we use the buggy version by default, but you can
    # specify legacy=False to fix it.
    def __init__(
        self, n_e, vq_embed_dim, beta, remap=None, unknown_index="random", sane_index_shape=False, legacy=True
    ):
        super().__init__()
        self.n_e = n_e
        self.vq_embed_dim = vq_embed_dim
        self.beta = beta
        self.legacy = legacy

        self.embedding = nn.Embedding(self.n_e, self.vq_embed_dim)
        self.embedding.weight.data.uniform_(-1.0 / self.n_e, 1.0 / self.n_e)

        self.remap = remap
        if self.remap is not None:
            self.register_buffer("used", torch.tensor(np.load(self.remap)))
            self.re_embed = self.used.shape[0]
            self.unknown_index = unknown_index  # "random" or "extra" or integer
            if self.unknown_index == "extra":
                self.unknown_index = self.re_embed
                self.re_embed = self.re_embed + 1
            print(
                f"Remapping {self.n_e} indices to {self.re_embed} indices. "
                f"Using {self.unknown_index} for unknown indices."
            )
        else:
            self.re_embed = n_e

        self.sane_index_shape = sane_index_shape

    def remap_to_used(self, inds):
        ishape = inds.shape
        assert len(ishape) > 1
        inds = inds.reshape(ishape[0], -1)
        used = self.used.to(inds)
        match = (inds[:, :, None] == used[None, None, ...]).long()
        new = match.argmax(-1)
        unknown = match.sum(2) < 1
        if self.unknown_index == "random":
            new[unknown] = torch.randint(0, self.re_embed, size=new[unknown].shape).to(device=new.device)
        else:
            new[unknown] = self.unknown_index
        return new.reshape(ishape)

    def unmap_to_all(self, inds):
        ishape = inds.shape
        assert len(ishape) > 1
        inds = inds.reshape(ishape[0], -1)
        used = self.used.to(inds)
        if self.re_embed > self.used.shape[0]:  # extra token
            inds[inds >= self.used.shape[0]] = 0  # simply set to zero
        back = torch.gather(used[None, :][inds.shape[0] * [0], :], 1, inds)
        return back.reshape(ishape)

    def forward(self, z):
        # reshape z -> (batch, height, width, channel) and flatten
        z = z.permute(0, 2, 3, 1).contiguous()
        z_flattened = z.view(-1, self.vq_embed_dim)

        # distances from z to embeddings e_j (z - e)^2 = z^2 + e^2 - 2 e * z
        min_encoding_indices = torch.argmin(torch.cdist(z_flattened, self.embedding.weight), dim=1)

        z_q = self.embedding(min_encoding_indices).view(z.shape)
        perplexity = None
        min_encodings = None

        # compute loss for embedding
        if not self.legacy:
            loss = self.beta * torch.mean((z_q.detach() - z) ** 2) + torch.mean((z_q - z.detach()) ** 2)
        else:
            loss = torch.mean((z_q.detach() - z) ** 2) + self.beta * torch.mean((z_q - z.detach()) ** 2)

        # preserve gradients
        z_q = z + (z_q - z).detach()

        # reshape back to match original input shape
        z_q = z_q.permute(0, 3, 1, 2).contiguous()

        if self.remap is not None:
            min_encoding_indices = min_encoding_indices.reshape(z.shape[0], -1)  # add batch axis
            min_encoding_indices = self.remap_to_used(min_encoding_indices)
            min_encoding_indices = min_encoding_indices.reshape(-1, 1)  # flatten

        if self.sane_index_shape:
            min_encoding_indices = min_encoding_indices.reshape(z_q.shape[0], z_q.shape[2], z_q.shape[3])

        return z_q, loss, (perplexity, min_encodings, min_encoding_indices)

    def get_codebook_entry(self, indices, shape):
        # shape specifying (batch, height, width, channel)
        if self.remap is not None:
            indices = indices.reshape(shape[0], -1)  # add batch axis
            indices = self.unmap_to_all(indices)
            indices = indices.reshape(-1)  # flatten again

        # get quantized latent vectors
        z_q = self.embedding(indices)

        if shape is not None:
            z_q = z_q.view(shape)
            # reshape back to match original input shape
            z_q = z_q.permute(0, 3, 1, 2).contiguous()

        return z_q


class DiagonalGaussianDistribution(object):
    def __init__(self, parameters, deterministic=False):
        self.parameters = parameters
        self.mean, self.logvar = torch.chunk(parameters, 2, dim=1)
        self.logvar = torch.clamp(self.logvar, -30.0, 20.0)
        self.deterministic = deterministic
        self.std = torch.exp(0.5 * self.logvar)
        self.var = torch.exp(self.logvar)
        if self.deterministic:
            self.var = self.std = torch.zeros_like(
                self.mean, device=self.parameters.device, dtype=self.parameters.dtype
            )

    def sample(self, generator: Optional[torch.Generator] = None) -> torch.FloatTensor:
        # make sure sample is on the same device as the parameters and has same dtype
        sample = randn_tensor(
            self.mean.shape, generator=generator, device=self.parameters.device, dtype=self.parameters.dtype
        )
        x = self.mean + self.std * sample
        return x

    def kl(self, other=None):
        if self.deterministic:
            return torch.Tensor([0.0])
        else:
            if other is None:
                return 0.5 * torch.sum(torch.pow(self.mean, 2) + self.var - 1.0 - self.logvar, dim=[1, 2, 3])
            else:
                return 0.5 * torch.sum(
                    torch.pow(self.mean - other.mean, 2) / other.var
                    + self.var / other.var
                    - 1.0
                    - self.logvar
                    + other.logvar,
                    dim=[1, 2, 3],
                )

    def nll(self, sample, dims=[1, 2, 3]):
        if self.deterministic:
            return torch.Tensor([0.0])
        logtwopi = np.log(2.0 * np.pi)
        return 0.5 * torch.sum(logtwopi + self.logvar + torch.pow(sample - self.mean, 2) / self.var, dim=dims)

    def mode(self):
        return self.mean<|MERGE_RESOLUTION|>--- conflicted
+++ resolved
@@ -18,12 +18,8 @@
 import torch
 import torch.nn as nn
 
-<<<<<<< HEAD
-from ..utils import BaseOutput, randn_tensor
 from .attention_processor import SpatialNorm
-=======
 from ..utils import BaseOutput, is_torch_version, randn_tensor
->>>>>>> 89177694
 from .unet_2d_blocks import UNetMidBlock2D, get_down_block, get_up_block
 
 
@@ -242,36 +238,27 @@
 
                 return custom_forward
 
-<<<<<<< HEAD
-            # middle
-            sample = torch.utils.checkpoint.checkpoint(create_custom_forward(self.mid_block), sample, zq)
-            sample = sample.to(upscale_dtype)
-
-            # up
-            for up_block in self.up_blocks:
-                sample = torch.utils.checkpoint.checkpoint(create_custom_forward(up_block), sample, zq)
-=======
+
             if is_torch_version(">=", "1.11.0"):
                 # middle
                 sample = torch.utils.checkpoint.checkpoint(
-                    create_custom_forward(self.mid_block), sample, use_reentrant=False
+                    create_custom_forward(self.mid_block), sample, zq, use_reentrant=False
                 )
                 sample = sample.to(upscale_dtype)
 
                 # up
                 for up_block in self.up_blocks:
                     sample = torch.utils.checkpoint.checkpoint(
-                        create_custom_forward(up_block), sample, use_reentrant=False
+                        create_custom_forward(up_block), sample, zq, use_reentrant=False
                     )
             else:
                 # middle
-                sample = torch.utils.checkpoint.checkpoint(create_custom_forward(self.mid_block), sample)
+                sample = torch.utils.checkpoint.checkpoint(create_custom_forward(self.mid_block), sample, zq)
                 sample = sample.to(upscale_dtype)
 
                 # up
                 for up_block in self.up_blocks:
-                    sample = torch.utils.checkpoint.checkpoint(create_custom_forward(up_block), sample)
->>>>>>> 89177694
+                    sample = torch.utils.checkpoint.checkpoint(create_custom_forward(up_block), sample, zq)
         else:
             # middle
             sample = self.mid_block(sample, zq)
