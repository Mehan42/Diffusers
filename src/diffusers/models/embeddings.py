--- conflicted
+++ resolved
@@ -758,18 +758,11 @@
         # extra condition1: text
         pooled_projections = self.pooler(encoder_hidden_states)  # (N, 1024)
 
-<<<<<<< HEAD
-        # extra condition2: image meta size embdding
-        image_meta_size = self.size_proj(image_meta_size.view(-1))
-        image_meta_size = image_meta_size.to(dtype=hidden_dtype)
-        image_meta_size = image_meta_size.view(-1, 6 * 256)  # (N, 1536)
-=======
         if self.use_style_cond_and_image_meta_size:
             # extra condition2: image meta size embdding
-            image_meta_size = get_timestep_embedding(image_meta_size.view(-1), 256, True, 0)
+            image_meta_size = self.size_proj(image_meta_size.view(-1))
             image_meta_size = image_meta_size.to(dtype=hidden_dtype)
             image_meta_size = image_meta_size.view(-1, 6 * 256)  # (N, 1536)
->>>>>>> 0bae6e44
 
             # extra condition3: style embedding
             style_embedding = self.style_embedder(style)  # (N, embedding_dim)
