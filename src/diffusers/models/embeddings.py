# Copyright 2024 The HuggingFace Team. All rights reserved.
#
# Licensed under the Apache License, Version 2.0 (the "License");
# you may not use this file except in compliance with the License.
# You may obtain a copy of the License at
#
#     http://www.apache.org/licenses/LICENSE-2.0
#
# Unless required by applicable law or agreed to in writing, software
# distributed under the License is distributed on an "AS IS" BASIS,
# WITHOUT WARRANTIES OR CONDITIONS OF ANY KIND, either express or implied.
# See the License for the specific language governing permissions and
# limitations under the License.
import math
from typing import List, Optional, Tuple, Union

import numpy as np
import torch
from torch import nn

from ..utils import deprecate
from .activations import get_activation
from .attention_processor import Attention


def get_timestep_embedding(
    timesteps: torch.Tensor,
    embedding_dim: int,
    flip_sin_to_cos: bool = False,
    downscale_freq_shift: float = 1,
    scale: float = 1,
    max_period: int = 10000,
):
    """
    This matches the implementation in Denoising Diffusion Probabilistic Models: Create sinusoidal timestep embeddings.

    :param timesteps: a 1-D Tensor of N indices, one per batch element.
                      These may be fractional.
    :param embedding_dim: the dimension of the output. :param max_period: controls the minimum frequency of the
    embeddings. :return: an [N x dim] Tensor of positional embeddings.
    """
    assert len(timesteps.shape) == 1, "Timesteps should be a 1d-array"

    half_dim = embedding_dim // 2
    exponent = -math.log(max_period) * torch.arange(
        start=0, end=half_dim, dtype=torch.float32, device=timesteps.device
    )
    exponent = exponent / (half_dim - downscale_freq_shift)

    emb = torch.exp(exponent)
    emb = timesteps[:, None].float() * emb[None, :]

    # scale embeddings
    emb = scale * emb

    # concat sine and cosine embeddings
    emb = torch.cat([torch.sin(emb), torch.cos(emb)], dim=-1)

    # flip sine and cosine embeddings
    if flip_sin_to_cos:
        emb = torch.cat([emb[:, half_dim:], emb[:, :half_dim]], dim=-1)

    # zero pad
    if embedding_dim % 2 == 1:
        emb = torch.nn.functional.pad(emb, (0, 1, 0, 0))
    return emb


def get_2d_sincos_pos_embed(
    embed_dim, grid_size, cls_token=False, extra_tokens=0, interpolation_scale=1.0, base_size=16
):
    """
    grid_size: int of the grid height and width return: pos_embed: [grid_size*grid_size, embed_dim] or
    [1+grid_size*grid_size, embed_dim] (w/ or w/o cls_token)
    """
    if isinstance(grid_size, int):
        grid_size = (grid_size, grid_size)

    grid_h = np.arange(grid_size[0], dtype=np.float32) / (grid_size[0] / base_size) / interpolation_scale
    grid_w = np.arange(grid_size[1], dtype=np.float32) / (grid_size[1] / base_size) / interpolation_scale
    grid = np.meshgrid(grid_w, grid_h)  # here w goes first
    grid = np.stack(grid, axis=0)

    grid = grid.reshape([2, 1, grid_size[1], grid_size[0]])
    pos_embed = get_2d_sincos_pos_embed_from_grid(embed_dim, grid)
    if cls_token and extra_tokens > 0:
        pos_embed = np.concatenate([np.zeros([extra_tokens, embed_dim]), pos_embed], axis=0)
    return pos_embed


def get_2d_sincos_pos_embed_from_grid(embed_dim, grid):
    if embed_dim % 2 != 0:
        raise ValueError("embed_dim must be divisible by 2")

    # use half of dimensions to encode grid_h
    emb_h = get_1d_sincos_pos_embed_from_grid(embed_dim // 2, grid[0])  # (H*W, D/2)
    emb_w = get_1d_sincos_pos_embed_from_grid(embed_dim // 2, grid[1])  # (H*W, D/2)

    emb = np.concatenate([emb_h, emb_w], axis=1)  # (H*W, D)
    return emb


def get_1d_sincos_pos_embed_from_grid(embed_dim, pos):
    """
    embed_dim: output dimension for each position pos: a list of positions to be encoded: size (M,) out: (M, D)
    """
    if embed_dim % 2 != 0:
        raise ValueError("embed_dim must be divisible by 2")

    omega = np.arange(embed_dim // 2, dtype=np.float64)
    omega /= embed_dim / 2.0
    omega = 1.0 / 10000**omega  # (D/2,)

    pos = pos.reshape(-1)  # (M,)
    out = np.einsum("m,d->md", pos, omega)  # (M, D/2), outer product

    emb_sin = np.sin(out)  # (M, D/2)
    emb_cos = np.cos(out)  # (M, D/2)

    emb = np.concatenate([emb_sin, emb_cos], axis=1)  # (M, D)
    return emb


class PatchEmbed(nn.Module):
    """2D Image to Patch Embedding"""

    def __init__(
        self,
        height=224,
        width=224,
        patch_size=16,
        in_channels=3,
        embed_dim=768,
        layer_norm=False,
        flatten=True,
        bias=True,
        interpolation_scale=1,
        pos_embed_type="sincos",
    ):
        super().__init__()

        num_patches = (height // patch_size) * (width // patch_size)
        self.flatten = flatten
        self.layer_norm = layer_norm

        self.proj = nn.Conv2d(
            in_channels, embed_dim, kernel_size=(patch_size, patch_size), stride=patch_size, bias=bias
        )
        if layer_norm:
            self.norm = nn.LayerNorm(embed_dim, elementwise_affine=False, eps=1e-6)
        else:
            self.norm = None

        self.patch_size = patch_size
        # See:
        # https://github.com/PixArt-alpha/PixArt-alpha/blob/0f55e922376d8b797edd44d25d0e7464b260dcab/diffusion/model/nets/PixArtMS.py#L161
        self.height, self.width = height // patch_size, width // patch_size
        self.base_size = height // patch_size
        self.interpolation_scale = interpolation_scale
        if pos_embed_type is None:
            self.pos_embed = None
        elif pos_embed_type == "sincos":
            pos_embed = get_2d_sincos_pos_embed(
                embed_dim,
                int(num_patches**0.5),
                base_size=self.base_size,
                interpolation_scale=self.interpolation_scale,
            )
            self.register_buffer("pos_embed", torch.from_numpy(pos_embed).float().unsqueeze(0), persistent=False)
        else:
            raise ValueError(f"Unsupported pos_embed_type: {pos_embed_type}")

    def forward(self, latent):
        height, width = latent.shape[-2] // self.patch_size, latent.shape[-1] // self.patch_size

        latent = self.proj(latent)
        if self.flatten:
            latent = latent.flatten(2).transpose(1, 2)  # BCHW -> BNC
        if self.layer_norm:
            latent = self.norm(latent)
        if self.pos_embed is None:
            return latent.to(latent.dtype)

        # Interpolate positional embeddings if needed.
        # (For PixArt-Alpha: https://github.com/PixArt-alpha/PixArt-alpha/blob/0f55e922376d8b797edd44d25d0e7464b260dcab/diffusion/model/nets/PixArtMS.py#L162C151-L162C160)
        if self.height != height or self.width != width:
            pos_embed = get_2d_sincos_pos_embed(
                embed_dim=self.pos_embed.shape[-1],
                grid_size=(height, width),
                base_size=self.base_size,
                interpolation_scale=self.interpolation_scale,
            )
            pos_embed = torch.from_numpy(pos_embed)
            pos_embed = pos_embed.float().unsqueeze(0).to(latent.device)
        else:
            pos_embed = self.pos_embed

        return (latent + pos_embed).to(latent.dtype)


def get_2d_rotary_pos_embed(embed_dim, crops_coords, grid_size, use_real=True):
    """
    This is a 2d version of precompute_freqs_cis, which is a RoPE for image tokens with 2d structure.

    Parameters ---------- embed_dim: int
        embedding dimension size
    start: int or tuple of int
        If len(args) == 0, start is num; If len(args) == 1, start is start, args[0] is stop, step is 1; If len(args) ==
        2, start is start, args[0] is stop, args[1] is num.
    use_real: bool
        If True, return real part and imaginary part separately. Otherwise, return complex numbers.

    Returns ------- pos_embed: torch.Tensor
        [HW, D/2]
    """
    start, stop = crops_coords
    grid_h = np.linspace(start[0], stop[0], grid_size[0], endpoint=False, dtype=np.float32)
    grid_w = np.linspace(start[1], stop[1], grid_size[1], endpoint=False, dtype=np.float32)
    grid = np.meshgrid(grid_w, grid_h)  # here w goes first
    grid = np.stack(grid, axis=0)  # [2, W, H]

    grid = grid.reshape([2, 1, *grid.shape[1:]])
    pos_embed = get_2d_rotary_pos_embed_from_grid(embed_dim, grid, use_real=use_real)
    return pos_embed


def get_2d_rotary_pos_embed_from_grid(embed_dim, grid, use_real=False):
    assert embed_dim % 4 == 0

    # use half of dimensions to encode grid_h
    emb_h = get_1d_rotary_pos_embed(embed_dim // 2, grid[0].reshape(-1), use_real=use_real)  # (H*W, D/4)
    emb_w = get_1d_rotary_pos_embed(embed_dim // 2, grid[1].reshape(-1), use_real=use_real)  # (H*W, D/4)

    if use_real:
        cos = torch.cat([emb_h[0], emb_w[0]], dim=1)  # (H*W, D/2)
        sin = torch.cat([emb_h[1], emb_w[1]], dim=1)  # (H*W, D/2)
        return cos, sin
    else:
        emb = torch.cat([emb_h, emb_w], dim=1)  # (H*W, D/2)
        return emb


def get_1d_rotary_pos_embed(dim: int, pos: Union[np.ndarray, int], theta: float = 10000.0, use_real=False):
    """
    Precompute the frequency tensor for complex exponentials (cis) with given dimensions.

    This function calculates a frequency tensor with complex exponentials using the given dimension 'dim' and the end
    index 'end'. The 'theta' parameter scales the frequencies. The returned tensor contains complex values in complex64
    data type.

    Args:
        dim (int): Dimension of the frequency tensor.
        pos (np.ndarray, int): Position indices for the frequency tensor. [S] or scalar
        theta (float, optional): Scaling factor for frequency computation. Defaults to 10000.0.
        use_real (bool, optional): If True, return real part and imaginary part separately.
                                   Otherwise, return complex numbers.

    Returns:
        torch.Tensor: Precomputed frequency tensor with complex exponentials. [S, D/2]
    """
    if isinstance(pos, int):
        pos = np.arange(pos)
    freqs = 1.0 / (theta ** (torch.arange(0, dim, 2)[: (dim // 2)].float() / dim))  # [D/2]
    t = torch.from_numpy(pos).to(freqs.device)  # type: ignore  # [S]
    freqs = torch.outer(t, freqs).float()  # type: ignore   # [S, D/2]
    if use_real:
        freqs_cos = freqs.cos().repeat_interleave(2, dim=1)  # [S, D]
        freqs_sin = freqs.sin().repeat_interleave(2, dim=1)  # [S, D]
        return freqs_cos, freqs_sin
    else:
        freqs_cis = torch.polar(torch.ones_like(freqs), freqs)  # complex64     # [S, D/2]
        return freqs_cis


def apply_rotary_emb(
    x: torch.Tensor,
    freqs_cis: Union[torch.Tensor, Tuple[torch.Tensor]],
) -> Tuple[torch.Tensor, torch.Tensor]:
    """
    Args:
    Apply rotary embeddings to input tensors using the given frequency tensor. This function applies rotary embeddings
    to the given query 'xq' and key 'xk' tensors using the provided frequency tensor 'freqs_cis'. The input tensors are:
    reshaped as complex numbers, and the frequency tensor is reshaped for broadcasting compatibility. The resulting
    tensors contain rotary embeddings and are returned as real tensors.
        xq (torch.Tensor): Query tensor to apply rotary embeddings. [B, H, S, D] xk (torch.Tensor): Key tensor to apply
        rotary embeddings. [B, H, S, D] freqs_cis (Union[torch.Tensor, Tuple[torch.Tensor]]):
            Precomputed frequency tensor for complex exponentials. ([S, D], [S, D],)

    Returns:
        Tuple[torch.Tensor, torch.Tensor]: Tuple of modified query tensor and key tensor with rotary embeddings.
    """
    cos, sin = freqs_cis  # [S, D]
    cos = cos[None, None]
    sin = sin[None, None]
    cos, sin = cos.to(x.device), sin.to(x.device)

    x_real, x_imag = x.reshape(*x.shape[:-1], -1, 2).unbind(-1)  # [B, S, H, D//2]
    x_rotated = torch.stack([-x_imag, x_real], dim=-1).flatten(3)
    out = (x.float() * cos + x_rotated.float() * sin).to(x.dtype)

    return out


class TimestepEmbedding(nn.Module):
    def __init__(
        self,
        in_channels: int,
        time_embed_dim: int,
        act_fn: str = "silu",
        out_dim: int = None,
        post_act_fn: Optional[str] = None,
        cond_proj_dim=None,
        sample_proj_bias=True,
    ):
        super().__init__()

        self.linear_1 = nn.Linear(in_channels, time_embed_dim, sample_proj_bias)

        if cond_proj_dim is not None:
            self.cond_proj = nn.Linear(cond_proj_dim, in_channels, bias=False)
        else:
            self.cond_proj = None

        self.act = get_activation(act_fn)

        if out_dim is not None:
            time_embed_dim_out = out_dim
        else:
            time_embed_dim_out = time_embed_dim
        self.linear_2 = nn.Linear(time_embed_dim, time_embed_dim_out, sample_proj_bias)

        if post_act_fn is None:
            self.post_act = None
        else:
            self.post_act = get_activation(post_act_fn)

    def forward(self, sample, condition=None):
        if condition is not None:
            sample = sample + self.cond_proj(condition)
        sample = self.linear_1(sample)

        if self.act is not None:
            sample = self.act(sample)

        sample = self.linear_2(sample)

        if self.post_act is not None:
            sample = self.post_act(sample)
        return sample


class Timesteps(nn.Module):
    def __init__(self, num_channels: int, flip_sin_to_cos: bool, downscale_freq_shift: float):
        super().__init__()
        self.num_channels = num_channels
        self.flip_sin_to_cos = flip_sin_to_cos
        self.downscale_freq_shift = downscale_freq_shift

    def forward(self, timesteps):
        t_emb = get_timestep_embedding(
            timesteps,
            self.num_channels,
            flip_sin_to_cos=self.flip_sin_to_cos,
            downscale_freq_shift=self.downscale_freq_shift,
        )
        return t_emb


class GaussianFourierProjection(nn.Module):
    """Gaussian Fourier embeddings for noise levels."""

    def __init__(
        self, embedding_size: int = 256, scale: float = 1.0, set_W_to_weight=True, log=True, flip_sin_to_cos=False
    ):
        super().__init__()
        self.weight = nn.Parameter(torch.randn(embedding_size) * scale, requires_grad=False)
        self.log = log
        self.flip_sin_to_cos = flip_sin_to_cos

        if set_W_to_weight:
            # to delete later
            self.W = nn.Parameter(torch.randn(embedding_size) * scale, requires_grad=False)

            self.weight = self.W

    def forward(self, x):
        if self.log:
            x = torch.log(x)

        x_proj = x[:, None] * self.weight[None, :] * 2 * np.pi

        if self.flip_sin_to_cos:
            out = torch.cat([torch.cos(x_proj), torch.sin(x_proj)], dim=-1)
        else:
            out = torch.cat([torch.sin(x_proj), torch.cos(x_proj)], dim=-1)
        return out


class SinusoidalPositionalEmbedding(nn.Module):
    """Apply positional information to a sequence of embeddings.

    Takes in a sequence of embeddings with shape (batch_size, seq_length, embed_dim) and adds positional embeddings to
    them

    Args:
        embed_dim: (int): Dimension of the positional embedding.
        max_seq_length: Maximum sequence length to apply positional embeddings

    """

    def __init__(self, embed_dim: int, max_seq_length: int = 32):
        super().__init__()
        position = torch.arange(max_seq_length).unsqueeze(1)
        div_term = torch.exp(torch.arange(0, embed_dim, 2) * (-math.log(10000.0) / embed_dim))
        pe = torch.zeros(1, max_seq_length, embed_dim)
        pe[0, :, 0::2] = torch.sin(position * div_term)
        pe[0, :, 1::2] = torch.cos(position * div_term)
        self.register_buffer("pe", pe)

    def forward(self, x):
        _, seq_length, _ = x.shape
        x = x + self.pe[:, :seq_length]
        return x


class ImagePositionalEmbeddings(nn.Module):
    """
    Converts latent image classes into vector embeddings. Sums the vector embeddings with positional embeddings for the
    height and width of the latent space.

    For more details, see figure 10 of the dall-e paper: https://arxiv.org/abs/2102.12092

    For VQ-diffusion:

    Output vector embeddings are used as input for the transformer.

    Note that the vector embeddings for the transformer are different than the vector embeddings from the VQVAE.

    Args:
        num_embed (`int`):
            Number of embeddings for the latent pixels embeddings.
        height (`int`):
            Height of the latent image i.e. the number of height embeddings.
        width (`int`):
            Width of the latent image i.e. the number of width embeddings.
        embed_dim (`int`):
            Dimension of the produced vector embeddings. Used for the latent pixel, height, and width embeddings.
    """

    def __init__(
        self,
        num_embed: int,
        height: int,
        width: int,
        embed_dim: int,
    ):
        super().__init__()

        self.height = height
        self.width = width
        self.num_embed = num_embed
        self.embed_dim = embed_dim

        self.emb = nn.Embedding(self.num_embed, embed_dim)
        self.height_emb = nn.Embedding(self.height, embed_dim)
        self.width_emb = nn.Embedding(self.width, embed_dim)

    def forward(self, index):
        emb = self.emb(index)

        height_emb = self.height_emb(torch.arange(self.height, device=index.device).view(1, self.height))

        # 1 x H x D -> 1 x H x 1 x D
        height_emb = height_emb.unsqueeze(2)

        width_emb = self.width_emb(torch.arange(self.width, device=index.device).view(1, self.width))

        # 1 x W x D -> 1 x 1 x W x D
        width_emb = width_emb.unsqueeze(1)

        pos_emb = height_emb + width_emb

        # 1 x H x W x D -> 1 x L xD
        pos_emb = pos_emb.view(1, self.height * self.width, -1)

        emb = emb + pos_emb[:, : emb.shape[1], :]

        return emb


class LabelEmbedding(nn.Module):
    """
    Embeds class labels into vector representations. Also handles label dropout for classifier-free guidance.

    Args:
        num_classes (`int`): The number of classes.
        hidden_size (`int`): The size of the vector embeddings.
        dropout_prob (`float`): The probability of dropping a label.
    """

    def __init__(self, num_classes, hidden_size, dropout_prob):
        super().__init__()
        use_cfg_embedding = dropout_prob > 0
        self.embedding_table = nn.Embedding(num_classes + use_cfg_embedding, hidden_size)
        self.num_classes = num_classes
        self.dropout_prob = dropout_prob

    def token_drop(self, labels, force_drop_ids=None):
        """
        Drops labels to enable classifier-free guidance.
        """
        if force_drop_ids is None:
            drop_ids = torch.rand(labels.shape[0], device=labels.device) < self.dropout_prob
        else:
            drop_ids = torch.tensor(force_drop_ids == 1)
        labels = torch.where(drop_ids, self.num_classes, labels)
        return labels

    def forward(self, labels: torch.LongTensor, force_drop_ids=None):
        use_dropout = self.dropout_prob > 0
        if (self.training and use_dropout) or (force_drop_ids is not None):
            labels = self.token_drop(labels, force_drop_ids)
        embeddings = self.embedding_table(labels)
        return embeddings


class TextImageProjection(nn.Module):
    def __init__(
        self,
        text_embed_dim: int = 1024,
        image_embed_dim: int = 768,
        cross_attention_dim: int = 768,
        num_image_text_embeds: int = 10,
    ):
        super().__init__()

        self.num_image_text_embeds = num_image_text_embeds
        self.image_embeds = nn.Linear(image_embed_dim, self.num_image_text_embeds * cross_attention_dim)
        self.text_proj = nn.Linear(text_embed_dim, cross_attention_dim)

    def forward(self, text_embeds: torch.Tensor, image_embeds: torch.Tensor):
        batch_size = text_embeds.shape[0]

        # image
        image_text_embeds = self.image_embeds(image_embeds)
        image_text_embeds = image_text_embeds.reshape(batch_size, self.num_image_text_embeds, -1)

        # text
        text_embeds = self.text_proj(text_embeds)

        return torch.cat([image_text_embeds, text_embeds], dim=1)


class ImageProjection(nn.Module):
    def __init__(
        self,
        image_embed_dim: int = 768,
        cross_attention_dim: int = 768,
        num_image_text_embeds: int = 32,
    ):
        super().__init__()

        self.num_image_text_embeds = num_image_text_embeds
        self.image_embeds = nn.Linear(image_embed_dim, self.num_image_text_embeds * cross_attention_dim)
        self.norm = nn.LayerNorm(cross_attention_dim)

    def forward(self, image_embeds: torch.Tensor):
        batch_size = image_embeds.shape[0]

        # image
        image_embeds = self.image_embeds(image_embeds)
        image_embeds = image_embeds.reshape(batch_size, self.num_image_text_embeds, -1)
        image_embeds = self.norm(image_embeds)
        return image_embeds


class IPAdapterFullImageProjection(nn.Module):
    def __init__(self, image_embed_dim=1024, cross_attention_dim=1024):
        super().__init__()
        from .attention import FeedForward

        self.ff = FeedForward(image_embed_dim, cross_attention_dim, mult=1, activation_fn="gelu")
        self.norm = nn.LayerNorm(cross_attention_dim)

    def forward(self, image_embeds: torch.Tensor):
        return self.norm(self.ff(image_embeds))


class IPAdapterFaceIDImageProjection(nn.Module):
    def __init__(self, image_embed_dim=1024, cross_attention_dim=1024, mult=1, num_tokens=1):
        super().__init__()
        from .attention import FeedForward

        self.num_tokens = num_tokens
        self.cross_attention_dim = cross_attention_dim
        self.ff = FeedForward(image_embed_dim, cross_attention_dim * num_tokens, mult=mult, activation_fn="gelu")
        self.norm = nn.LayerNorm(cross_attention_dim)

    def forward(self, image_embeds: torch.Tensor):
        x = self.ff(image_embeds)
        x = x.reshape(-1, self.num_tokens, self.cross_attention_dim)
        return self.norm(x)


class CombinedTimestepLabelEmbeddings(nn.Module):
    def __init__(self, num_classes, embedding_dim, class_dropout_prob=0.1):
        super().__init__()

        self.time_proj = Timesteps(num_channels=256, flip_sin_to_cos=True, downscale_freq_shift=1)
        self.timestep_embedder = TimestepEmbedding(in_channels=256, time_embed_dim=embedding_dim)
        self.class_embedder = LabelEmbedding(num_classes, embedding_dim, class_dropout_prob)

    def forward(self, timestep, class_labels, hidden_dtype=None):
        timesteps_proj = self.time_proj(timestep)
        timesteps_emb = self.timestep_embedder(timesteps_proj.to(dtype=hidden_dtype))  # (N, D)

        class_labels = self.class_embedder(class_labels)  # (N, D)

        conditioning = timesteps_emb + class_labels  # (N, D)

        return conditioning


class TextTimeEmbedding(nn.Module):
    def __init__(self, encoder_dim: int, time_embed_dim: int, num_heads: int = 64):
        super().__init__()
        self.norm1 = nn.LayerNorm(encoder_dim)
        self.pool = AttentionPooling(num_heads, encoder_dim)
        self.proj = nn.Linear(encoder_dim, time_embed_dim)
        self.norm2 = nn.LayerNorm(time_embed_dim)

    def forward(self, hidden_states):
        hidden_states = self.norm1(hidden_states)
        hidden_states = self.pool(hidden_states)
        hidden_states = self.proj(hidden_states)
        hidden_states = self.norm2(hidden_states)
        return hidden_states


class TextImageTimeEmbedding(nn.Module):
    def __init__(self, text_embed_dim: int = 768, image_embed_dim: int = 768, time_embed_dim: int = 1536):
        super().__init__()
        self.text_proj = nn.Linear(text_embed_dim, time_embed_dim)
        self.text_norm = nn.LayerNorm(time_embed_dim)
        self.image_proj = nn.Linear(image_embed_dim, time_embed_dim)

    def forward(self, text_embeds: torch.Tensor, image_embeds: torch.Tensor):
        # text
        time_text_embeds = self.text_proj(text_embeds)
        time_text_embeds = self.text_norm(time_text_embeds)

        # image
        time_image_embeds = self.image_proj(image_embeds)

        return time_image_embeds + time_text_embeds


class ImageTimeEmbedding(nn.Module):
    def __init__(self, image_embed_dim: int = 768, time_embed_dim: int = 1536):
        super().__init__()
        self.image_proj = nn.Linear(image_embed_dim, time_embed_dim)
        self.image_norm = nn.LayerNorm(time_embed_dim)

    def forward(self, image_embeds: torch.Tensor):
        # image
        time_image_embeds = self.image_proj(image_embeds)
        time_image_embeds = self.image_norm(time_image_embeds)
        return time_image_embeds


class ImageHintTimeEmbedding(nn.Module):
    def __init__(self, image_embed_dim: int = 768, time_embed_dim: int = 1536):
        super().__init__()
        self.image_proj = nn.Linear(image_embed_dim, time_embed_dim)
        self.image_norm = nn.LayerNorm(time_embed_dim)
        self.input_hint_block = nn.Sequential(
            nn.Conv2d(3, 16, 3, padding=1),
            nn.SiLU(),
            nn.Conv2d(16, 16, 3, padding=1),
            nn.SiLU(),
            nn.Conv2d(16, 32, 3, padding=1, stride=2),
            nn.SiLU(),
            nn.Conv2d(32, 32, 3, padding=1),
            nn.SiLU(),
            nn.Conv2d(32, 96, 3, padding=1, stride=2),
            nn.SiLU(),
            nn.Conv2d(96, 96, 3, padding=1),
            nn.SiLU(),
            nn.Conv2d(96, 256, 3, padding=1, stride=2),
            nn.SiLU(),
            nn.Conv2d(256, 4, 3, padding=1),
        )

    def forward(self, image_embeds: torch.Tensor, hint: torch.Tensor):
        # image
        time_image_embeds = self.image_proj(image_embeds)
        time_image_embeds = self.image_norm(time_image_embeds)
        hint = self.input_hint_block(hint)
        return time_image_embeds, hint


class AttentionPooling(nn.Module):
    # Copied from https://github.com/deep-floyd/IF/blob/2f91391f27dd3c468bf174be5805b4cc92980c0b/deepfloyd_if/model/nn.py#L54

    def __init__(self, num_heads, embed_dim, dtype=None):
        super().__init__()
        self.dtype = dtype
        self.positional_embedding = nn.Parameter(torch.randn(1, embed_dim) / embed_dim**0.5)
        self.k_proj = nn.Linear(embed_dim, embed_dim, dtype=self.dtype)
        self.q_proj = nn.Linear(embed_dim, embed_dim, dtype=self.dtype)
        self.v_proj = nn.Linear(embed_dim, embed_dim, dtype=self.dtype)
        self.num_heads = num_heads
        self.dim_per_head = embed_dim // self.num_heads

    def forward(self, x):
        bs, length, width = x.size()

        def shape(x):
            # (bs, length, width) --> (bs, length, n_heads, dim_per_head)
            x = x.view(bs, -1, self.num_heads, self.dim_per_head)
            # (bs, length, n_heads, dim_per_head) --> (bs, n_heads, length, dim_per_head)
            x = x.transpose(1, 2)
            # (bs, n_heads, length, dim_per_head) --> (bs*n_heads, length, dim_per_head)
            x = x.reshape(bs * self.num_heads, -1, self.dim_per_head)
            # (bs*n_heads, length, dim_per_head) --> (bs*n_heads, dim_per_head, length)
            x = x.transpose(1, 2)
            return x

        class_token = x.mean(dim=1, keepdim=True) + self.positional_embedding.to(x.dtype)
        x = torch.cat([class_token, x], dim=1)  # (bs, length+1, width)

        # (bs*n_heads, class_token_length, dim_per_head)
        q = shape(self.q_proj(class_token))
        # (bs*n_heads, length+class_token_length, dim_per_head)
        k = shape(self.k_proj(x))
        v = shape(self.v_proj(x))

        # (bs*n_heads, class_token_length, length+class_token_length):
        scale = 1 / math.sqrt(math.sqrt(self.dim_per_head))
        weight = torch.einsum("bct,bcs->bts", q * scale, k * scale)  # More stable with f16 than dividing afterwards
        weight = torch.softmax(weight.float(), dim=-1).type(weight.dtype)

        # (bs*n_heads, dim_per_head, class_token_length)
        a = torch.einsum("bts,bcs->bct", weight, v)

        # (bs, length+1, width)
        a = a.reshape(bs, -1, 1).transpose(1, 2)

        return a[:, 0, :]  # cls_token


def get_fourier_embeds_from_boundingbox(embed_dim, box):
    """
    Args:
        embed_dim: int
        box: a 3-D tensor [B x N x 4] representing the bounding boxes for GLIGEN pipeline
    Returns:
        [B x N x embed_dim] tensor of positional embeddings
    """

    batch_size, num_boxes = box.shape[:2]

    emb = 100 ** (torch.arange(embed_dim) / embed_dim)
    emb = emb[None, None, None].to(device=box.device, dtype=box.dtype)
    emb = emb * box.unsqueeze(-1)

    emb = torch.stack((emb.sin(), emb.cos()), dim=-1)
    emb = emb.permute(0, 1, 3, 4, 2).reshape(batch_size, num_boxes, embed_dim * 2 * 4)

    return emb


class GLIGENTextBoundingboxProjection(nn.Module):
    def __init__(self, positive_len, out_dim, feature_type="text-only", fourier_freqs=8):
        super().__init__()
        self.positive_len = positive_len
        self.out_dim = out_dim

        self.fourier_embedder_dim = fourier_freqs
        self.position_dim = fourier_freqs * 2 * 4  # 2: sin/cos, 4: xyxy

        if isinstance(out_dim, tuple):
            out_dim = out_dim[0]

        if feature_type == "text-only":
            self.linears = nn.Sequential(
                nn.Linear(self.positive_len + self.position_dim, 512),
                nn.SiLU(),
                nn.Linear(512, 512),
                nn.SiLU(),
                nn.Linear(512, out_dim),
            )
            self.null_positive_feature = torch.nn.Parameter(torch.zeros([self.positive_len]))

        elif feature_type == "text-image":
            self.linears_text = nn.Sequential(
                nn.Linear(self.positive_len + self.position_dim, 512),
                nn.SiLU(),
                nn.Linear(512, 512),
                nn.SiLU(),
                nn.Linear(512, out_dim),
            )
            self.linears_image = nn.Sequential(
                nn.Linear(self.positive_len + self.position_dim, 512),
                nn.SiLU(),
                nn.Linear(512, 512),
                nn.SiLU(),
                nn.Linear(512, out_dim),
            )
            self.null_text_feature = torch.nn.Parameter(torch.zeros([self.positive_len]))
            self.null_image_feature = torch.nn.Parameter(torch.zeros([self.positive_len]))

        self.null_position_feature = torch.nn.Parameter(torch.zeros([self.position_dim]))

    def forward(
        self,
        boxes,
        masks,
        positive_embeddings=None,
        phrases_masks=None,
        image_masks=None,
        phrases_embeddings=None,
        image_embeddings=None,
    ):
        masks = masks.unsqueeze(-1)

        # embedding position (it may includes padding as placeholder)
        xyxy_embedding = get_fourier_embeds_from_boundingbox(self.fourier_embedder_dim, boxes)  # B*N*4 -> B*N*C

        # learnable null embedding
        xyxy_null = self.null_position_feature.view(1, 1, -1)

        # replace padding with learnable null embedding
        xyxy_embedding = xyxy_embedding * masks + (1 - masks) * xyxy_null

        # positionet with text only information
        if positive_embeddings is not None:
            # learnable null embedding
            positive_null = self.null_positive_feature.view(1, 1, -1)

            # replace padding with learnable null embedding
            positive_embeddings = positive_embeddings * masks + (1 - masks) * positive_null

            objs = self.linears(torch.cat([positive_embeddings, xyxy_embedding], dim=-1))

        # positionet with text and image infomation
        else:
            phrases_masks = phrases_masks.unsqueeze(-1)
            image_masks = image_masks.unsqueeze(-1)

            # learnable null embedding
            text_null = self.null_text_feature.view(1, 1, -1)
            image_null = self.null_image_feature.view(1, 1, -1)

            # replace padding with learnable null embedding
            phrases_embeddings = phrases_embeddings * phrases_masks + (1 - phrases_masks) * text_null
            image_embeddings = image_embeddings * image_masks + (1 - image_masks) * image_null

            objs_text = self.linears_text(torch.cat([phrases_embeddings, xyxy_embedding], dim=-1))
            objs_image = self.linears_image(torch.cat([image_embeddings, xyxy_embedding], dim=-1))
            objs = torch.cat([objs_text, objs_image], dim=1)

        return objs


class PixArtAlphaCombinedTimestepSizeEmbeddings(nn.Module):
    """
    For PixArt-Alpha.

    Reference:
    https://github.com/PixArt-alpha/PixArt-alpha/blob/0f55e922376d8b797edd44d25d0e7464b260dcab/diffusion/model/nets/PixArtMS.py#L164C9-L168C29
    """

    def __init__(self, embedding_dim, size_emb_dim, use_additional_conditions: bool = False):
        super().__init__()

        self.outdim = size_emb_dim
        self.time_proj = Timesteps(num_channels=256, flip_sin_to_cos=True, downscale_freq_shift=0)
        self.timestep_embedder = TimestepEmbedding(in_channels=256, time_embed_dim=embedding_dim)

        self.use_additional_conditions = use_additional_conditions
        if use_additional_conditions:
            self.additional_condition_proj = Timesteps(num_channels=256, flip_sin_to_cos=True, downscale_freq_shift=0)
            self.resolution_embedder = TimestepEmbedding(in_channels=256, time_embed_dim=size_emb_dim)
            self.aspect_ratio_embedder = TimestepEmbedding(in_channels=256, time_embed_dim=size_emb_dim)

    def forward(self, timestep, resolution, aspect_ratio, batch_size, hidden_dtype):
        timesteps_proj = self.time_proj(timestep)
        timesteps_emb = self.timestep_embedder(timesteps_proj.to(dtype=hidden_dtype))  # (N, D)

        if self.use_additional_conditions:
            resolution_emb = self.additional_condition_proj(resolution.flatten()).to(hidden_dtype)
            resolution_emb = self.resolution_embedder(resolution_emb).reshape(batch_size, -1)
            aspect_ratio_emb = self.additional_condition_proj(aspect_ratio.flatten()).to(hidden_dtype)
            aspect_ratio_emb = self.aspect_ratio_embedder(aspect_ratio_emb).reshape(batch_size, -1)
            conditioning = timesteps_emb + torch.cat([resolution_emb, aspect_ratio_emb], dim=1)
        else:
            conditioning = timesteps_emb

        return conditioning


class PixArtAlphaTextProjection(nn.Module):
    """
    Projects caption embeddings. Also handles dropout for classifier-free guidance.

    Adapted from https://github.com/PixArt-alpha/PixArt-alpha/blob/master/diffusion/model/nets/PixArt_blocks.py
    """

    def __init__(self, in_features, hidden_size, num_tokens=120):
        super().__init__()
        self.linear_1 = nn.Linear(in_features=in_features, out_features=hidden_size, bias=True)
        self.act_1 = nn.GELU(approximate="tanh")
        self.linear_2 = nn.Linear(in_features=hidden_size, out_features=hidden_size, bias=True)

    def forward(self, caption):
        hidden_states = self.linear_1(caption)
        hidden_states = self.act_1(hidden_states)
        hidden_states = self.linear_2(hidden_states)
        return hidden_states


<<<<<<< HEAD
# YiYi notes: combine PixArtAlphaTextProjection and HunYuanTextProjection?
class HunYuanTextProjection(nn.Module):
    """
    Projects caption embeddings. Also handles dropout for classifier-free guidance.

    Adapted from https://github.com/PixArt-alpha/PixArt-alpha/blob/master/diffusion/model/nets/PixArt_blocks.py
    """

    def __init__(self, in_features, hidden_size, out_features):
        super().__init__()
        self.linear_1 = nn.Linear(in_features=in_features, out_features=hidden_size, bias=True)
        self.act_1 = nn.SiLU()
        self.linear_2 = nn.Linear(in_features=hidden_size, out_features=out_features, bias=True)

    def forward(self, caption):
        hidden_states = self.linear_1(caption)
        hidden_states = self.act_1(hidden_states.to(torch.float32)).to(caption.dtype)
        hidden_states = self.linear_2(hidden_states)
        return hidden_states
=======
class IPAdapterPlusImageProjectionBlock(nn.Module):
    def __init__(
        self,
        embed_dims: int = 768,
        dim_head: int = 64,
        heads: int = 16,
        ffn_ratio: float = 4,
    ) -> None:
        super().__init__()
        from .attention import FeedForward

        self.ln0 = nn.LayerNorm(embed_dims)
        self.ln1 = nn.LayerNorm(embed_dims)
        self.attn = Attention(
            query_dim=embed_dims,
            dim_head=dim_head,
            heads=heads,
            out_bias=False,
        )
        self.ff = nn.Sequential(
            nn.LayerNorm(embed_dims),
            FeedForward(embed_dims, embed_dims, activation_fn="gelu", mult=ffn_ratio, bias=False),
        )

    def forward(self, x, latents, residual):
        encoder_hidden_states = self.ln0(x)
        latents = self.ln1(latents)
        encoder_hidden_states = torch.cat([encoder_hidden_states, latents], dim=-2)
        latents = self.attn(latents, encoder_hidden_states) + residual
        latents = self.ff(latents) + latents
        return latents
>>>>>>> 86555c9f


class IPAdapterPlusImageProjection(nn.Module):
    """Resampler of IP-Adapter Plus.

    Args:
        embed_dims (int): The feature dimension. Defaults to 768. output_dims (int): The number of output channels,
        that is the same
            number of the channels in the `unet.config.cross_attention_dim`. Defaults to 1024.
        hidden_dims (int):
            The number of hidden channels. Defaults to 1280. depth (int): The number of blocks. Defaults
        to 8. dim_head (int): The number of head channels. Defaults to 64. heads (int): Parallel attention heads.
        Defaults to 16. num_queries (int):
            The number of queries. Defaults to 8. ffn_ratio (float): The expansion ratio
        of feedforward network hidden
            layer channels. Defaults to 4.
    """

    def __init__(
        self,
        embed_dims: int = 768,
        output_dims: int = 1024,
        hidden_dims: int = 1280,
        depth: int = 4,
        dim_head: int = 64,
        heads: int = 16,
        num_queries: int = 8,
        ffn_ratio: float = 4,
    ) -> None:
        super().__init__()
        self.latents = nn.Parameter(torch.randn(1, num_queries, hidden_dims) / hidden_dims**0.5)

        self.proj_in = nn.Linear(embed_dims, hidden_dims)

        self.proj_out = nn.Linear(hidden_dims, output_dims)
        self.norm_out = nn.LayerNorm(output_dims)

        self.layers = nn.ModuleList(
            [IPAdapterPlusImageProjectionBlock(hidden_dims, dim_head, heads, ffn_ratio) for _ in range(depth)]
        )

    def forward(self, x: torch.Tensor) -> torch.Tensor:
        """Forward pass.

        Args:
            x (torch.Tensor): Input Tensor.
        Returns:
            torch.Tensor: Output Tensor.
        """
        latents = self.latents.repeat(x.size(0), 1, 1)

        x = self.proj_in(x)

        for block in self.layers:
            residual = latents
            latents = block(x, latents, residual)

        latents = self.proj_out(latents)
        return self.norm_out(latents)


class IPAdapterFaceIDPlusImageProjection(nn.Module):
    """FacePerceiverResampler of IP-Adapter Plus.

    Args:
        embed_dims (int): The feature dimension. Defaults to 768. output_dims (int): The number of output channels,
        that is the same
            number of the channels in the `unet.config.cross_attention_dim`. Defaults to 1024.
        hidden_dims (int):
            The number of hidden channels. Defaults to 1280. depth (int): The number of blocks. Defaults
        to 8. dim_head (int): The number of head channels. Defaults to 64. heads (int): Parallel attention heads.
        Defaults to 16. num_tokens (int): Number of tokens num_queries (int): The number of queries. Defaults to 8.
        ffn_ratio (float): The expansion ratio of feedforward network hidden
            layer channels. Defaults to 4.
        ffproj_ratio (float): The expansion ratio of feedforward network hidden
            layer channels (for ID embeddings). Defaults to 4.
    """

    def __init__(
        self,
        embed_dims: int = 768,
        output_dims: int = 768,
        hidden_dims: int = 1280,
        id_embeddings_dim: int = 512,
        depth: int = 4,
        dim_head: int = 64,
        heads: int = 16,
        num_tokens: int = 4,
        num_queries: int = 8,
        ffn_ratio: float = 4,
        ffproj_ratio: int = 2,
    ) -> None:
        super().__init__()
        from .attention import FeedForward

        self.num_tokens = num_tokens
        self.embed_dim = embed_dims
        self.clip_embeds = None
        self.shortcut = False
        self.shortcut_scale = 1.0

        self.proj = FeedForward(id_embeddings_dim, embed_dims * num_tokens, activation_fn="gelu", mult=ffproj_ratio)
        self.norm = nn.LayerNorm(embed_dims)

        self.proj_in = nn.Linear(hidden_dims, embed_dims)

        self.proj_out = nn.Linear(embed_dims, output_dims)
        self.norm_out = nn.LayerNorm(output_dims)

        self.layers = nn.ModuleList(
            [IPAdapterPlusImageProjectionBlock(embed_dims, dim_head, heads, ffn_ratio) for _ in range(depth)]
        )

    def forward(self, id_embeds: torch.Tensor) -> torch.Tensor:
        """Forward pass.

        Args:
            id_embeds (torch.Tensor): Input Tensor (ID embeds).
        Returns:
            torch.Tensor: Output Tensor.
        """
        id_embeds = id_embeds.to(self.clip_embeds.dtype)
        id_embeds = self.proj(id_embeds)
        id_embeds = id_embeds.reshape(-1, self.num_tokens, self.embed_dim)
        id_embeds = self.norm(id_embeds)
        latents = id_embeds

        clip_embeds = self.proj_in(self.clip_embeds)
        x = clip_embeds.reshape(-1, clip_embeds.shape[2], clip_embeds.shape[3])

        for block in self.layers:
            residual = latents
            latents = block(x, latents, residual)

        latents = self.proj_out(latents)
        out = self.norm_out(latents)
        if self.shortcut:
            out = id_embeds + self.shortcut_scale * out
        return out


class MultiIPAdapterImageProjection(nn.Module):
    def __init__(self, IPAdapterImageProjectionLayers: Union[List[nn.Module], Tuple[nn.Module]]):
        super().__init__()
        self.image_projection_layers = nn.ModuleList(IPAdapterImageProjectionLayers)

    def forward(self, image_embeds: List[torch.Tensor]):
        projected_image_embeds = []

        # currently, we accept `image_embeds` as
        #  1. a tensor (deprecated) with shape [batch_size, embed_dim] or [batch_size, sequence_length, embed_dim]
        #  2. list of `n` tensors where `n` is number of ip-adapters, each tensor can hae shape [batch_size, num_images, embed_dim] or [batch_size, num_images, sequence_length, embed_dim]
        if not isinstance(image_embeds, list):
            deprecation_message = (
                "You have passed a tensor as `image_embeds`.This is deprecated and will be removed in a future release."
                " Please make sure to update your script to pass `image_embeds` as a list of tensors to supress this warning."
            )
            deprecate("image_embeds not a list", "1.0.0", deprecation_message, standard_warn=False)
            image_embeds = [image_embeds.unsqueeze(1)]

        if len(image_embeds) != len(self.image_projection_layers):
            raise ValueError(
                f"image_embeds must have the same length as image_projection_layers, got {len(image_embeds)} and {len(self.image_projection_layers)}"
            )

        for image_embed, image_projection_layer in zip(image_embeds, self.image_projection_layers):
            batch_size, num_images = image_embed.shape[0], image_embed.shape[1]
            image_embed = image_embed.reshape((batch_size * num_images,) + image_embed.shape[2:])
            image_embed = image_projection_layer(image_embed)
            image_embed = image_embed.reshape((batch_size, num_images) + image_embed.shape[1:])

            projected_image_embeds.append(image_embed)

        return projected_image_embeds<|MERGE_RESOLUTION|>--- conflicted
+++ resolved
@@ -920,7 +920,6 @@
         return hidden_states
 
 
-<<<<<<< HEAD
 # YiYi notes: combine PixArtAlphaTextProjection and HunYuanTextProjection?
 class HunYuanTextProjection(nn.Module):
     """
@@ -940,7 +939,7 @@
         hidden_states = self.act_1(hidden_states.to(torch.float32)).to(caption.dtype)
         hidden_states = self.linear_2(hidden_states)
         return hidden_states
-=======
+
 class IPAdapterPlusImageProjectionBlock(nn.Module):
     def __init__(
         self,
@@ -972,7 +971,6 @@
         latents = self.attn(latents, encoder_hidden_states) + residual
         latents = self.ff(latents) + latents
         return latents
->>>>>>> 86555c9f
 
 
 class IPAdapterPlusImageProjection(nn.Module):
