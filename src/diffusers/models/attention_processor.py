# Copyright 2024 The HuggingFace Team. All rights reserved.
#
# Licensed under the Apache License, Version 2.0 (the "License");
# you may not use this file except in compliance with the License.
# You may obtain a copy of the License at
#
#     http://www.apache.org/licenses/LICENSE-2.0
#
# Unless required by applicable law or agreed to in writing, software
# distributed under the License is distributed on an "AS IS" BASIS,
# WITHOUT WARRANTIES OR CONDITIONS OF ANY KIND, either express or implied.
# See the License for the specific language governing permissions and
# limitations under the License.
import inspect
import math
from typing import Callable, List, Optional, Tuple, Union

import torch
import torch.nn.functional as F
from torch import nn

from ..image_processor import IPAdapterMaskProcessor
from ..utils import deprecate, is_torch_xla_available, logging
from ..utils.import_utils import is_torch_npu_available, is_torch_xla_version, is_xformers_available
from ..utils.torch_utils import is_torch_version, maybe_allow_in_graph


logger = logging.get_logger(__name__)  # pylint: disable=invalid-name

if is_torch_npu_available():
    import torch_npu

if is_xformers_available():
    import xformers
    import xformers.ops
else:
    xformers = None

if is_torch_xla_available():
    # flash attention pallas kernel is introduced in the torch_xla 2.3 release.
    if is_torch_xla_version(">", "2.2"):
        from torch_xla.experimental.custom_kernel import flash_attention
        from torch_xla.runtime import is_spmd
    XLA_AVAILABLE = True
else:
    XLA_AVAILABLE = False


@maybe_allow_in_graph
class Attention(nn.Module):
    r"""
    A cross attention layer.

    Parameters:
        query_dim (`int`):
            The number of channels in the query.
        cross_attention_dim (`int`, *optional*):
            The number of channels in the encoder_hidden_states. If not given, defaults to `query_dim`.
        heads (`int`,  *optional*, defaults to 8):
            The number of heads to use for multi-head attention.
        kv_heads (`int`,  *optional*, defaults to `None`):
            The number of key and value heads to use for multi-head attention. Defaults to `heads`. If
            `kv_heads=heads`, the model will use Multi Head Attention (MHA), if `kv_heads=1` the model will use Multi
            Query Attention (MQA) otherwise GQA is used.
        dim_head (`int`,  *optional*, defaults to 64):
            The number of channels in each head.
        dropout (`float`, *optional*, defaults to 0.0):
            The dropout probability to use.
        bias (`bool`, *optional*, defaults to False):
            Set to `True` for the query, key, and value linear layers to contain a bias parameter.
        upcast_attention (`bool`, *optional*, defaults to False):
            Set to `True` to upcast the attention computation to `float32`.
        upcast_softmax (`bool`, *optional*, defaults to False):
            Set to `True` to upcast the softmax computation to `float32`.
        cross_attention_norm (`str`, *optional*, defaults to `None`):
            The type of normalization to use for the cross attention. Can be `None`, `layer_norm`, or `group_norm`.
        cross_attention_norm_num_groups (`int`, *optional*, defaults to 32):
            The number of groups to use for the group norm in the cross attention.
        added_kv_proj_dim (`int`, *optional*, defaults to `None`):
            The number of channels to use for the added key and value projections. If `None`, no projection is used.
        norm_num_groups (`int`, *optional*, defaults to `None`):
            The number of groups to use for the group norm in the attention.
        spatial_norm_dim (`int`, *optional*, defaults to `None`):
            The number of channels to use for the spatial normalization.
        out_bias (`bool`, *optional*, defaults to `True`):
            Set to `True` to use a bias in the output linear layer.
        scale_qk (`bool`, *optional*, defaults to `True`):
            Set to `True` to scale the query and key by `1 / sqrt(dim_head)`.
        only_cross_attention (`bool`, *optional*, defaults to `False`):
            Set to `True` to only use cross attention and not added_kv_proj_dim. Can only be set to `True` if
            `added_kv_proj_dim` is not `None`.
        eps (`float`, *optional*, defaults to 1e-5):
            An additional value added to the denominator in group normalization that is used for numerical stability.
        rescale_output_factor (`float`, *optional*, defaults to 1.0):
            A factor to rescale the output by dividing it with this value.
        residual_connection (`bool`, *optional*, defaults to `False`):
            Set to `True` to add the residual connection to the output.
        _from_deprecated_attn_block (`bool`, *optional*, defaults to `False`):
            Set to `True` if the attention block is loaded from a deprecated state dict.
        processor (`AttnProcessor`, *optional*, defaults to `None`):
            The attention processor to use. If `None`, defaults to `AttnProcessor2_0` if `torch 2.x` is used and
            `AttnProcessor` otherwise.
    """

    def __init__(
        self,
        query_dim: int,
        cross_attention_dim: Optional[int] = None,
        heads: int = 8,
        kv_heads: Optional[int] = None,
        dim_head: int = 64,
        dropout: float = 0.0,
        bias: bool = False,
        upcast_attention: bool = False,
        upcast_softmax: bool = False,
        cross_attention_norm: Optional[str] = None,
        cross_attention_norm_num_groups: int = 32,
        qk_norm: Optional[str] = None,
        added_kv_proj_dim: Optional[int] = None,
        added_proj_bias: Optional[bool] = True,
        norm_num_groups: Optional[int] = None,
        spatial_norm_dim: Optional[int] = None,
        out_bias: bool = True,
        scale_qk: bool = True,
        only_cross_attention: bool = False,
        eps: float = 1e-5,
        rescale_output_factor: float = 1.0,
        residual_connection: bool = False,
        _from_deprecated_attn_block: bool = False,
        processor: Optional["AttnProcessor"] = None,
        out_dim: int = None,
        out_context_dim: int = None,
        context_pre_only=None,
        pre_only=False,
        elementwise_affine: bool = True,
        is_causal: bool = False,
    ):
        super().__init__()

        # To prevent circular import.
        from .normalization import FP32LayerNorm, LpNorm, RMSNorm

        self.inner_dim = out_dim if out_dim is not None else dim_head * heads
        self.inner_kv_dim = self.inner_dim if kv_heads is None else dim_head * kv_heads
        self.query_dim = query_dim
        self.use_bias = bias
        self.is_cross_attention = cross_attention_dim is not None
        self.cross_attention_dim = cross_attention_dim if cross_attention_dim is not None else query_dim
        self.upcast_attention = upcast_attention
        self.upcast_softmax = upcast_softmax
        self.rescale_output_factor = rescale_output_factor
        self.residual_connection = residual_connection
        self.dropout = dropout
        self.fused_projections = False
        self.out_dim = out_dim if out_dim is not None else query_dim
        self.out_context_dim = out_context_dim if out_context_dim is not None else query_dim
        self.context_pre_only = context_pre_only
        self.pre_only = pre_only
        self.is_causal = is_causal

        # we make use of this private variable to know whether this class is loaded
        # with an deprecated state dict so that we can convert it on the fly
        self._from_deprecated_attn_block = _from_deprecated_attn_block

        self.scale_qk = scale_qk
        self.scale = dim_head**-0.5 if self.scale_qk else 1.0

        self.heads = out_dim // dim_head if out_dim is not None else heads
        # for slice_size > 0 the attention score computation
        # is split across the batch axis to save memory
        # You can set slice_size with `set_attention_slice`
        self.sliceable_head_dim = heads

        self.added_kv_proj_dim = added_kv_proj_dim
        self.only_cross_attention = only_cross_attention

        if self.added_kv_proj_dim is None and self.only_cross_attention:
            raise ValueError(
                "`only_cross_attention` can only be set to True if `added_kv_proj_dim` is not None. Make sure to set either `only_cross_attention=False` or define `added_kv_proj_dim`."
            )

        if norm_num_groups is not None:
            self.group_norm = nn.GroupNorm(num_channels=query_dim, num_groups=norm_num_groups, eps=eps, affine=True)
        else:
            self.group_norm = None

        if spatial_norm_dim is not None:
            self.spatial_norm = SpatialNorm(f_channels=query_dim, zq_channels=spatial_norm_dim)
        else:
            self.spatial_norm = None

        if qk_norm is None:
            self.norm_q = None
            self.norm_k = None
        elif qk_norm == "layer_norm":
            self.norm_q = nn.LayerNorm(dim_head, eps=eps, elementwise_affine=elementwise_affine)
            self.norm_k = nn.LayerNorm(dim_head, eps=eps, elementwise_affine=elementwise_affine)
        elif qk_norm == "fp32_layer_norm":
            self.norm_q = FP32LayerNorm(dim_head, elementwise_affine=False, bias=False, eps=eps)
            self.norm_k = FP32LayerNorm(dim_head, elementwise_affine=False, bias=False, eps=eps)
        elif qk_norm == "layer_norm_across_heads":
            # Lumina applies qk norm across all heads
            self.norm_q = nn.LayerNorm(dim_head * heads, eps=eps)
            self.norm_k = nn.LayerNorm(dim_head * kv_heads, eps=eps)
        elif qk_norm == "rms_norm":
            self.norm_q = RMSNorm(dim_head, eps=eps)
            self.norm_k = RMSNorm(dim_head, eps=eps)
        elif qk_norm == "rms_norm_across_heads":
            # LTX applies qk norm across all heads
            self.norm_q = RMSNorm(dim_head * heads, eps=eps)
            self.norm_k = RMSNorm(dim_head * kv_heads, eps=eps)
        elif qk_norm == "l2":
            self.norm_q = LpNorm(p=2, dim=-1, eps=eps)
            self.norm_k = LpNorm(p=2, dim=-1, eps=eps)
        else:
            raise ValueError(f"unknown qk_norm: {qk_norm}. Should be None,'layer_norm','fp32_layer_norm','rms_norm'")

        if cross_attention_norm is None:
            self.norm_cross = None
        elif cross_attention_norm == "layer_norm":
            self.norm_cross = nn.LayerNorm(self.cross_attention_dim)
        elif cross_attention_norm == "group_norm":
            if self.added_kv_proj_dim is not None:
                # The given `encoder_hidden_states` are initially of shape
                # (batch_size, seq_len, added_kv_proj_dim) before being projected
                # to (batch_size, seq_len, cross_attention_dim). The norm is applied
                # before the projection, so we need to use `added_kv_proj_dim` as
                # the number of channels for the group norm.
                norm_cross_num_channels = added_kv_proj_dim
            else:
                norm_cross_num_channels = self.cross_attention_dim

            self.norm_cross = nn.GroupNorm(
                num_channels=norm_cross_num_channels, num_groups=cross_attention_norm_num_groups, eps=1e-5, affine=True
            )
        else:
            raise ValueError(
                f"unknown cross_attention_norm: {cross_attention_norm}. Should be None, 'layer_norm' or 'group_norm'"
            )

        self.to_q = nn.Linear(query_dim, self.inner_dim, bias=bias)

        if not self.only_cross_attention:
            # only relevant for the `AddedKVProcessor` classes
            self.to_k = nn.Linear(self.cross_attention_dim, self.inner_kv_dim, bias=bias)
            self.to_v = nn.Linear(self.cross_attention_dim, self.inner_kv_dim, bias=bias)
        else:
            self.to_k = None
            self.to_v = None

        self.added_proj_bias = added_proj_bias
        if self.added_kv_proj_dim is not None:
            self.add_k_proj = nn.Linear(added_kv_proj_dim, self.inner_kv_dim, bias=added_proj_bias)
            self.add_v_proj = nn.Linear(added_kv_proj_dim, self.inner_kv_dim, bias=added_proj_bias)
            if self.context_pre_only is not None:
                self.add_q_proj = nn.Linear(added_kv_proj_dim, self.inner_dim, bias=added_proj_bias)
        else:
            self.add_q_proj = None
            self.add_k_proj = None
            self.add_v_proj = None

        if not self.pre_only:
            self.to_out = nn.ModuleList([])
            self.to_out.append(nn.Linear(self.inner_dim, self.out_dim, bias=out_bias))
            self.to_out.append(nn.Dropout(dropout))
        else:
            self.to_out = None

        if self.context_pre_only is not None and not self.context_pre_only:
            self.to_add_out = nn.Linear(self.inner_dim, self.out_context_dim, bias=out_bias)
        else:
            self.to_add_out = None

        if qk_norm is not None and added_kv_proj_dim is not None:
            if qk_norm == "fp32_layer_norm":
                self.norm_added_q = FP32LayerNorm(dim_head, elementwise_affine=False, bias=False, eps=eps)
                self.norm_added_k = FP32LayerNorm(dim_head, elementwise_affine=False, bias=False, eps=eps)
            elif qk_norm == "rms_norm":
                self.norm_added_q = RMSNorm(dim_head, eps=eps)
                self.norm_added_k = RMSNorm(dim_head, eps=eps)
            else:
                raise ValueError(
                    f"unknown qk_norm: {qk_norm}. Should be one of `None,'layer_norm','fp32_layer_norm','rms_norm'`"
                )
        else:
            self.norm_added_q = None
            self.norm_added_k = None

        # set attention processor
        # We use the AttnProcessor2_0 by default when torch 2.x is used which uses
        # torch.nn.functional.scaled_dot_product_attention for native Flash/memory_efficient_attention
        # but only if it has the default `scale` argument. TODO remove scale_qk check when we move to torch 2.1
        if processor is None:
            processor = (
                AttnProcessor2_0() if hasattr(F, "scaled_dot_product_attention") and self.scale_qk else AttnProcessor()
            )
        self.set_processor(processor)

    def set_use_xla_flash_attention(
        self,
        use_xla_flash_attention: bool,
        partition_spec: Optional[Tuple[Optional[str], ...]] = None,
        is_flux=False,
    ) -> None:
        r"""
        Set whether to use xla flash attention from `torch_xla` or not.

        Args:
            use_xla_flash_attention (`bool`):
                Whether to use pallas flash attention kernel from `torch_xla` or not.
            partition_spec (`Tuple[]`, *optional*):
                Specify the partition specification if using SPMD. Otherwise None.
        """
        if use_xla_flash_attention:
            if not is_torch_xla_available:
                raise "torch_xla is not available"
            elif is_torch_xla_version("<", "2.3"):
                raise "flash attention pallas kernel is supported from torch_xla version 2.3"
            elif is_spmd() and is_torch_xla_version("<", "2.4"):
                raise "flash attention pallas kernel using SPMD is supported from torch_xla version 2.4"
            else:
                if is_flux:
                    processor = XLAFluxFlashAttnProcessor2_0(partition_spec)
                else:
                    processor = XLAFlashAttnProcessor2_0(partition_spec)
        else:
            processor = (
                AttnProcessor2_0() if hasattr(F, "scaled_dot_product_attention") and self.scale_qk else AttnProcessor()
            )
        self.set_processor(processor)

    def set_use_npu_flash_attention(self, use_npu_flash_attention: bool) -> None:
        r"""
        Set whether to use npu flash attention from `torch_npu` or not.

        """
        if use_npu_flash_attention:
            processor = AttnProcessorNPU()
        else:
            # set attention processor
            # We use the AttnProcessor2_0 by default when torch 2.x is used which uses
            # torch.nn.functional.scaled_dot_product_attention for native Flash/memory_efficient_attention
            # but only if it has the default `scale` argument. TODO remove scale_qk check when we move to torch 2.1
            processor = (
                AttnProcessor2_0() if hasattr(F, "scaled_dot_product_attention") and self.scale_qk else AttnProcessor()
            )
        self.set_processor(processor)

    def set_use_memory_efficient_attention_xformers(
        self, use_memory_efficient_attention_xformers: bool, attention_op: Optional[Callable] = None
    ) -> None:
        r"""
        Set whether to use memory efficient attention from `xformers` or not.

        Args:
            use_memory_efficient_attention_xformers (`bool`):
                Whether to use memory efficient attention from `xformers` or not.
            attention_op (`Callable`, *optional*):
                The attention operation to use. Defaults to `None` which uses the default attention operation from
                `xformers`.
        """
        is_custom_diffusion = hasattr(self, "processor") and isinstance(
            self.processor,
            (CustomDiffusionAttnProcessor, CustomDiffusionXFormersAttnProcessor, CustomDiffusionAttnProcessor2_0),
        )
        is_added_kv_processor = hasattr(self, "processor") and isinstance(
            self.processor,
            (
                AttnAddedKVProcessor,
                AttnAddedKVProcessor2_0,
                SlicedAttnAddedKVProcessor,
                XFormersAttnAddedKVProcessor,
            ),
        )
        is_ip_adapter = hasattr(self, "processor") and isinstance(
            self.processor,
            (IPAdapterAttnProcessor, IPAdapterAttnProcessor2_0, IPAdapterXFormersAttnProcessor),
        )
        is_joint_processor = hasattr(self, "processor") and isinstance(
            self.processor,
            (
                JointAttnProcessor2_0,
                XFormersJointAttnProcessor,
            ),
        )

        if use_memory_efficient_attention_xformers:
            if is_added_kv_processor and is_custom_diffusion:
                raise NotImplementedError(
                    f"Memory efficient attention is currently not supported for custom diffusion for attention processor type {self.processor}"
                )
            if not is_xformers_available():
                raise ModuleNotFoundError(
                    (
                        "Refer to https://github.com/facebookresearch/xformers for more information on how to install"
                        " xformers"
                    ),
                    name="xformers",
                )
            elif not torch.cuda.is_available():
                raise ValueError(
                    "torch.cuda.is_available() should be True but is False. xformers' memory efficient attention is"
                    " only available for GPU "
                )
            else:
                try:
                    # Make sure we can run the memory efficient attention
                    dtype = None
                    if attention_op is not None:
                        op_fw, op_bw = attention_op
                        dtype, *_ = op_fw.SUPPORTED_DTYPES
                    q = torch.randn((1, 2, 40), device="cuda", dtype=dtype)
                    _ = xformers.ops.memory_efficient_attention(q, q, q)
                except Exception as e:
                    raise e

            if is_custom_diffusion:
                processor = CustomDiffusionXFormersAttnProcessor(
                    train_kv=self.processor.train_kv,
                    train_q_out=self.processor.train_q_out,
                    hidden_size=self.processor.hidden_size,
                    cross_attention_dim=self.processor.cross_attention_dim,
                    attention_op=attention_op,
                )
                processor.load_state_dict(self.processor.state_dict())
                if hasattr(self.processor, "to_k_custom_diffusion"):
                    processor.to(self.processor.to_k_custom_diffusion.weight.device)
            elif is_added_kv_processor:
                # TODO(Patrick, Suraj, William) - currently xformers doesn't work for UnCLIP
                # which uses this type of cross attention ONLY because the attention mask of format
                # [0, ..., -10.000, ..., 0, ...,] is not supported
                # throw warning
                logger.info(
                    "Memory efficient attention with `xformers` might currently not work correctly if an attention mask is required for the attention operation."
                )
                processor = XFormersAttnAddedKVProcessor(attention_op=attention_op)
            elif is_ip_adapter:
                processor = IPAdapterXFormersAttnProcessor(
                    hidden_size=self.processor.hidden_size,
                    cross_attention_dim=self.processor.cross_attention_dim,
                    num_tokens=self.processor.num_tokens,
                    scale=self.processor.scale,
                    attention_op=attention_op,
                )
                processor.load_state_dict(self.processor.state_dict())
                if hasattr(self.processor, "to_k_ip"):
                    processor.to(
                        device=self.processor.to_k_ip[0].weight.device, dtype=self.processor.to_k_ip[0].weight.dtype
                    )
            elif is_joint_processor:
                processor = XFormersJointAttnProcessor(attention_op=attention_op)
            else:
                processor = XFormersAttnProcessor(attention_op=attention_op)
        else:
            if is_custom_diffusion:
                attn_processor_class = (
                    CustomDiffusionAttnProcessor2_0
                    if hasattr(F, "scaled_dot_product_attention")
                    else CustomDiffusionAttnProcessor
                )
                processor = attn_processor_class(
                    train_kv=self.processor.train_kv,
                    train_q_out=self.processor.train_q_out,
                    hidden_size=self.processor.hidden_size,
                    cross_attention_dim=self.processor.cross_attention_dim,
                )
                processor.load_state_dict(self.processor.state_dict())
                if hasattr(self.processor, "to_k_custom_diffusion"):
                    processor.to(self.processor.to_k_custom_diffusion.weight.device)
            elif is_ip_adapter:
                processor = IPAdapterAttnProcessor2_0(
                    hidden_size=self.processor.hidden_size,
                    cross_attention_dim=self.processor.cross_attention_dim,
                    num_tokens=self.processor.num_tokens,
                    scale=self.processor.scale,
                )
                processor.load_state_dict(self.processor.state_dict())
                if hasattr(self.processor, "to_k_ip"):
                    processor.to(
                        device=self.processor.to_k_ip[0].weight.device, dtype=self.processor.to_k_ip[0].weight.dtype
                    )
            else:
                # set attention processor
                # We use the AttnProcessor2_0 by default when torch 2.x is used which uses
                # torch.nn.functional.scaled_dot_product_attention for native Flash/memory_efficient_attention
                # but only if it has the default `scale` argument. TODO remove scale_qk check when we move to torch 2.1
                processor = (
                    AttnProcessor2_0()
                    if hasattr(F, "scaled_dot_product_attention") and self.scale_qk
                    else AttnProcessor()
                )

        self.set_processor(processor)

    def set_attention_slice(self, slice_size: int) -> None:
        r"""
        Set the slice size for attention computation.

        Args:
            slice_size (`int`):
                The slice size for attention computation.
        """
        if slice_size is not None and slice_size > self.sliceable_head_dim:
            raise ValueError(f"slice_size {slice_size} has to be smaller or equal to {self.sliceable_head_dim}.")

        if slice_size is not None and self.added_kv_proj_dim is not None:
            processor = SlicedAttnAddedKVProcessor(slice_size)
        elif slice_size is not None:
            processor = SlicedAttnProcessor(slice_size)
        elif self.added_kv_proj_dim is not None:
            processor = AttnAddedKVProcessor()
        else:
            # set attention processor
            # We use the AttnProcessor2_0 by default when torch 2.x is used which uses
            # torch.nn.functional.scaled_dot_product_attention for native Flash/memory_efficient_attention
            # but only if it has the default `scale` argument. TODO remove scale_qk check when we move to torch 2.1
            processor = (
                AttnProcessor2_0() if hasattr(F, "scaled_dot_product_attention") and self.scale_qk else AttnProcessor()
            )

        self.set_processor(processor)

    def set_processor(self, processor: "AttnProcessor") -> None:
        r"""
        Set the attention processor to use.

        Args:
            processor (`AttnProcessor`):
                The attention processor to use.
        """
        # if current processor is in `self._modules` and if passed `processor` is not, we need to
        # pop `processor` from `self._modules`
        if (
            hasattr(self, "processor")
            and isinstance(self.processor, torch.nn.Module)
            and not isinstance(processor, torch.nn.Module)
        ):
            logger.info(f"You are removing possibly trained weights of {self.processor} with {processor}")
            self._modules.pop("processor")

        self.processor = processor

    def get_processor(self, return_deprecated_lora: bool = False) -> "AttentionProcessor":
        r"""
        Get the attention processor in use.

        Args:
            return_deprecated_lora (`bool`, *optional*, defaults to `False`):
                Set to `True` to return the deprecated LoRA attention processor.

        Returns:
            "AttentionProcessor": The attention processor in use.
        """
        if not return_deprecated_lora:
            return self.processor

    def forward(
        self,
        hidden_states: torch.Tensor,
        encoder_hidden_states: Optional[torch.Tensor] = None,
        attention_mask: Optional[torch.Tensor] = None,
        **cross_attention_kwargs,
    ) -> torch.Tensor:
        r"""
        The forward method of the `Attention` class.

        Args:
            hidden_states (`torch.Tensor`):
                The hidden states of the query.
            encoder_hidden_states (`torch.Tensor`, *optional*):
                The hidden states of the encoder.
            attention_mask (`torch.Tensor`, *optional*):
                The attention mask to use. If `None`, no mask is applied.
            **cross_attention_kwargs:
                Additional keyword arguments to pass along to the cross attention.

        Returns:
            `torch.Tensor`: The output of the attention layer.
        """
        # The `Attention` class can call different attention processors / attention functions
        # here we simply pass along all tensors to the selected processor class
        # For standard processors that are defined here, `**cross_attention_kwargs` is empty

        attn_parameters = set(inspect.signature(self.processor.__call__).parameters.keys())
        quiet_attn_parameters = {"ip_adapter_masks", "ip_hidden_states"}
        unused_kwargs = [
            k for k, _ in cross_attention_kwargs.items() if k not in attn_parameters and k not in quiet_attn_parameters
        ]
        if len(unused_kwargs) > 0:
            logger.warning(
                f"cross_attention_kwargs {unused_kwargs} are not expected by {self.processor.__class__.__name__} and will be ignored."
            )
        cross_attention_kwargs = {k: w for k, w in cross_attention_kwargs.items() if k in attn_parameters}

        return self.processor(
            self,
            hidden_states,
            encoder_hidden_states=encoder_hidden_states,
            attention_mask=attention_mask,
            **cross_attention_kwargs,
        )

    def batch_to_head_dim(self, tensor: torch.Tensor) -> torch.Tensor:
        r"""
        Reshape the tensor from `[batch_size, seq_len, dim]` to `[batch_size // heads, seq_len, dim * heads]`. `heads`
        is the number of heads initialized while constructing the `Attention` class.

        Args:
            tensor (`torch.Tensor`): The tensor to reshape.

        Returns:
            `torch.Tensor`: The reshaped tensor.
        """
        head_size = self.heads
        batch_size, seq_len, dim = tensor.shape
        tensor = tensor.reshape(batch_size // head_size, head_size, seq_len, dim)
        tensor = tensor.permute(0, 2, 1, 3).reshape(batch_size // head_size, seq_len, dim * head_size)
        return tensor

    def head_to_batch_dim(self, tensor: torch.Tensor, out_dim: int = 3) -> torch.Tensor:
        r"""
        Reshape the tensor from `[batch_size, seq_len, dim]` to `[batch_size, seq_len, heads, dim // heads]` `heads` is
        the number of heads initialized while constructing the `Attention` class.

        Args:
            tensor (`torch.Tensor`): The tensor to reshape.
            out_dim (`int`, *optional*, defaults to `3`): The output dimension of the tensor. If `3`, the tensor is
                reshaped to `[batch_size * heads, seq_len, dim // heads]`.

        Returns:
            `torch.Tensor`: The reshaped tensor.
        """
        head_size = self.heads
        if tensor.ndim == 3:
            batch_size, seq_len, dim = tensor.shape
            extra_dim = 1
        else:
            batch_size, extra_dim, seq_len, dim = tensor.shape
        tensor = tensor.reshape(batch_size, seq_len * extra_dim, head_size, dim // head_size)
        tensor = tensor.permute(0, 2, 1, 3)

        if out_dim == 3:
            tensor = tensor.reshape(batch_size * head_size, seq_len * extra_dim, dim // head_size)

        return tensor

    def get_attention_scores(
        self, query: torch.Tensor, key: torch.Tensor, attention_mask: Optional[torch.Tensor] = None
    ) -> torch.Tensor:
        r"""
        Compute the attention scores.

        Args:
            query (`torch.Tensor`): The query tensor.
            key (`torch.Tensor`): The key tensor.
            attention_mask (`torch.Tensor`, *optional*): The attention mask to use. If `None`, no mask is applied.

        Returns:
            `torch.Tensor`: The attention probabilities/scores.
        """
        dtype = query.dtype
        if self.upcast_attention:
            query = query.float()
            key = key.float()

        if attention_mask is None:
            baddbmm_input = torch.empty(
                query.shape[0], query.shape[1], key.shape[1], dtype=query.dtype, device=query.device
            )
            beta = 0
        else:
            baddbmm_input = attention_mask
            beta = 1

        attention_scores = torch.baddbmm(
            baddbmm_input,
            query,
            key.transpose(-1, -2),
            beta=beta,
            alpha=self.scale,
        )
        del baddbmm_input

        if self.upcast_softmax:
            attention_scores = attention_scores.float()

        attention_probs = attention_scores.softmax(dim=-1)
        del attention_scores

        attention_probs = attention_probs.to(dtype)

        return attention_probs

    def prepare_attention_mask(
        self, attention_mask: torch.Tensor, target_length: int, batch_size: int, out_dim: int = 3
    ) -> torch.Tensor:
        r"""
        Prepare the attention mask for the attention computation.

        Args:
            attention_mask (`torch.Tensor`):
                The attention mask to prepare.
            target_length (`int`):
                The target length of the attention mask. This is the length of the attention mask after padding.
            batch_size (`int`):
                The batch size, which is used to repeat the attention mask.
            out_dim (`int`, *optional*, defaults to `3`):
                The output dimension of the attention mask. Can be either `3` or `4`.

        Returns:
            `torch.Tensor`: The prepared attention mask.
        """
        head_size = self.heads
        if attention_mask is None:
            return attention_mask

        current_length: int = attention_mask.shape[-1]
        if current_length != target_length:
            if attention_mask.device.type == "mps":
                # HACK: MPS: Does not support padding by greater than dimension of input tensor.
                # Instead, we can manually construct the padding tensor.
                padding_shape = (attention_mask.shape[0], attention_mask.shape[1], target_length)
                padding = torch.zeros(padding_shape, dtype=attention_mask.dtype, device=attention_mask.device)
                attention_mask = torch.cat([attention_mask, padding], dim=2)
            else:
                # TODO: for pipelines such as stable-diffusion, padding cross-attn mask:
                #       we want to instead pad by (0, remaining_length), where remaining_length is:
                #       remaining_length: int = target_length - current_length
                # TODO: re-enable tests/models/test_models_unet_2d_condition.py#test_model_xattn_padding
                attention_mask = F.pad(attention_mask, (0, target_length), value=0.0)

        if out_dim == 3:
            if attention_mask.shape[0] < batch_size * head_size:
                attention_mask = attention_mask.repeat_interleave(head_size, dim=0)
        elif out_dim == 4:
            attention_mask = attention_mask.unsqueeze(1)
            attention_mask = attention_mask.repeat_interleave(head_size, dim=1)

        return attention_mask

    def norm_encoder_hidden_states(self, encoder_hidden_states: torch.Tensor) -> torch.Tensor:
        r"""
        Normalize the encoder hidden states. Requires `self.norm_cross` to be specified when constructing the
        `Attention` class.

        Args:
            encoder_hidden_states (`torch.Tensor`): Hidden states of the encoder.

        Returns:
            `torch.Tensor`: The normalized encoder hidden states.
        """
        assert self.norm_cross is not None, "self.norm_cross must be defined to call self.norm_encoder_hidden_states"

        if isinstance(self.norm_cross, nn.LayerNorm):
            encoder_hidden_states = self.norm_cross(encoder_hidden_states)
        elif isinstance(self.norm_cross, nn.GroupNorm):
            # Group norm norms along the channels dimension and expects
            # input to be in the shape of (N, C, *). In this case, we want
            # to norm along the hidden dimension, so we need to move
            # (batch_size, sequence_length, hidden_size) ->
            # (batch_size, hidden_size, sequence_length)
            encoder_hidden_states = encoder_hidden_states.transpose(1, 2)
            encoder_hidden_states = self.norm_cross(encoder_hidden_states)
            encoder_hidden_states = encoder_hidden_states.transpose(1, 2)
        else:
            assert False

        return encoder_hidden_states

    @torch.no_grad()
    def fuse_projections(self, fuse=True):
        device = self.to_q.weight.data.device
        dtype = self.to_q.weight.data.dtype

        if not self.is_cross_attention:
            # fetch weight matrices.
            concatenated_weights = torch.cat([self.to_q.weight.data, self.to_k.weight.data, self.to_v.weight.data])
            in_features = concatenated_weights.shape[1]
            out_features = concatenated_weights.shape[0]

            # create a new single projection layer and copy over the weights.
            self.to_qkv = nn.Linear(in_features, out_features, bias=self.use_bias, device=device, dtype=dtype)
            self.to_qkv.weight.copy_(concatenated_weights)
            if self.use_bias:
                concatenated_bias = torch.cat([self.to_q.bias.data, self.to_k.bias.data, self.to_v.bias.data])
                self.to_qkv.bias.copy_(concatenated_bias)

        else:
            concatenated_weights = torch.cat([self.to_k.weight.data, self.to_v.weight.data])
            in_features = concatenated_weights.shape[1]
            out_features = concatenated_weights.shape[0]

            self.to_kv = nn.Linear(in_features, out_features, bias=self.use_bias, device=device, dtype=dtype)
            self.to_kv.weight.copy_(concatenated_weights)
            if self.use_bias:
                concatenated_bias = torch.cat([self.to_k.bias.data, self.to_v.bias.data])
                self.to_kv.bias.copy_(concatenated_bias)

        # handle added projections for SD3 and others.
        if (
            getattr(self, "add_q_proj", None) is not None
            and getattr(self, "add_k_proj", None) is not None
            and getattr(self, "add_v_proj", None) is not None
        ):
            concatenated_weights = torch.cat(
                [self.add_q_proj.weight.data, self.add_k_proj.weight.data, self.add_v_proj.weight.data]
            )
            in_features = concatenated_weights.shape[1]
            out_features = concatenated_weights.shape[0]

            self.to_added_qkv = nn.Linear(
                in_features, out_features, bias=self.added_proj_bias, device=device, dtype=dtype
            )
            self.to_added_qkv.weight.copy_(concatenated_weights)
            if self.added_proj_bias:
                concatenated_bias = torch.cat(
                    [self.add_q_proj.bias.data, self.add_k_proj.bias.data, self.add_v_proj.bias.data]
                )
                self.to_added_qkv.bias.copy_(concatenated_bias)

        self.fused_projections = fuse


class SanaMultiscaleAttentionProjection(nn.Module):
    def __init__(
        self,
        in_channels: int,
        num_attention_heads: int,
        kernel_size: int,
    ) -> None:
        super().__init__()

        channels = 3 * in_channels
        self.proj_in = nn.Conv2d(
            channels,
            channels,
            kernel_size,
            padding=kernel_size // 2,
            groups=channels,
            bias=False,
        )
        self.proj_out = nn.Conv2d(channels, channels, 1, 1, 0, groups=3 * num_attention_heads, bias=False)

    def forward(self, hidden_states: torch.Tensor) -> torch.Tensor:
        hidden_states = self.proj_in(hidden_states)
        hidden_states = self.proj_out(hidden_states)
        return hidden_states


class SanaMultiscaleLinearAttention(nn.Module):
    r"""Lightweight multi-scale linear attention"""

    def __init__(
        self,
        in_channels: int,
        out_channels: int,
        num_attention_heads: Optional[int] = None,
        attention_head_dim: int = 8,
        mult: float = 1.0,
        norm_type: str = "batch_norm",
        kernel_sizes: Tuple[int, ...] = (5,),
        eps: float = 1e-15,
        residual_connection: bool = False,
    ):
        super().__init__()

        # To prevent circular import
        from .normalization import get_normalization

        self.eps = eps
        self.attention_head_dim = attention_head_dim
        self.norm_type = norm_type
        self.residual_connection = residual_connection

        num_attention_heads = (
            int(in_channels // attention_head_dim * mult) if num_attention_heads is None else num_attention_heads
        )
        inner_dim = num_attention_heads * attention_head_dim

        self.to_q = nn.Linear(in_channels, inner_dim, bias=False)
        self.to_k = nn.Linear(in_channels, inner_dim, bias=False)
        self.to_v = nn.Linear(in_channels, inner_dim, bias=False)

        self.to_qkv_multiscale = nn.ModuleList()
        for kernel_size in kernel_sizes:
            self.to_qkv_multiscale.append(
                SanaMultiscaleAttentionProjection(inner_dim, num_attention_heads, kernel_size)
            )

        self.nonlinearity = nn.ReLU()
        self.to_out = nn.Linear(inner_dim * (1 + len(kernel_sizes)), out_channels, bias=False)
        self.norm_out = get_normalization(norm_type, num_features=out_channels)

        self.processor = SanaMultiscaleAttnProcessor2_0()

    def apply_linear_attention(self, query: torch.Tensor, key: torch.Tensor, value: torch.Tensor) -> torch.Tensor:
        value = F.pad(value, (0, 0, 0, 1), mode="constant", value=1)  # Adds padding
        scores = torch.matmul(value, key.transpose(-1, -2))
        hidden_states = torch.matmul(scores, query)

        hidden_states = hidden_states.to(dtype=torch.float32)
        hidden_states = hidden_states[:, :, :-1] / (hidden_states[:, :, -1:] + self.eps)
        return hidden_states

    def apply_quadratic_attention(self, query: torch.Tensor, key: torch.Tensor, value: torch.Tensor) -> torch.Tensor:
        scores = torch.matmul(key.transpose(-1, -2), query)
        scores = scores.to(dtype=torch.float32)
        scores = scores / (torch.sum(scores, dim=2, keepdim=True) + self.eps)
        hidden_states = torch.matmul(value, scores.to(value.dtype))
        return hidden_states

    def forward(self, hidden_states: torch.Tensor) -> torch.Tensor:
        return self.processor(self, hidden_states)


class MochiAttention(nn.Module):
    def __init__(
        self,
        query_dim: int,
        added_kv_proj_dim: int,
        processor: "MochiAttnProcessor2_0",
        heads: int = 8,
        dim_head: int = 64,
        dropout: float = 0.0,
        bias: bool = False,
        added_proj_bias: bool = True,
        out_dim: Optional[int] = None,
        out_context_dim: Optional[int] = None,
        out_bias: bool = True,
        context_pre_only: bool = False,
        eps: float = 1e-5,
    ):
        super().__init__()
        from .normalization import MochiRMSNorm

        self.inner_dim = out_dim if out_dim is not None else dim_head * heads
        self.out_dim = out_dim if out_dim is not None else query_dim
        self.out_context_dim = out_context_dim if out_context_dim else query_dim
        self.context_pre_only = context_pre_only

        self.heads = out_dim // dim_head if out_dim is not None else heads

        self.norm_q = MochiRMSNorm(dim_head, eps, True)
        self.norm_k = MochiRMSNorm(dim_head, eps, True)
        self.norm_added_q = MochiRMSNorm(dim_head, eps, True)
        self.norm_added_k = MochiRMSNorm(dim_head, eps, True)

        self.to_q = nn.Linear(query_dim, self.inner_dim, bias=bias)
        self.to_k = nn.Linear(query_dim, self.inner_dim, bias=bias)
        self.to_v = nn.Linear(query_dim, self.inner_dim, bias=bias)

        self.add_k_proj = nn.Linear(added_kv_proj_dim, self.inner_dim, bias=added_proj_bias)
        self.add_v_proj = nn.Linear(added_kv_proj_dim, self.inner_dim, bias=added_proj_bias)
        if self.context_pre_only is not None:
            self.add_q_proj = nn.Linear(added_kv_proj_dim, self.inner_dim, bias=added_proj_bias)

        self.to_out = nn.ModuleList([])
        self.to_out.append(nn.Linear(self.inner_dim, self.out_dim, bias=out_bias))
        self.to_out.append(nn.Dropout(dropout))

        if not self.context_pre_only:
            self.to_add_out = nn.Linear(self.inner_dim, self.out_context_dim, bias=out_bias)

        self.processor = processor

    def forward(
        self,
        hidden_states: torch.Tensor,
        encoder_hidden_states: Optional[torch.Tensor] = None,
        attention_mask: Optional[torch.Tensor] = None,
        **kwargs,
    ):
        return self.processor(
            self,
            hidden_states,
            encoder_hidden_states=encoder_hidden_states,
            attention_mask=attention_mask,
            **kwargs,
        )


class MochiAttnProcessor2_0:
    """Attention processor used in Mochi."""

    def __init__(self):
        if not hasattr(F, "scaled_dot_product_attention"):
            raise ImportError("MochiAttnProcessor2_0 requires PyTorch 2.0. To use it, please upgrade PyTorch to 2.0.")

    def __call__(
        self,
        attn: "MochiAttention",
        hidden_states: torch.Tensor,
        encoder_hidden_states: torch.Tensor,
        attention_mask: torch.Tensor,
        image_rotary_emb: Optional[torch.Tensor] = None,
    ) -> torch.Tensor:
        query = attn.to_q(hidden_states)
        key = attn.to_k(hidden_states)
        value = attn.to_v(hidden_states)

        query = query.unflatten(2, (attn.heads, -1))
        key = key.unflatten(2, (attn.heads, -1))
        value = value.unflatten(2, (attn.heads, -1))

        if attn.norm_q is not None:
            query = attn.norm_q(query)
        if attn.norm_k is not None:
            key = attn.norm_k(key)

        encoder_query = attn.add_q_proj(encoder_hidden_states)
        encoder_key = attn.add_k_proj(encoder_hidden_states)
        encoder_value = attn.add_v_proj(encoder_hidden_states)

        encoder_query = encoder_query.unflatten(2, (attn.heads, -1))
        encoder_key = encoder_key.unflatten(2, (attn.heads, -1))
        encoder_value = encoder_value.unflatten(2, (attn.heads, -1))

        if attn.norm_added_q is not None:
            encoder_query = attn.norm_added_q(encoder_query)
        if attn.norm_added_k is not None:
            encoder_key = attn.norm_added_k(encoder_key)

        if image_rotary_emb is not None:

            def apply_rotary_emb(x, freqs_cos, freqs_sin):
                x_even = x[..., 0::2].float()
                x_odd = x[..., 1::2].float()

                cos = (x_even * freqs_cos - x_odd * freqs_sin).to(x.dtype)
                sin = (x_even * freqs_sin + x_odd * freqs_cos).to(x.dtype)

                return torch.stack([cos, sin], dim=-1).flatten(-2)

            query = apply_rotary_emb(query, *image_rotary_emb)
            key = apply_rotary_emb(key, *image_rotary_emb)

        query, key, value = query.transpose(1, 2), key.transpose(1, 2), value.transpose(1, 2)
        encoder_query, encoder_key, encoder_value = (
            encoder_query.transpose(1, 2),
            encoder_key.transpose(1, 2),
            encoder_value.transpose(1, 2),
        )

        sequence_length = query.size(2)
        encoder_sequence_length = encoder_query.size(2)
        total_length = sequence_length + encoder_sequence_length

        batch_size, heads, _, dim = query.shape
        attn_outputs = []
        for idx in range(batch_size):
            mask = attention_mask[idx][None, :]
            valid_prompt_token_indices = torch.nonzero(mask.flatten(), as_tuple=False).flatten()

            valid_encoder_query = encoder_query[idx : idx + 1, :, valid_prompt_token_indices, :]
            valid_encoder_key = encoder_key[idx : idx + 1, :, valid_prompt_token_indices, :]
            valid_encoder_value = encoder_value[idx : idx + 1, :, valid_prompt_token_indices, :]

            valid_query = torch.cat([query[idx : idx + 1], valid_encoder_query], dim=2)
            valid_key = torch.cat([key[idx : idx + 1], valid_encoder_key], dim=2)
            valid_value = torch.cat([value[idx : idx + 1], valid_encoder_value], dim=2)

            attn_output = F.scaled_dot_product_attention(
                valid_query, valid_key, valid_value, dropout_p=0.0, is_causal=False
            )
            valid_sequence_length = attn_output.size(2)
            attn_output = F.pad(attn_output, (0, 0, 0, total_length - valid_sequence_length))
            attn_outputs.append(attn_output)

        hidden_states = torch.cat(attn_outputs, dim=0)
        hidden_states = hidden_states.transpose(1, 2).flatten(2, 3)

        hidden_states, encoder_hidden_states = hidden_states.split_with_sizes(
            (sequence_length, encoder_sequence_length), dim=1
        )

        # linear proj
        hidden_states = attn.to_out[0](hidden_states)
        # dropout
        hidden_states = attn.to_out[1](hidden_states)

        if hasattr(attn, "to_add_out"):
            encoder_hidden_states = attn.to_add_out(encoder_hidden_states)

        return hidden_states, encoder_hidden_states


class AttnProcessor:
    r"""
    Default processor for performing attention-related computations.
    """

    def __call__(
        self,
        attn: Attention,
        hidden_states: torch.Tensor,
        encoder_hidden_states: Optional[torch.Tensor] = None,
        attention_mask: Optional[torch.Tensor] = None,
        temb: Optional[torch.Tensor] = None,
        *args,
        **kwargs,
    ) -> torch.Tensor:
        if len(args) > 0 or kwargs.get("scale", None) is not None:
            deprecation_message = "The `scale` argument is deprecated and will be ignored. Please remove it, as passing it will raise an error in the future. `scale` should directly be passed while calling the underlying pipeline component i.e., via `cross_attention_kwargs`."
            deprecate("scale", "1.0.0", deprecation_message)

        residual = hidden_states

        if attn.spatial_norm is not None:
            hidden_states = attn.spatial_norm(hidden_states, temb)

        input_ndim = hidden_states.ndim

        if input_ndim == 4:
            batch_size, channel, height, width = hidden_states.shape
            hidden_states = hidden_states.view(batch_size, channel, height * width).transpose(1, 2)

        batch_size, sequence_length, _ = (
            hidden_states.shape if encoder_hidden_states is None else encoder_hidden_states.shape
        )
        attention_mask = attn.prepare_attention_mask(attention_mask, sequence_length, batch_size)

        if attn.group_norm is not None:
            hidden_states = attn.group_norm(hidden_states.transpose(1, 2)).transpose(1, 2)

        query = attn.to_q(hidden_states)

        if encoder_hidden_states is None:
            encoder_hidden_states = hidden_states
        elif attn.norm_cross:
            encoder_hidden_states = attn.norm_encoder_hidden_states(encoder_hidden_states)

        key = attn.to_k(encoder_hidden_states)
        value = attn.to_v(encoder_hidden_states)

        query = attn.head_to_batch_dim(query)
        key = attn.head_to_batch_dim(key)
        value = attn.head_to_batch_dim(value)

        attention_probs = attn.get_attention_scores(query, key, attention_mask)
        hidden_states = torch.bmm(attention_probs, value)
        hidden_states = attn.batch_to_head_dim(hidden_states)

        # linear proj
        hidden_states = attn.to_out[0](hidden_states)
        # dropout
        hidden_states = attn.to_out[1](hidden_states)

        if input_ndim == 4:
            hidden_states = hidden_states.transpose(-1, -2).reshape(batch_size, channel, height, width)

        if attn.residual_connection:
            hidden_states = hidden_states + residual

        hidden_states = hidden_states / attn.rescale_output_factor

        return hidden_states


class CustomDiffusionAttnProcessor(nn.Module):
    r"""
    Processor for implementing attention for the Custom Diffusion method.

    Args:
        train_kv (`bool`, defaults to `True`):
            Whether to newly train the key and value matrices corresponding to the text features.
        train_q_out (`bool`, defaults to `True`):
            Whether to newly train query matrices corresponding to the latent image features.
        hidden_size (`int`, *optional*, defaults to `None`):
            The hidden size of the attention layer.
        cross_attention_dim (`int`, *optional*, defaults to `None`):
            The number of channels in the `encoder_hidden_states`.
        out_bias (`bool`, defaults to `True`):
            Whether to include the bias parameter in `train_q_out`.
        dropout (`float`, *optional*, defaults to 0.0):
            The dropout probability to use.
    """

    def __init__(
        self,
        train_kv: bool = True,
        train_q_out: bool = True,
        hidden_size: Optional[int] = None,
        cross_attention_dim: Optional[int] = None,
        out_bias: bool = True,
        dropout: float = 0.0,
    ):
        super().__init__()
        self.train_kv = train_kv
        self.train_q_out = train_q_out

        self.hidden_size = hidden_size
        self.cross_attention_dim = cross_attention_dim

        # `_custom_diffusion` id for easy serialization and loading.
        if self.train_kv:
            self.to_k_custom_diffusion = nn.Linear(cross_attention_dim or hidden_size, hidden_size, bias=False)
            self.to_v_custom_diffusion = nn.Linear(cross_attention_dim or hidden_size, hidden_size, bias=False)
        if self.train_q_out:
            self.to_q_custom_diffusion = nn.Linear(hidden_size, hidden_size, bias=False)
            self.to_out_custom_diffusion = nn.ModuleList([])
            self.to_out_custom_diffusion.append(nn.Linear(hidden_size, hidden_size, bias=out_bias))
            self.to_out_custom_diffusion.append(nn.Dropout(dropout))

    def __call__(
        self,
        attn: Attention,
        hidden_states: torch.Tensor,
        encoder_hidden_states: Optional[torch.Tensor] = None,
        attention_mask: Optional[torch.Tensor] = None,
    ) -> torch.Tensor:
        batch_size, sequence_length, _ = hidden_states.shape
        attention_mask = attn.prepare_attention_mask(attention_mask, sequence_length, batch_size)
        if self.train_q_out:
            query = self.to_q_custom_diffusion(hidden_states).to(attn.to_q.weight.dtype)
        else:
            query = attn.to_q(hidden_states.to(attn.to_q.weight.dtype))

        if encoder_hidden_states is None:
            crossattn = False
            encoder_hidden_states = hidden_states
        else:
            crossattn = True
            if attn.norm_cross:
                encoder_hidden_states = attn.norm_encoder_hidden_states(encoder_hidden_states)

        if self.train_kv:
            key = self.to_k_custom_diffusion(encoder_hidden_states.to(self.to_k_custom_diffusion.weight.dtype))
            value = self.to_v_custom_diffusion(encoder_hidden_states.to(self.to_v_custom_diffusion.weight.dtype))
            key = key.to(attn.to_q.weight.dtype)
            value = value.to(attn.to_q.weight.dtype)
        else:
            key = attn.to_k(encoder_hidden_states)
            value = attn.to_v(encoder_hidden_states)

        if crossattn:
            detach = torch.ones_like(key)
            detach[:, :1, :] = detach[:, :1, :] * 0.0
            key = detach * key + (1 - detach) * key.detach()
            value = detach * value + (1 - detach) * value.detach()

        query = attn.head_to_batch_dim(query)
        key = attn.head_to_batch_dim(key)
        value = attn.head_to_batch_dim(value)

        attention_probs = attn.get_attention_scores(query, key, attention_mask)
        hidden_states = torch.bmm(attention_probs, value)
        hidden_states = attn.batch_to_head_dim(hidden_states)

        if self.train_q_out:
            # linear proj
            hidden_states = self.to_out_custom_diffusion[0](hidden_states)
            # dropout
            hidden_states = self.to_out_custom_diffusion[1](hidden_states)
        else:
            # linear proj
            hidden_states = attn.to_out[0](hidden_states)
            # dropout
            hidden_states = attn.to_out[1](hidden_states)

        return hidden_states


class AttnAddedKVProcessor:
    r"""
    Processor for performing attention-related computations with extra learnable key and value matrices for the text
    encoder.
    """

    def __call__(
        self,
        attn: Attention,
        hidden_states: torch.Tensor,
        encoder_hidden_states: Optional[torch.Tensor] = None,
        attention_mask: Optional[torch.Tensor] = None,
        *args,
        **kwargs,
    ) -> torch.Tensor:
        if len(args) > 0 or kwargs.get("scale", None) is not None:
            deprecation_message = "The `scale` argument is deprecated and will be ignored. Please remove it, as passing it will raise an error in the future. `scale` should directly be passed while calling the underlying pipeline component i.e., via `cross_attention_kwargs`."
            deprecate("scale", "1.0.0", deprecation_message)

        residual = hidden_states

        hidden_states = hidden_states.view(hidden_states.shape[0], hidden_states.shape[1], -1).transpose(1, 2)
        batch_size, sequence_length, _ = hidden_states.shape

        attention_mask = attn.prepare_attention_mask(attention_mask, sequence_length, batch_size)

        if encoder_hidden_states is None:
            encoder_hidden_states = hidden_states
        elif attn.norm_cross:
            encoder_hidden_states = attn.norm_encoder_hidden_states(encoder_hidden_states)

        hidden_states = attn.group_norm(hidden_states.transpose(1, 2)).transpose(1, 2)

        query = attn.to_q(hidden_states)
        query = attn.head_to_batch_dim(query)

        encoder_hidden_states_key_proj = attn.add_k_proj(encoder_hidden_states)
        encoder_hidden_states_value_proj = attn.add_v_proj(encoder_hidden_states)
        encoder_hidden_states_key_proj = attn.head_to_batch_dim(encoder_hidden_states_key_proj)
        encoder_hidden_states_value_proj = attn.head_to_batch_dim(encoder_hidden_states_value_proj)

        if not attn.only_cross_attention:
            key = attn.to_k(hidden_states)
            value = attn.to_v(hidden_states)
            key = attn.head_to_batch_dim(key)
            value = attn.head_to_batch_dim(value)
            key = torch.cat([encoder_hidden_states_key_proj, key], dim=1)
            value = torch.cat([encoder_hidden_states_value_proj, value], dim=1)
        else:
            key = encoder_hidden_states_key_proj
            value = encoder_hidden_states_value_proj

        attention_probs = attn.get_attention_scores(query, key, attention_mask)
        hidden_states = torch.bmm(attention_probs, value)
        hidden_states = attn.batch_to_head_dim(hidden_states)

        # linear proj
        hidden_states = attn.to_out[0](hidden_states)
        # dropout
        hidden_states = attn.to_out[1](hidden_states)

        hidden_states = hidden_states.transpose(-1, -2).reshape(residual.shape)
        hidden_states = hidden_states + residual

        return hidden_states


class AttnAddedKVProcessor2_0:
    r"""
    Processor for performing scaled dot-product attention (enabled by default if you're using PyTorch 2.0), with extra
    learnable key and value matrices for the text encoder.
    """

    def __init__(self):
        if not hasattr(F, "scaled_dot_product_attention"):
            raise ImportError(
                "AttnAddedKVProcessor2_0 requires PyTorch 2.0, to use it, please upgrade PyTorch to 2.0."
            )

    def __call__(
        self,
        attn: Attention,
        hidden_states: torch.Tensor,
        encoder_hidden_states: Optional[torch.Tensor] = None,
        attention_mask: Optional[torch.Tensor] = None,
        *args,
        **kwargs,
    ) -> torch.Tensor:
        if len(args) > 0 or kwargs.get("scale", None) is not None:
            deprecation_message = "The `scale` argument is deprecated and will be ignored. Please remove it, as passing it will raise an error in the future. `scale` should directly be passed while calling the underlying pipeline component i.e., via `cross_attention_kwargs`."
            deprecate("scale", "1.0.0", deprecation_message)

        residual = hidden_states

        hidden_states = hidden_states.view(hidden_states.shape[0], hidden_states.shape[1], -1).transpose(1, 2)
        batch_size, sequence_length, _ = hidden_states.shape

        attention_mask = attn.prepare_attention_mask(attention_mask, sequence_length, batch_size, out_dim=4)

        if encoder_hidden_states is None:
            encoder_hidden_states = hidden_states
        elif attn.norm_cross:
            encoder_hidden_states = attn.norm_encoder_hidden_states(encoder_hidden_states)

        hidden_states = attn.group_norm(hidden_states.transpose(1, 2)).transpose(1, 2)

        query = attn.to_q(hidden_states)
        query = attn.head_to_batch_dim(query, out_dim=4)

        encoder_hidden_states_key_proj = attn.add_k_proj(encoder_hidden_states)
        encoder_hidden_states_value_proj = attn.add_v_proj(encoder_hidden_states)
        encoder_hidden_states_key_proj = attn.head_to_batch_dim(encoder_hidden_states_key_proj, out_dim=4)
        encoder_hidden_states_value_proj = attn.head_to_batch_dim(encoder_hidden_states_value_proj, out_dim=4)

        if not attn.only_cross_attention:
            key = attn.to_k(hidden_states)
            value = attn.to_v(hidden_states)
            key = attn.head_to_batch_dim(key, out_dim=4)
            value = attn.head_to_batch_dim(value, out_dim=4)
            key = torch.cat([encoder_hidden_states_key_proj, key], dim=2)
            value = torch.cat([encoder_hidden_states_value_proj, value], dim=2)
        else:
            key = encoder_hidden_states_key_proj
            value = encoder_hidden_states_value_proj

        # the output of sdp = (batch, num_heads, seq_len, head_dim)
        # TODO: add support for attn.scale when we move to Torch 2.1
        hidden_states = F.scaled_dot_product_attention(
            query, key, value, attn_mask=attention_mask, dropout_p=0.0, is_causal=False
        )
        hidden_states = hidden_states.transpose(1, 2).reshape(batch_size, -1, residual.shape[1])

        # linear proj
        hidden_states = attn.to_out[0](hidden_states)
        # dropout
        hidden_states = attn.to_out[1](hidden_states)

        hidden_states = hidden_states.transpose(-1, -2).reshape(residual.shape)
        hidden_states = hidden_states + residual

        return hidden_states


class JointAttnProcessor2_0:
    """Attention processor used typically in processing the SD3-like self-attention projections."""

    def __init__(self):
        if not hasattr(F, "scaled_dot_product_attention"):
            raise ImportError("AttnProcessor2_0 requires PyTorch 2.0, to use it, please upgrade PyTorch to 2.0.")

    def __call__(
        self,
        attn: Attention,
        hidden_states: torch.FloatTensor,
        encoder_hidden_states: torch.FloatTensor = None,
        attention_mask: Optional[torch.FloatTensor] = None,
        *args,
        **kwargs,
    ) -> torch.FloatTensor:
        residual = hidden_states

        batch_size = hidden_states.shape[0]

        # `sample` projections.
        query = attn.to_q(hidden_states)
        key = attn.to_k(hidden_states)
        value = attn.to_v(hidden_states)

        inner_dim = key.shape[-1]
        head_dim = inner_dim // attn.heads

        query = query.view(batch_size, -1, attn.heads, head_dim).transpose(1, 2)
        key = key.view(batch_size, -1, attn.heads, head_dim).transpose(1, 2)
        value = value.view(batch_size, -1, attn.heads, head_dim).transpose(1, 2)

        if attn.norm_q is not None:
            query = attn.norm_q(query)
        if attn.norm_k is not None:
            key = attn.norm_k(key)

        # `context` projections.
        if encoder_hidden_states is not None:
            encoder_hidden_states_query_proj = attn.add_q_proj(encoder_hidden_states)
            encoder_hidden_states_key_proj = attn.add_k_proj(encoder_hidden_states)
            encoder_hidden_states_value_proj = attn.add_v_proj(encoder_hidden_states)

            encoder_hidden_states_query_proj = encoder_hidden_states_query_proj.view(
                batch_size, -1, attn.heads, head_dim
            ).transpose(1, 2)
            encoder_hidden_states_key_proj = encoder_hidden_states_key_proj.view(
                batch_size, -1, attn.heads, head_dim
            ).transpose(1, 2)
            encoder_hidden_states_value_proj = encoder_hidden_states_value_proj.view(
                batch_size, -1, attn.heads, head_dim
            ).transpose(1, 2)

            if attn.norm_added_q is not None:
                encoder_hidden_states_query_proj = attn.norm_added_q(encoder_hidden_states_query_proj)
            if attn.norm_added_k is not None:
                encoder_hidden_states_key_proj = attn.norm_added_k(encoder_hidden_states_key_proj)

            query = torch.cat([query, encoder_hidden_states_query_proj], dim=2)
            key = torch.cat([key, encoder_hidden_states_key_proj], dim=2)
            value = torch.cat([value, encoder_hidden_states_value_proj], dim=2)

        hidden_states = F.scaled_dot_product_attention(query, key, value, dropout_p=0.0, is_causal=False)
        hidden_states = hidden_states.transpose(1, 2).reshape(batch_size, -1, attn.heads * head_dim)
        hidden_states = hidden_states.to(query.dtype)

        if encoder_hidden_states is not None:
            # Split the attention outputs.
            hidden_states, encoder_hidden_states = (
                hidden_states[:, : residual.shape[1]],
                hidden_states[:, residual.shape[1] :],
            )
            if not attn.context_pre_only:
                encoder_hidden_states = attn.to_add_out(encoder_hidden_states)

        # linear proj
        hidden_states = attn.to_out[0](hidden_states)
        # dropout
        hidden_states = attn.to_out[1](hidden_states)

        if encoder_hidden_states is not None:
            return hidden_states, encoder_hidden_states
        else:
            return hidden_states


class PAGJointAttnProcessor2_0:
    """Attention processor used typically in processing the SD3-like self-attention projections."""

    def __init__(self):
        if not hasattr(F, "scaled_dot_product_attention"):
            raise ImportError(
                "PAGJointAttnProcessor2_0 requires PyTorch 2.0, to use it, please upgrade PyTorch to 2.0."
            )

    def __call__(
        self,
        attn: Attention,
        hidden_states: torch.FloatTensor,
        encoder_hidden_states: torch.FloatTensor = None,
        attention_mask: Optional[torch.FloatTensor] = None,
    ) -> torch.FloatTensor:
        residual = hidden_states

        input_ndim = hidden_states.ndim
        if input_ndim == 4:
            batch_size, channel, height, width = hidden_states.shape
            hidden_states = hidden_states.view(batch_size, channel, height * width).transpose(1, 2)
        context_input_ndim = encoder_hidden_states.ndim
        if context_input_ndim == 4:
            batch_size, channel, height, width = encoder_hidden_states.shape
            encoder_hidden_states = encoder_hidden_states.view(batch_size, channel, height * width).transpose(1, 2)

        # store the length of image patch sequences to create a mask that prevents interaction between patches
        # similar to making the self-attention map an identity matrix
        identity_block_size = hidden_states.shape[1]

        # chunk
        hidden_states_org, hidden_states_ptb = hidden_states.chunk(2)
        encoder_hidden_states_org, encoder_hidden_states_ptb = encoder_hidden_states.chunk(2)

        ################## original path ##################
        batch_size = encoder_hidden_states_org.shape[0]

        # `sample` projections.
        query_org = attn.to_q(hidden_states_org)
        key_org = attn.to_k(hidden_states_org)
        value_org = attn.to_v(hidden_states_org)

        # `context` projections.
        encoder_hidden_states_org_query_proj = attn.add_q_proj(encoder_hidden_states_org)
        encoder_hidden_states_org_key_proj = attn.add_k_proj(encoder_hidden_states_org)
        encoder_hidden_states_org_value_proj = attn.add_v_proj(encoder_hidden_states_org)

        # attention
        query_org = torch.cat([query_org, encoder_hidden_states_org_query_proj], dim=1)
        key_org = torch.cat([key_org, encoder_hidden_states_org_key_proj], dim=1)
        value_org = torch.cat([value_org, encoder_hidden_states_org_value_proj], dim=1)

        inner_dim = key_org.shape[-1]
        head_dim = inner_dim // attn.heads
        query_org = query_org.view(batch_size, -1, attn.heads, head_dim).transpose(1, 2)
        key_org = key_org.view(batch_size, -1, attn.heads, head_dim).transpose(1, 2)
        value_org = value_org.view(batch_size, -1, attn.heads, head_dim).transpose(1, 2)

        hidden_states_org = F.scaled_dot_product_attention(
            query_org, key_org, value_org, dropout_p=0.0, is_causal=False
        )
        hidden_states_org = hidden_states_org.transpose(1, 2).reshape(batch_size, -1, attn.heads * head_dim)
        hidden_states_org = hidden_states_org.to(query_org.dtype)

        # Split the attention outputs.
        hidden_states_org, encoder_hidden_states_org = (
            hidden_states_org[:, : residual.shape[1]],
            hidden_states_org[:, residual.shape[1] :],
        )

        # linear proj
        hidden_states_org = attn.to_out[0](hidden_states_org)
        # dropout
        hidden_states_org = attn.to_out[1](hidden_states_org)
        if not attn.context_pre_only:
            encoder_hidden_states_org = attn.to_add_out(encoder_hidden_states_org)

        if input_ndim == 4:
            hidden_states_org = hidden_states_org.transpose(-1, -2).reshape(batch_size, channel, height, width)
        if context_input_ndim == 4:
            encoder_hidden_states_org = encoder_hidden_states_org.transpose(-1, -2).reshape(
                batch_size, channel, height, width
            )

        ################## perturbed path ##################

        batch_size = encoder_hidden_states_ptb.shape[0]

        # `sample` projections.
        query_ptb = attn.to_q(hidden_states_ptb)
        key_ptb = attn.to_k(hidden_states_ptb)
        value_ptb = attn.to_v(hidden_states_ptb)

        # `context` projections.
        encoder_hidden_states_ptb_query_proj = attn.add_q_proj(encoder_hidden_states_ptb)
        encoder_hidden_states_ptb_key_proj = attn.add_k_proj(encoder_hidden_states_ptb)
        encoder_hidden_states_ptb_value_proj = attn.add_v_proj(encoder_hidden_states_ptb)

        # attention
        query_ptb = torch.cat([query_ptb, encoder_hidden_states_ptb_query_proj], dim=1)
        key_ptb = torch.cat([key_ptb, encoder_hidden_states_ptb_key_proj], dim=1)
        value_ptb = torch.cat([value_ptb, encoder_hidden_states_ptb_value_proj], dim=1)

        inner_dim = key_ptb.shape[-1]
        head_dim = inner_dim // attn.heads
        query_ptb = query_ptb.view(batch_size, -1, attn.heads, head_dim).transpose(1, 2)
        key_ptb = key_ptb.view(batch_size, -1, attn.heads, head_dim).transpose(1, 2)
        value_ptb = value_ptb.view(batch_size, -1, attn.heads, head_dim).transpose(1, 2)

        # create a full mask with all entries set to 0
        seq_len = query_ptb.size(2)
        full_mask = torch.zeros((seq_len, seq_len), device=query_ptb.device, dtype=query_ptb.dtype)

        # set the attention value between image patches to -inf
        full_mask[:identity_block_size, :identity_block_size] = float("-inf")

        # set the diagonal of the attention value between image patches to 0
        full_mask[:identity_block_size, :identity_block_size].fill_diagonal_(0)

        # expand the mask to match the attention weights shape
        full_mask = full_mask.unsqueeze(0).unsqueeze(0)  # Add batch and num_heads dimensions

        hidden_states_ptb = F.scaled_dot_product_attention(
            query_ptb, key_ptb, value_ptb, attn_mask=full_mask, dropout_p=0.0, is_causal=False
        )
        hidden_states_ptb = hidden_states_ptb.transpose(1, 2).reshape(batch_size, -1, attn.heads * head_dim)
        hidden_states_ptb = hidden_states_ptb.to(query_ptb.dtype)

        # split the attention outputs.
        hidden_states_ptb, encoder_hidden_states_ptb = (
            hidden_states_ptb[:, : residual.shape[1]],
            hidden_states_ptb[:, residual.shape[1] :],
        )

        # linear proj
        hidden_states_ptb = attn.to_out[0](hidden_states_ptb)
        # dropout
        hidden_states_ptb = attn.to_out[1](hidden_states_ptb)
        if not attn.context_pre_only:
            encoder_hidden_states_ptb = attn.to_add_out(encoder_hidden_states_ptb)

        if input_ndim == 4:
            hidden_states_ptb = hidden_states_ptb.transpose(-1, -2).reshape(batch_size, channel, height, width)
        if context_input_ndim == 4:
            encoder_hidden_states_ptb = encoder_hidden_states_ptb.transpose(-1, -2).reshape(
                batch_size, channel, height, width
            )

        ################ concat ###############
        hidden_states = torch.cat([hidden_states_org, hidden_states_ptb])
        encoder_hidden_states = torch.cat([encoder_hidden_states_org, encoder_hidden_states_ptb])

        return hidden_states, encoder_hidden_states


class PAGCFGJointAttnProcessor2_0:
    """Attention processor used typically in processing the SD3-like self-attention projections."""

    def __init__(self):
        if not hasattr(F, "scaled_dot_product_attention"):
            raise ImportError(
                "PAGCFGJointAttnProcessor2_0 requires PyTorch 2.0, to use it, please upgrade PyTorch to 2.0."
            )

    def __call__(
        self,
        attn: Attention,
        hidden_states: torch.FloatTensor,
        encoder_hidden_states: torch.FloatTensor = None,
        attention_mask: Optional[torch.FloatTensor] = None,
        *args,
        **kwargs,
    ) -> torch.FloatTensor:
        residual = hidden_states

        input_ndim = hidden_states.ndim
        if input_ndim == 4:
            batch_size, channel, height, width = hidden_states.shape
            hidden_states = hidden_states.view(batch_size, channel, height * width).transpose(1, 2)
        context_input_ndim = encoder_hidden_states.ndim
        if context_input_ndim == 4:
            batch_size, channel, height, width = encoder_hidden_states.shape
            encoder_hidden_states = encoder_hidden_states.view(batch_size, channel, height * width).transpose(1, 2)

        identity_block_size = hidden_states.shape[
            1
        ]  # patch embeddings width * height (correspond to self-attention map width or height)

        # chunk
        hidden_states_uncond, hidden_states_org, hidden_states_ptb = hidden_states.chunk(3)
        hidden_states_org = torch.cat([hidden_states_uncond, hidden_states_org])

        (
            encoder_hidden_states_uncond,
            encoder_hidden_states_org,
            encoder_hidden_states_ptb,
        ) = encoder_hidden_states.chunk(3)
        encoder_hidden_states_org = torch.cat([encoder_hidden_states_uncond, encoder_hidden_states_org])

        ################## original path ##################
        batch_size = encoder_hidden_states_org.shape[0]

        # `sample` projections.
        query_org = attn.to_q(hidden_states_org)
        key_org = attn.to_k(hidden_states_org)
        value_org = attn.to_v(hidden_states_org)

        # `context` projections.
        encoder_hidden_states_org_query_proj = attn.add_q_proj(encoder_hidden_states_org)
        encoder_hidden_states_org_key_proj = attn.add_k_proj(encoder_hidden_states_org)
        encoder_hidden_states_org_value_proj = attn.add_v_proj(encoder_hidden_states_org)

        # attention
        query_org = torch.cat([query_org, encoder_hidden_states_org_query_proj], dim=1)
        key_org = torch.cat([key_org, encoder_hidden_states_org_key_proj], dim=1)
        value_org = torch.cat([value_org, encoder_hidden_states_org_value_proj], dim=1)

        inner_dim = key_org.shape[-1]
        head_dim = inner_dim // attn.heads
        query_org = query_org.view(batch_size, -1, attn.heads, head_dim).transpose(1, 2)
        key_org = key_org.view(batch_size, -1, attn.heads, head_dim).transpose(1, 2)
        value_org = value_org.view(batch_size, -1, attn.heads, head_dim).transpose(1, 2)

        hidden_states_org = F.scaled_dot_product_attention(
            query_org, key_org, value_org, dropout_p=0.0, is_causal=False
        )
        hidden_states_org = hidden_states_org.transpose(1, 2).reshape(batch_size, -1, attn.heads * head_dim)
        hidden_states_org = hidden_states_org.to(query_org.dtype)

        # Split the attention outputs.
        hidden_states_org, encoder_hidden_states_org = (
            hidden_states_org[:, : residual.shape[1]],
            hidden_states_org[:, residual.shape[1] :],
        )

        # linear proj
        hidden_states_org = attn.to_out[0](hidden_states_org)
        # dropout
        hidden_states_org = attn.to_out[1](hidden_states_org)
        if not attn.context_pre_only:
            encoder_hidden_states_org = attn.to_add_out(encoder_hidden_states_org)

        if input_ndim == 4:
            hidden_states_org = hidden_states_org.transpose(-1, -2).reshape(batch_size, channel, height, width)
        if context_input_ndim == 4:
            encoder_hidden_states_org = encoder_hidden_states_org.transpose(-1, -2).reshape(
                batch_size, channel, height, width
            )

        ################## perturbed path ##################

        batch_size = encoder_hidden_states_ptb.shape[0]

        # `sample` projections.
        query_ptb = attn.to_q(hidden_states_ptb)
        key_ptb = attn.to_k(hidden_states_ptb)
        value_ptb = attn.to_v(hidden_states_ptb)

        # `context` projections.
        encoder_hidden_states_ptb_query_proj = attn.add_q_proj(encoder_hidden_states_ptb)
        encoder_hidden_states_ptb_key_proj = attn.add_k_proj(encoder_hidden_states_ptb)
        encoder_hidden_states_ptb_value_proj = attn.add_v_proj(encoder_hidden_states_ptb)

        # attention
        query_ptb = torch.cat([query_ptb, encoder_hidden_states_ptb_query_proj], dim=1)
        key_ptb = torch.cat([key_ptb, encoder_hidden_states_ptb_key_proj], dim=1)
        value_ptb = torch.cat([value_ptb, encoder_hidden_states_ptb_value_proj], dim=1)

        inner_dim = key_ptb.shape[-1]
        head_dim = inner_dim // attn.heads
        query_ptb = query_ptb.view(batch_size, -1, attn.heads, head_dim).transpose(1, 2)
        key_ptb = key_ptb.view(batch_size, -1, attn.heads, head_dim).transpose(1, 2)
        value_ptb = value_ptb.view(batch_size, -1, attn.heads, head_dim).transpose(1, 2)

        # create a full mask with all entries set to 0
        seq_len = query_ptb.size(2)
        full_mask = torch.zeros((seq_len, seq_len), device=query_ptb.device, dtype=query_ptb.dtype)

        # set the attention value between image patches to -inf
        full_mask[:identity_block_size, :identity_block_size] = float("-inf")

        # set the diagonal of the attention value between image patches to 0
        full_mask[:identity_block_size, :identity_block_size].fill_diagonal_(0)

        # expand the mask to match the attention weights shape
        full_mask = full_mask.unsqueeze(0).unsqueeze(0)  # Add batch and num_heads dimensions

        hidden_states_ptb = F.scaled_dot_product_attention(
            query_ptb, key_ptb, value_ptb, attn_mask=full_mask, dropout_p=0.0, is_causal=False
        )
        hidden_states_ptb = hidden_states_ptb.transpose(1, 2).reshape(batch_size, -1, attn.heads * head_dim)
        hidden_states_ptb = hidden_states_ptb.to(query_ptb.dtype)

        # split the attention outputs.
        hidden_states_ptb, encoder_hidden_states_ptb = (
            hidden_states_ptb[:, : residual.shape[1]],
            hidden_states_ptb[:, residual.shape[1] :],
        )

        # linear proj
        hidden_states_ptb = attn.to_out[0](hidden_states_ptb)
        # dropout
        hidden_states_ptb = attn.to_out[1](hidden_states_ptb)
        if not attn.context_pre_only:
            encoder_hidden_states_ptb = attn.to_add_out(encoder_hidden_states_ptb)

        if input_ndim == 4:
            hidden_states_ptb = hidden_states_ptb.transpose(-1, -2).reshape(batch_size, channel, height, width)
        if context_input_ndim == 4:
            encoder_hidden_states_ptb = encoder_hidden_states_ptb.transpose(-1, -2).reshape(
                batch_size, channel, height, width
            )

        ################ concat ###############
        hidden_states = torch.cat([hidden_states_org, hidden_states_ptb])
        encoder_hidden_states = torch.cat([encoder_hidden_states_org, encoder_hidden_states_ptb])

        return hidden_states, encoder_hidden_states


class FusedJointAttnProcessor2_0:
    """Attention processor used typically in processing the SD3-like self-attention projections."""

    def __init__(self):
        if not hasattr(F, "scaled_dot_product_attention"):
            raise ImportError("AttnProcessor2_0 requires PyTorch 2.0, to use it, please upgrade PyTorch to 2.0.")

    def __call__(
        self,
        attn: Attention,
        hidden_states: torch.FloatTensor,
        encoder_hidden_states: torch.FloatTensor = None,
        attention_mask: Optional[torch.FloatTensor] = None,
        *args,
        **kwargs,
    ) -> torch.FloatTensor:
        residual = hidden_states

        input_ndim = hidden_states.ndim
        if input_ndim == 4:
            batch_size, channel, height, width = hidden_states.shape
            hidden_states = hidden_states.view(batch_size, channel, height * width).transpose(1, 2)
        context_input_ndim = encoder_hidden_states.ndim
        if context_input_ndim == 4:
            batch_size, channel, height, width = encoder_hidden_states.shape
            encoder_hidden_states = encoder_hidden_states.view(batch_size, channel, height * width).transpose(1, 2)

        batch_size = encoder_hidden_states.shape[0]

        # `sample` projections.
        qkv = attn.to_qkv(hidden_states)
        split_size = qkv.shape[-1] // 3
        query, key, value = torch.split(qkv, split_size, dim=-1)

        # `context` projections.
        encoder_qkv = attn.to_added_qkv(encoder_hidden_states)
        split_size = encoder_qkv.shape[-1] // 3
        (
            encoder_hidden_states_query_proj,
            encoder_hidden_states_key_proj,
            encoder_hidden_states_value_proj,
        ) = torch.split(encoder_qkv, split_size, dim=-1)

        # attention
        query = torch.cat([query, encoder_hidden_states_query_proj], dim=1)
        key = torch.cat([key, encoder_hidden_states_key_proj], dim=1)
        value = torch.cat([value, encoder_hidden_states_value_proj], dim=1)

        inner_dim = key.shape[-1]
        head_dim = inner_dim // attn.heads
        query = query.view(batch_size, -1, attn.heads, head_dim).transpose(1, 2)
        key = key.view(batch_size, -1, attn.heads, head_dim).transpose(1, 2)
        value = value.view(batch_size, -1, attn.heads, head_dim).transpose(1, 2)

        hidden_states = F.scaled_dot_product_attention(query, key, value, dropout_p=0.0, is_causal=False)
        hidden_states = hidden_states.transpose(1, 2).reshape(batch_size, -1, attn.heads * head_dim)
        hidden_states = hidden_states.to(query.dtype)

        # Split the attention outputs.
        hidden_states, encoder_hidden_states = (
            hidden_states[:, : residual.shape[1]],
            hidden_states[:, residual.shape[1] :],
        )

        # linear proj
        hidden_states = attn.to_out[0](hidden_states)
        # dropout
        hidden_states = attn.to_out[1](hidden_states)
        if not attn.context_pre_only:
            encoder_hidden_states = attn.to_add_out(encoder_hidden_states)

        if input_ndim == 4:
            hidden_states = hidden_states.transpose(-1, -2).reshape(batch_size, channel, height, width)
        if context_input_ndim == 4:
            encoder_hidden_states = encoder_hidden_states.transpose(-1, -2).reshape(batch_size, channel, height, width)

        return hidden_states, encoder_hidden_states


class XFormersJointAttnProcessor:
    r"""
    Processor for implementing memory efficient attention using xFormers.

    Args:
        attention_op (`Callable`, *optional*, defaults to `None`):
            The base
            [operator](https://facebookresearch.github.io/xformers/components/ops.html#xformers.ops.AttentionOpBase) to
            use as the attention operator. It is recommended to set to `None`, and allow xFormers to choose the best
            operator.
    """

    def __init__(self, attention_op: Optional[Callable] = None):
        self.attention_op = attention_op

    def __call__(
        self,
        attn: Attention,
        hidden_states: torch.FloatTensor,
        encoder_hidden_states: torch.FloatTensor = None,
        attention_mask: Optional[torch.FloatTensor] = None,
        *args,
        **kwargs,
    ) -> torch.FloatTensor:
        residual = hidden_states

        # `sample` projections.
        query = attn.to_q(hidden_states)
        key = attn.to_k(hidden_states)
        value = attn.to_v(hidden_states)

        query = attn.head_to_batch_dim(query).contiguous()
        key = attn.head_to_batch_dim(key).contiguous()
        value = attn.head_to_batch_dim(value).contiguous()

        if attn.norm_q is not None:
            query = attn.norm_q(query)
        if attn.norm_k is not None:
            key = attn.norm_k(key)

        # `context` projections.
        if encoder_hidden_states is not None:
            encoder_hidden_states_query_proj = attn.add_q_proj(encoder_hidden_states)
            encoder_hidden_states_key_proj = attn.add_k_proj(encoder_hidden_states)
            encoder_hidden_states_value_proj = attn.add_v_proj(encoder_hidden_states)

            encoder_hidden_states_query_proj = attn.head_to_batch_dim(encoder_hidden_states_query_proj).contiguous()
            encoder_hidden_states_key_proj = attn.head_to_batch_dim(encoder_hidden_states_key_proj).contiguous()
            encoder_hidden_states_value_proj = attn.head_to_batch_dim(encoder_hidden_states_value_proj).contiguous()

            if attn.norm_added_q is not None:
                encoder_hidden_states_query_proj = attn.norm_added_q(encoder_hidden_states_query_proj)
            if attn.norm_added_k is not None:
                encoder_hidden_states_key_proj = attn.norm_added_k(encoder_hidden_states_key_proj)

            query = torch.cat([query, encoder_hidden_states_query_proj], dim=1)
            key = torch.cat([key, encoder_hidden_states_key_proj], dim=1)
            value = torch.cat([value, encoder_hidden_states_value_proj], dim=1)

        hidden_states = xformers.ops.memory_efficient_attention(
            query, key, value, attn_bias=attention_mask, op=self.attention_op, scale=attn.scale
        )
        hidden_states = hidden_states.to(query.dtype)
        hidden_states = attn.batch_to_head_dim(hidden_states)

        if encoder_hidden_states is not None:
            # Split the attention outputs.
            hidden_states, encoder_hidden_states = (
                hidden_states[:, : residual.shape[1]],
                hidden_states[:, residual.shape[1] :],
            )
            if not attn.context_pre_only:
                encoder_hidden_states = attn.to_add_out(encoder_hidden_states)

        # linear proj
        hidden_states = attn.to_out[0](hidden_states)
        # dropout
        hidden_states = attn.to_out[1](hidden_states)

        if encoder_hidden_states is not None:
            return hidden_states, encoder_hidden_states
        else:
            return hidden_states


class AllegroAttnProcessor2_0:
    r"""
    Processor for implementing scaled dot-product attention (enabled by default if you're using PyTorch 2.0). This is
    used in the Allegro model. It applies a normalization layer and rotary embedding on the query and key vector.
    """

    def __init__(self):
        if not hasattr(F, "scaled_dot_product_attention"):
            raise ImportError(
                "AllegroAttnProcessor2_0 requires PyTorch 2.0, to use it, please upgrade PyTorch to 2.0."
            )

    def __call__(
        self,
        attn: Attention,
        hidden_states: torch.Tensor,
        encoder_hidden_states: Optional[torch.Tensor] = None,
        attention_mask: Optional[torch.Tensor] = None,
        temb: Optional[torch.Tensor] = None,
        image_rotary_emb: Optional[torch.Tensor] = None,
    ) -> torch.Tensor:
        residual = hidden_states

        if attn.spatial_norm is not None:
            hidden_states = attn.spatial_norm(hidden_states, temb)

        input_ndim = hidden_states.ndim

        if input_ndim == 4:
            batch_size, channel, height, width = hidden_states.shape
            hidden_states = hidden_states.view(batch_size, channel, height * width).transpose(1, 2)

        batch_size, sequence_length, _ = (
            hidden_states.shape if encoder_hidden_states is None else encoder_hidden_states.shape
        )

        if attention_mask is not None:
            attention_mask = attn.prepare_attention_mask(attention_mask, sequence_length, batch_size)
            # scaled_dot_product_attention expects attention_mask shape to be
            # (batch, heads, source_length, target_length)
            attention_mask = attention_mask.view(batch_size, attn.heads, -1, attention_mask.shape[-1])

        if attn.group_norm is not None:
            hidden_states = attn.group_norm(hidden_states.transpose(1, 2)).transpose(1, 2)

        query = attn.to_q(hidden_states)

        if encoder_hidden_states is None:
            encoder_hidden_states = hidden_states
        elif attn.norm_cross:
            encoder_hidden_states = attn.norm_encoder_hidden_states(encoder_hidden_states)

        key = attn.to_k(encoder_hidden_states)
        value = attn.to_v(encoder_hidden_states)

        inner_dim = key.shape[-1]
        head_dim = inner_dim // attn.heads

        query = query.view(batch_size, -1, attn.heads, head_dim).transpose(1, 2)
        key = key.view(batch_size, -1, attn.heads, head_dim).transpose(1, 2)
        value = value.view(batch_size, -1, attn.heads, head_dim).transpose(1, 2)

        # Apply RoPE if needed
        if image_rotary_emb is not None and not attn.is_cross_attention:
            from .embeddings import apply_rotary_emb_allegro

            query = apply_rotary_emb_allegro(query, image_rotary_emb[0], image_rotary_emb[1])
            key = apply_rotary_emb_allegro(key, image_rotary_emb[0], image_rotary_emb[1])

        # the output of sdp = (batch, num_heads, seq_len, head_dim)
        # TODO: add support for attn.scale when we move to Torch 2.1
        hidden_states = F.scaled_dot_product_attention(
            query, key, value, attn_mask=attention_mask, dropout_p=0.0, is_causal=False
        )

        hidden_states = hidden_states.transpose(1, 2).reshape(batch_size, -1, attn.heads * head_dim)
        hidden_states = hidden_states.to(query.dtype)

        # linear proj
        hidden_states = attn.to_out[0](hidden_states)
        # dropout
        hidden_states = attn.to_out[1](hidden_states)

        if input_ndim == 4:
            hidden_states = hidden_states.transpose(-1, -2).reshape(batch_size, channel, height, width)

        if attn.residual_connection:
            hidden_states = hidden_states + residual

        hidden_states = hidden_states / attn.rescale_output_factor

        return hidden_states


class AuraFlowAttnProcessor2_0:
    """Attention processor used typically in processing Aura Flow."""

    def __init__(self):
        if not hasattr(F, "scaled_dot_product_attention") and is_torch_version("<", "2.1"):
            raise ImportError(
                "AuraFlowAttnProcessor2_0 requires PyTorch 2.0, to use it, please upgrade PyTorch to at least 2.1 or above as we use `scale` in `F.scaled_dot_product_attention()`. "
            )

    def __call__(
        self,
        attn: Attention,
        hidden_states: torch.FloatTensor,
        encoder_hidden_states: torch.FloatTensor = None,
        *args,
        **kwargs,
    ) -> torch.FloatTensor:
        batch_size = hidden_states.shape[0]

        # `sample` projections.
        query = attn.to_q(hidden_states)
        key = attn.to_k(hidden_states)
        value = attn.to_v(hidden_states)

        # `context` projections.
        if encoder_hidden_states is not None:
            encoder_hidden_states_query_proj = attn.add_q_proj(encoder_hidden_states)
            encoder_hidden_states_key_proj = attn.add_k_proj(encoder_hidden_states)
            encoder_hidden_states_value_proj = attn.add_v_proj(encoder_hidden_states)

        # Reshape.
        inner_dim = key.shape[-1]
        head_dim = inner_dim // attn.heads
        query = query.view(batch_size, -1, attn.heads, head_dim)
        key = key.view(batch_size, -1, attn.heads, head_dim)
        value = value.view(batch_size, -1, attn.heads, head_dim)

        # Apply QK norm.
        if attn.norm_q is not None:
            query = attn.norm_q(query)
        if attn.norm_k is not None:
            key = attn.norm_k(key)

        # Concatenate the projections.
        if encoder_hidden_states is not None:
            encoder_hidden_states_query_proj = encoder_hidden_states_query_proj.view(
                batch_size, -1, attn.heads, head_dim
            )
            encoder_hidden_states_key_proj = encoder_hidden_states_key_proj.view(batch_size, -1, attn.heads, head_dim)
            encoder_hidden_states_value_proj = encoder_hidden_states_value_proj.view(
                batch_size, -1, attn.heads, head_dim
            )

            if attn.norm_added_q is not None:
                encoder_hidden_states_query_proj = attn.norm_added_q(encoder_hidden_states_query_proj)
            if attn.norm_added_k is not None:
                encoder_hidden_states_key_proj = attn.norm_added_q(encoder_hidden_states_key_proj)

            query = torch.cat([encoder_hidden_states_query_proj, query], dim=1)
            key = torch.cat([encoder_hidden_states_key_proj, key], dim=1)
            value = torch.cat([encoder_hidden_states_value_proj, value], dim=1)

        query = query.transpose(1, 2)
        key = key.transpose(1, 2)
        value = value.transpose(1, 2)

        # Attention.
        hidden_states = F.scaled_dot_product_attention(
            query, key, value, dropout_p=0.0, scale=attn.scale, is_causal=False
        )
        hidden_states = hidden_states.transpose(1, 2).reshape(batch_size, -1, attn.heads * head_dim)
        hidden_states = hidden_states.to(query.dtype)

        # Split the attention outputs.
        if encoder_hidden_states is not None:
            hidden_states, encoder_hidden_states = (
                hidden_states[:, encoder_hidden_states.shape[1] :],
                hidden_states[:, : encoder_hidden_states.shape[1]],
            )

        # linear proj
        hidden_states = attn.to_out[0](hidden_states)
        # dropout
        hidden_states = attn.to_out[1](hidden_states)
        if encoder_hidden_states is not None:
            encoder_hidden_states = attn.to_add_out(encoder_hidden_states)

        if encoder_hidden_states is not None:
            return hidden_states, encoder_hidden_states
        else:
            return hidden_states


class FusedAuraFlowAttnProcessor2_0:
    """Attention processor used typically in processing Aura Flow with fused projections."""

    def __init__(self):
        if not hasattr(F, "scaled_dot_product_attention") and is_torch_version("<", "2.1"):
            raise ImportError(
                "FusedAuraFlowAttnProcessor2_0 requires PyTorch 2.0, to use it, please upgrade PyTorch to at least 2.1 or above as we use `scale` in `F.scaled_dot_product_attention()`. "
            )

    def __call__(
        self,
        attn: Attention,
<<<<<<< HEAD
        hidden_states: torch.FloatTensor,
        encoder_hidden_states: torch.FloatTensor = None,
=======
        hidden_states: torch.Tensor,
        encoder_hidden_states: Optional[torch.Tensor] = None,
        attention_mask: Optional[torch.Tensor] = None,
        temb: Optional[torch.Tensor] = None,
        temperature: Optional[float] = None,
>>>>>>> 26b0a060
        *args,
        **kwargs,
    ) -> torch.FloatTensor:
        batch_size = hidden_states.shape[0]

        # `sample` projections.
        qkv = attn.to_qkv(hidden_states)
        split_size = qkv.shape[-1] // 3
        query, key, value = torch.split(qkv, split_size, dim=-1)

        # `context` projections.
        if encoder_hidden_states is not None:
            encoder_qkv = attn.to_added_qkv(encoder_hidden_states)
            split_size = encoder_qkv.shape[-1] // 3
            (
                encoder_hidden_states_query_proj,
                encoder_hidden_states_key_proj,
                encoder_hidden_states_value_proj,
            ) = torch.split(encoder_qkv, split_size, dim=-1)

        # Reshape.
        inner_dim = key.shape[-1]
        head_dim = inner_dim // attn.heads
        query = query.view(batch_size, -1, attn.heads, head_dim)
        key = key.view(batch_size, -1, attn.heads, head_dim)
        value = value.view(batch_size, -1, attn.heads, head_dim)

        # Apply QK norm.
        if attn.norm_q is not None:
            query = attn.norm_q(query)
        if attn.norm_k is not None:
            key = attn.norm_k(key)

        # Concatenate the projections.
        if encoder_hidden_states is not None:
            encoder_hidden_states_query_proj = encoder_hidden_states_query_proj.view(
                batch_size, -1, attn.heads, head_dim
            )
            encoder_hidden_states_key_proj = encoder_hidden_states_key_proj.view(batch_size, -1, attn.heads, head_dim)
            encoder_hidden_states_value_proj = encoder_hidden_states_value_proj.view(
                batch_size, -1, attn.heads, head_dim
            )

            if attn.norm_added_q is not None:
                encoder_hidden_states_query_proj = attn.norm_added_q(encoder_hidden_states_query_proj)
            if attn.norm_added_k is not None:
                encoder_hidden_states_key_proj = attn.norm_added_q(encoder_hidden_states_key_proj)

            query = torch.cat([encoder_hidden_states_query_proj, query], dim=1)
            key = torch.cat([encoder_hidden_states_key_proj, key], dim=1)
            value = torch.cat([encoder_hidden_states_value_proj, value], dim=1)

        query = query.transpose(1, 2)
        key = key.transpose(1, 2)
        value = value.transpose(1, 2)

<<<<<<< HEAD
        # Attention.
        hidden_states = F.scaled_dot_product_attention(
            query, key, value, dropout_p=0.0, scale=attn.scale, is_causal=False
=======
        # the output of sdp = (batch, num_heads, seq_len, head_dim)
        # TODO: add support for attn.scale when we move to Torch 2.1
        if temperature:
            scale = attn.scale / temperature
        else:
            scale = None
        hidden_states = F.scaled_dot_product_attention(
            query, key, value, attn_mask=attention_mask, dropout_p=0.0, is_causal=False, scale=scale
>>>>>>> 26b0a060
        )
        hidden_states = hidden_states.transpose(1, 2).reshape(batch_size, -1, attn.heads * head_dim)
        hidden_states = hidden_states.to(query.dtype)

        # Split the attention outputs.
        if encoder_hidden_states is not None:
            hidden_states, encoder_hidden_states = (
                hidden_states[:, encoder_hidden_states.shape[1] :],
                hidden_states[:, : encoder_hidden_states.shape[1]],
            )

        # linear proj
        hidden_states = attn.to_out[0](hidden_states)
        # dropout
        hidden_states = attn.to_out[1](hidden_states)
        if encoder_hidden_states is not None:
            encoder_hidden_states = attn.to_add_out(encoder_hidden_states)

        if encoder_hidden_states is not None:
            return hidden_states, encoder_hidden_states
        else:
            return hidden_states


class FluxAttnProcessor2_0:
    """Attention processor used typically in processing the SD3-like self-attention projections."""

    def __init__(self):
        if not hasattr(F, "scaled_dot_product_attention"):
            raise ImportError("FluxAttnProcessor2_0 requires PyTorch 2.0, to use it, please upgrade PyTorch to 2.0.")

    def __call__(
        self,
        attn: Attention,
        hidden_states: torch.FloatTensor,
        encoder_hidden_states: torch.FloatTensor = None,
        attention_mask: Optional[torch.FloatTensor] = None,
        image_rotary_emb: Optional[torch.Tensor] = None,
    ) -> torch.FloatTensor:
        batch_size, _, _ = hidden_states.shape if encoder_hidden_states is None else encoder_hidden_states.shape

        # `sample` projections.
        query = attn.to_q(hidden_states)
        key = attn.to_k(hidden_states)
        value = attn.to_v(hidden_states)

        inner_dim = key.shape[-1]
        head_dim = inner_dim // attn.heads

        query = query.view(batch_size, -1, attn.heads, head_dim).transpose(1, 2)
        key = key.view(batch_size, -1, attn.heads, head_dim).transpose(1, 2)
        value = value.view(batch_size, -1, attn.heads, head_dim).transpose(1, 2)

        if attn.norm_q is not None:
            query = attn.norm_q(query)
        if attn.norm_k is not None:
            key = attn.norm_k(key)

        # the attention in FluxSingleTransformerBlock does not use `encoder_hidden_states`
        if encoder_hidden_states is not None:
            # `context` projections.
            encoder_hidden_states_query_proj = attn.add_q_proj(encoder_hidden_states)
            encoder_hidden_states_key_proj = attn.add_k_proj(encoder_hidden_states)
            encoder_hidden_states_value_proj = attn.add_v_proj(encoder_hidden_states)

            encoder_hidden_states_query_proj = encoder_hidden_states_query_proj.view(
                batch_size, -1, attn.heads, head_dim
            ).transpose(1, 2)
            encoder_hidden_states_key_proj = encoder_hidden_states_key_proj.view(
                batch_size, -1, attn.heads, head_dim
            ).transpose(1, 2)
            encoder_hidden_states_value_proj = encoder_hidden_states_value_proj.view(
                batch_size, -1, attn.heads, head_dim
            ).transpose(1, 2)

            if attn.norm_added_q is not None:
                encoder_hidden_states_query_proj = attn.norm_added_q(encoder_hidden_states_query_proj)
            if attn.norm_added_k is not None:
                encoder_hidden_states_key_proj = attn.norm_added_k(encoder_hidden_states_key_proj)

            # attention
            query = torch.cat([encoder_hidden_states_query_proj, query], dim=2)
            key = torch.cat([encoder_hidden_states_key_proj, key], dim=2)
            value = torch.cat([encoder_hidden_states_value_proj, value], dim=2)

        if image_rotary_emb is not None:
            from .embeddings import apply_rotary_emb

            query = apply_rotary_emb(query, image_rotary_emb)
            key = apply_rotary_emb(key, image_rotary_emb)

        hidden_states = F.scaled_dot_product_attention(query, key, value, dropout_p=0.0, is_causal=False)

        hidden_states = hidden_states.transpose(1, 2).reshape(batch_size, -1, attn.heads * head_dim)
        hidden_states = hidden_states.to(query.dtype)

        if encoder_hidden_states is not None:
            encoder_hidden_states, hidden_states = (
                hidden_states[:, : encoder_hidden_states.shape[1]],
                hidden_states[:, encoder_hidden_states.shape[1] :],
            )

            # linear proj
            hidden_states = attn.to_out[0](hidden_states)
            # dropout
            hidden_states = attn.to_out[1](hidden_states)

            encoder_hidden_states = attn.to_add_out(encoder_hidden_states)

            return hidden_states, encoder_hidden_states
        else:
            return hidden_states


class FluxAttnProcessor2_0_NPU:
    """Attention processor used typically in processing the SD3-like self-attention projections."""

    def __init__(self):
        if not hasattr(F, "scaled_dot_product_attention"):
            raise ImportError(
                "FluxAttnProcessor2_0_NPU requires PyTorch 2.0 and torch NPU, to use it, please upgrade PyTorch to 2.0 and install torch NPU"
            )

    def __call__(
        self,
        attn: Attention,
        hidden_states: torch.FloatTensor,
        encoder_hidden_states: torch.FloatTensor = None,
        attention_mask: Optional[torch.FloatTensor] = None,
        image_rotary_emb: Optional[torch.Tensor] = None,
    ) -> torch.FloatTensor:
        batch_size, _, _ = hidden_states.shape if encoder_hidden_states is None else encoder_hidden_states.shape

        # `sample` projections.
        query = attn.to_q(hidden_states)
        key = attn.to_k(hidden_states)
        value = attn.to_v(hidden_states)

        inner_dim = key.shape[-1]
        head_dim = inner_dim // attn.heads

        query = query.view(batch_size, -1, attn.heads, head_dim).transpose(1, 2)
        key = key.view(batch_size, -1, attn.heads, head_dim).transpose(1, 2)
        value = value.view(batch_size, -1, attn.heads, head_dim).transpose(1, 2)

        if attn.norm_q is not None:
            query = attn.norm_q(query)
        if attn.norm_k is not None:
            key = attn.norm_k(key)

        # the attention in FluxSingleTransformerBlock does not use `encoder_hidden_states`
        if encoder_hidden_states is not None:
            # `context` projections.
            encoder_hidden_states_query_proj = attn.add_q_proj(encoder_hidden_states)
            encoder_hidden_states_key_proj = attn.add_k_proj(encoder_hidden_states)
            encoder_hidden_states_value_proj = attn.add_v_proj(encoder_hidden_states)

            encoder_hidden_states_query_proj = encoder_hidden_states_query_proj.view(
                batch_size, -1, attn.heads, head_dim
            ).transpose(1, 2)
            encoder_hidden_states_key_proj = encoder_hidden_states_key_proj.view(
                batch_size, -1, attn.heads, head_dim
            ).transpose(1, 2)
            encoder_hidden_states_value_proj = encoder_hidden_states_value_proj.view(
                batch_size, -1, attn.heads, head_dim
            ).transpose(1, 2)

            if attn.norm_added_q is not None:
                encoder_hidden_states_query_proj = attn.norm_added_q(encoder_hidden_states_query_proj)
            if attn.norm_added_k is not None:
                encoder_hidden_states_key_proj = attn.norm_added_k(encoder_hidden_states_key_proj)

            # attention
            query = torch.cat([encoder_hidden_states_query_proj, query], dim=2)
            key = torch.cat([encoder_hidden_states_key_proj, key], dim=2)
            value = torch.cat([encoder_hidden_states_value_proj, value], dim=2)

        if image_rotary_emb is not None:
            from .embeddings import apply_rotary_emb

            query = apply_rotary_emb(query, image_rotary_emb)
            key = apply_rotary_emb(key, image_rotary_emb)

        if query.dtype in (torch.float16, torch.bfloat16):
            hidden_states = torch_npu.npu_fusion_attention(
                query,
                key,
                value,
                attn.heads,
                input_layout="BNSD",
                pse=None,
                scale=1.0 / math.sqrt(query.shape[-1]),
                pre_tockens=65536,
                next_tockens=65536,
                keep_prob=1.0,
                sync=False,
                inner_precise=0,
            )[0]
        else:
            hidden_states = F.scaled_dot_product_attention(query, key, value, dropout_p=0.0, is_causal=False)
        hidden_states = hidden_states.transpose(1, 2).reshape(batch_size, -1, attn.heads * head_dim)
        hidden_states = hidden_states.to(query.dtype)

        if encoder_hidden_states is not None:
            encoder_hidden_states, hidden_states = (
                hidden_states[:, : encoder_hidden_states.shape[1]],
                hidden_states[:, encoder_hidden_states.shape[1] :],
            )

            # linear proj
            hidden_states = attn.to_out[0](hidden_states)
            # dropout
            hidden_states = attn.to_out[1](hidden_states)
            encoder_hidden_states = attn.to_add_out(encoder_hidden_states)

            return hidden_states, encoder_hidden_states
        else:
            return hidden_states


class FusedFluxAttnProcessor2_0:
    """Attention processor used typically in processing the SD3-like self-attention projections."""

    def __init__(self):
        if not hasattr(F, "scaled_dot_product_attention"):
            raise ImportError(
                "FusedFluxAttnProcessor2_0 requires PyTorch 2.0, to use it, please upgrade PyTorch to 2.0."
            )

    def __call__(
        self,
        attn: Attention,
        hidden_states: torch.FloatTensor,
        encoder_hidden_states: torch.FloatTensor = None,
        attention_mask: Optional[torch.FloatTensor] = None,
        image_rotary_emb: Optional[torch.Tensor] = None,
    ) -> torch.FloatTensor:
        batch_size, _, _ = hidden_states.shape if encoder_hidden_states is None else encoder_hidden_states.shape

        # `sample` projections.
        qkv = attn.to_qkv(hidden_states)
        split_size = qkv.shape[-1] // 3
        query, key, value = torch.split(qkv, split_size, dim=-1)

        inner_dim = key.shape[-1]
        head_dim = inner_dim // attn.heads

        query = query.view(batch_size, -1, attn.heads, head_dim).transpose(1, 2)
        key = key.view(batch_size, -1, attn.heads, head_dim).transpose(1, 2)
        value = value.view(batch_size, -1, attn.heads, head_dim).transpose(1, 2)

        if attn.norm_q is not None:
            query = attn.norm_q(query)
        if attn.norm_k is not None:
            key = attn.norm_k(key)

        # the attention in FluxSingleTransformerBlock does not use `encoder_hidden_states`
        # `context` projections.
        if encoder_hidden_states is not None:
            encoder_qkv = attn.to_added_qkv(encoder_hidden_states)
            split_size = encoder_qkv.shape[-1] // 3
            (
                encoder_hidden_states_query_proj,
                encoder_hidden_states_key_proj,
                encoder_hidden_states_value_proj,
            ) = torch.split(encoder_qkv, split_size, dim=-1)

            encoder_hidden_states_query_proj = encoder_hidden_states_query_proj.view(
                batch_size, -1, attn.heads, head_dim
            ).transpose(1, 2)
            encoder_hidden_states_key_proj = encoder_hidden_states_key_proj.view(
                batch_size, -1, attn.heads, head_dim
            ).transpose(1, 2)
            encoder_hidden_states_value_proj = encoder_hidden_states_value_proj.view(
                batch_size, -1, attn.heads, head_dim
            ).transpose(1, 2)

            if attn.norm_added_q is not None:
                encoder_hidden_states_query_proj = attn.norm_added_q(encoder_hidden_states_query_proj)
            if attn.norm_added_k is not None:
                encoder_hidden_states_key_proj = attn.norm_added_k(encoder_hidden_states_key_proj)

            # attention
            query = torch.cat([encoder_hidden_states_query_proj, query], dim=2)
            key = torch.cat([encoder_hidden_states_key_proj, key], dim=2)
            value = torch.cat([encoder_hidden_states_value_proj, value], dim=2)

        if image_rotary_emb is not None:
            from .embeddings import apply_rotary_emb

            query = apply_rotary_emb(query, image_rotary_emb)
            key = apply_rotary_emb(key, image_rotary_emb)

        hidden_states = F.scaled_dot_product_attention(query, key, value, dropout_p=0.0, is_causal=False)

        hidden_states = hidden_states.transpose(1, 2).reshape(batch_size, -1, attn.heads * head_dim)
        hidden_states = hidden_states.to(query.dtype)

        if encoder_hidden_states is not None:
            encoder_hidden_states, hidden_states = (
                hidden_states[:, : encoder_hidden_states.shape[1]],
                hidden_states[:, encoder_hidden_states.shape[1] :],
            )

            # linear proj
            hidden_states = attn.to_out[0](hidden_states)
            # dropout
            hidden_states = attn.to_out[1](hidden_states)
            encoder_hidden_states = attn.to_add_out(encoder_hidden_states)

            return hidden_states, encoder_hidden_states
        else:
            return hidden_states


class FusedFluxAttnProcessor2_0_NPU:
    """Attention processor used typically in processing the SD3-like self-attention projections."""

    def __init__(self):
        if not hasattr(F, "scaled_dot_product_attention"):
            raise ImportError(
                "FluxAttnProcessor2_0_NPU requires PyTorch 2.0 and torch NPU, to use it, please upgrade PyTorch to 2.0, and install torch NPU"
            )

    def __call__(
        self,
        attn: Attention,
        hidden_states: torch.FloatTensor,
        encoder_hidden_states: torch.FloatTensor = None,
        attention_mask: Optional[torch.FloatTensor] = None,
        image_rotary_emb: Optional[torch.Tensor] = None,
    ) -> torch.FloatTensor:
        batch_size, _, _ = hidden_states.shape if encoder_hidden_states is None else encoder_hidden_states.shape

        # `sample` projections.
        qkv = attn.to_qkv(hidden_states)
        split_size = qkv.shape[-1] // 3
        query, key, value = torch.split(qkv, split_size, dim=-1)

        inner_dim = key.shape[-1]
        head_dim = inner_dim // attn.heads

        query = query.view(batch_size, -1, attn.heads, head_dim).transpose(1, 2)
        key = key.view(batch_size, -1, attn.heads, head_dim).transpose(1, 2)
        value = value.view(batch_size, -1, attn.heads, head_dim).transpose(1, 2)

        if attn.norm_q is not None:
            query = attn.norm_q(query)
        if attn.norm_k is not None:
            key = attn.norm_k(key)

        # the attention in FluxSingleTransformerBlock does not use `encoder_hidden_states`
        # `context` projections.
        if encoder_hidden_states is not None:
            encoder_qkv = attn.to_added_qkv(encoder_hidden_states)
            split_size = encoder_qkv.shape[-1] // 3
            (
                encoder_hidden_states_query_proj,
                encoder_hidden_states_key_proj,
                encoder_hidden_states_value_proj,
            ) = torch.split(encoder_qkv, split_size, dim=-1)

            encoder_hidden_states_query_proj = encoder_hidden_states_query_proj.view(
                batch_size, -1, attn.heads, head_dim
            ).transpose(1, 2)
            encoder_hidden_states_key_proj = encoder_hidden_states_key_proj.view(
                batch_size, -1, attn.heads, head_dim
            ).transpose(1, 2)
            encoder_hidden_states_value_proj = encoder_hidden_states_value_proj.view(
                batch_size, -1, attn.heads, head_dim
            ).transpose(1, 2)

            if attn.norm_added_q is not None:
                encoder_hidden_states_query_proj = attn.norm_added_q(encoder_hidden_states_query_proj)
            if attn.norm_added_k is not None:
                encoder_hidden_states_key_proj = attn.norm_added_k(encoder_hidden_states_key_proj)

            # attention
            query = torch.cat([encoder_hidden_states_query_proj, query], dim=2)
            key = torch.cat([encoder_hidden_states_key_proj, key], dim=2)
            value = torch.cat([encoder_hidden_states_value_proj, value], dim=2)

        if image_rotary_emb is not None:
            from .embeddings import apply_rotary_emb

            query = apply_rotary_emb(query, image_rotary_emb)
            key = apply_rotary_emb(key, image_rotary_emb)

        if query.dtype in (torch.float16, torch.bfloat16):
            hidden_states = torch_npu.npu_fusion_attention(
                query,
                key,
                value,
                attn.heads,
                input_layout="BNSD",
                pse=None,
                scale=1.0 / math.sqrt(query.shape[-1]),
                pre_tockens=65536,
                next_tockens=65536,
                keep_prob=1.0,
                sync=False,
                inner_precise=0,
            )[0]
        else:
            hidden_states = F.scaled_dot_product_attention(query, key, value, dropout_p=0.0, is_causal=False)

        hidden_states = hidden_states.transpose(1, 2).reshape(batch_size, -1, attn.heads * head_dim)
        hidden_states = hidden_states.to(query.dtype)

        if encoder_hidden_states is not None:
            encoder_hidden_states, hidden_states = (
                hidden_states[:, : encoder_hidden_states.shape[1]],
                hidden_states[:, encoder_hidden_states.shape[1] :],
            )

            # linear proj
            hidden_states = attn.to_out[0](hidden_states)
            # dropout
            hidden_states = attn.to_out[1](hidden_states)
            encoder_hidden_states = attn.to_add_out(encoder_hidden_states)

            return hidden_states, encoder_hidden_states
        else:
            return hidden_states


class FluxIPAdapterJointAttnProcessor2_0(torch.nn.Module):
    """Flux Attention processor for IP-Adapter."""

    def __init__(
        self, hidden_size: int, cross_attention_dim: int, num_tokens=(4,), scale=1.0, device=None, dtype=None
    ):
        super().__init__()

        if not hasattr(F, "scaled_dot_product_attention"):
            raise ImportError(
                f"{self.__class__.__name__} requires PyTorch 2.0, to use it, please upgrade PyTorch to 2.0."
            )

        self.hidden_size = hidden_size
        self.cross_attention_dim = cross_attention_dim

        if not isinstance(num_tokens, (tuple, list)):
            num_tokens = [num_tokens]

        if not isinstance(scale, list):
            scale = [scale] * len(num_tokens)
        if len(scale) != len(num_tokens):
            raise ValueError("`scale` should be a list of integers with the same length as `num_tokens`.")
        self.scale = scale

        self.to_k_ip = nn.ModuleList(
            [
                nn.Linear(cross_attention_dim, hidden_size, bias=True, device=device, dtype=dtype)
                for _ in range(len(num_tokens))
            ]
        )
        self.to_v_ip = nn.ModuleList(
            [
                nn.Linear(cross_attention_dim, hidden_size, bias=True, device=device, dtype=dtype)
                for _ in range(len(num_tokens))
            ]
        )

    def __call__(
        self,
        attn: Attention,
        hidden_states: torch.FloatTensor,
        encoder_hidden_states: torch.FloatTensor = None,
        attention_mask: Optional[torch.FloatTensor] = None,
        image_rotary_emb: Optional[torch.Tensor] = None,
        ip_hidden_states: Optional[List[torch.Tensor]] = None,
        ip_adapter_masks: Optional[torch.Tensor] = None,
    ) -> torch.FloatTensor:
        batch_size, _, _ = hidden_states.shape if encoder_hidden_states is None else encoder_hidden_states.shape

        # `sample` projections.
        hidden_states_query_proj = attn.to_q(hidden_states)
        key = attn.to_k(hidden_states)
        value = attn.to_v(hidden_states)

        inner_dim = key.shape[-1]
        head_dim = inner_dim // attn.heads

        hidden_states_query_proj = hidden_states_query_proj.view(batch_size, -1, attn.heads, head_dim).transpose(1, 2)
        key = key.view(batch_size, -1, attn.heads, head_dim).transpose(1, 2)
        value = value.view(batch_size, -1, attn.heads, head_dim).transpose(1, 2)

        if attn.norm_q is not None:
            hidden_states_query_proj = attn.norm_q(hidden_states_query_proj)
        if attn.norm_k is not None:
            key = attn.norm_k(key)

        # the attention in FluxSingleTransformerBlock does not use `encoder_hidden_states`
        if encoder_hidden_states is not None:
            # `context` projections.
            encoder_hidden_states_query_proj = attn.add_q_proj(encoder_hidden_states)
            encoder_hidden_states_key_proj = attn.add_k_proj(encoder_hidden_states)
            encoder_hidden_states_value_proj = attn.add_v_proj(encoder_hidden_states)

            encoder_hidden_states_query_proj = encoder_hidden_states_query_proj.view(
                batch_size, -1, attn.heads, head_dim
            ).transpose(1, 2)
            encoder_hidden_states_key_proj = encoder_hidden_states_key_proj.view(
                batch_size, -1, attn.heads, head_dim
            ).transpose(1, 2)
            encoder_hidden_states_value_proj = encoder_hidden_states_value_proj.view(
                batch_size, -1, attn.heads, head_dim
            ).transpose(1, 2)

            if attn.norm_added_q is not None:
                encoder_hidden_states_query_proj = attn.norm_added_q(encoder_hidden_states_query_proj)
            if attn.norm_added_k is not None:
                encoder_hidden_states_key_proj = attn.norm_added_k(encoder_hidden_states_key_proj)

            # attention
            query = torch.cat([encoder_hidden_states_query_proj, hidden_states_query_proj], dim=2)
            key = torch.cat([encoder_hidden_states_key_proj, key], dim=2)
            value = torch.cat([encoder_hidden_states_value_proj, value], dim=2)

        if image_rotary_emb is not None:
            from .embeddings import apply_rotary_emb

            query = apply_rotary_emb(query, image_rotary_emb)
            key = apply_rotary_emb(key, image_rotary_emb)

        hidden_states = F.scaled_dot_product_attention(query, key, value, dropout_p=0.0, is_causal=False)
        hidden_states = hidden_states.transpose(1, 2).reshape(batch_size, -1, attn.heads * head_dim)
        hidden_states = hidden_states.to(query.dtype)

        if encoder_hidden_states is not None:
            encoder_hidden_states, hidden_states = (
                hidden_states[:, : encoder_hidden_states.shape[1]],
                hidden_states[:, encoder_hidden_states.shape[1] :],
            )

            # linear proj
            hidden_states = attn.to_out[0](hidden_states)
            # dropout
            hidden_states = attn.to_out[1](hidden_states)
            encoder_hidden_states = attn.to_add_out(encoder_hidden_states)

            # IP-adapter
            ip_query = hidden_states_query_proj
            ip_attn_output = None
            # for ip-adapter
            # TODO: support for multiple adapters
            for current_ip_hidden_states, scale, to_k_ip, to_v_ip in zip(
                ip_hidden_states, self.scale, self.to_k_ip, self.to_v_ip
            ):
                ip_key = to_k_ip(current_ip_hidden_states)
                ip_value = to_v_ip(current_ip_hidden_states)

                ip_key = ip_key.view(batch_size, -1, attn.heads, head_dim).transpose(1, 2)
                ip_value = ip_value.view(batch_size, -1, attn.heads, head_dim).transpose(1, 2)
                # the output of sdp = (batch, num_heads, seq_len, head_dim)
                # TODO: add support for attn.scale when we move to Torch 2.1
                ip_attn_output = F.scaled_dot_product_attention(
                    ip_query, ip_key, ip_value, attn_mask=None, dropout_p=0.0, is_causal=False
                )
                ip_attn_output = ip_attn_output.transpose(1, 2).reshape(batch_size, -1, attn.heads * head_dim)
                ip_attn_output = scale * ip_attn_output
                ip_attn_output = ip_attn_output.to(ip_query.dtype)

            return hidden_states, encoder_hidden_states, ip_attn_output
        else:
            return hidden_states


class CogVideoXAttnProcessor2_0:
    r"""
    Processor for implementing scaled dot-product attention for the CogVideoX model. It applies a rotary embedding on
    query and key vectors, but does not include spatial normalization.
    """

    def __init__(self):
        if not hasattr(F, "scaled_dot_product_attention"):
            raise ImportError("CogVideoXAttnProcessor requires PyTorch 2.0, to use it, please upgrade PyTorch to 2.0.")

    def __call__(
        self,
        attn: Attention,
        hidden_states: torch.Tensor,
        encoder_hidden_states: torch.Tensor,
        attention_mask: Optional[torch.Tensor] = None,
        image_rotary_emb: Optional[torch.Tensor] = None,
    ) -> torch.Tensor:
        text_seq_length = encoder_hidden_states.size(1)

        hidden_states = torch.cat([encoder_hidden_states, hidden_states], dim=1)

        batch_size, sequence_length, _ = hidden_states.shape

        if attention_mask is not None:
            attention_mask = attn.prepare_attention_mask(attention_mask, sequence_length, batch_size)
            attention_mask = attention_mask.view(batch_size, attn.heads, -1, attention_mask.shape[-1])

        query = attn.to_q(hidden_states)
        key = attn.to_k(hidden_states)
        value = attn.to_v(hidden_states)

        inner_dim = key.shape[-1]
        head_dim = inner_dim // attn.heads

        query = query.view(batch_size, -1, attn.heads, head_dim).transpose(1, 2)
        key = key.view(batch_size, -1, attn.heads, head_dim).transpose(1, 2)
        value = value.view(batch_size, -1, attn.heads, head_dim).transpose(1, 2)

        if attn.norm_q is not None:
            query = attn.norm_q(query)
        if attn.norm_k is not None:
            key = attn.norm_k(key)

        # Apply RoPE if needed
        if image_rotary_emb is not None:
            from .embeddings import apply_rotary_emb

            query[:, :, text_seq_length:] = apply_rotary_emb(query[:, :, text_seq_length:], image_rotary_emb)
            if not attn.is_cross_attention:
                key[:, :, text_seq_length:] = apply_rotary_emb(key[:, :, text_seq_length:], image_rotary_emb)

        hidden_states = F.scaled_dot_product_attention(
            query, key, value, attn_mask=attention_mask, dropout_p=0.0, is_causal=False
        )

        hidden_states = hidden_states.transpose(1, 2).reshape(batch_size, -1, attn.heads * head_dim)

        # linear proj
        hidden_states = attn.to_out[0](hidden_states)
        # dropout
        hidden_states = attn.to_out[1](hidden_states)

        encoder_hidden_states, hidden_states = hidden_states.split(
            [text_seq_length, hidden_states.size(1) - text_seq_length], dim=1
        )
        return hidden_states, encoder_hidden_states


class FusedCogVideoXAttnProcessor2_0:
    r"""
    Processor for implementing scaled dot-product attention for the CogVideoX model. It applies a rotary embedding on
    query and key vectors, but does not include spatial normalization.
    """

    def __init__(self):
        if not hasattr(F, "scaled_dot_product_attention"):
            raise ImportError("CogVideoXAttnProcessor requires PyTorch 2.0, to use it, please upgrade PyTorch to 2.0.")

    def __call__(
        self,
        attn: Attention,
        hidden_states: torch.Tensor,
        encoder_hidden_states: torch.Tensor,
        attention_mask: Optional[torch.Tensor] = None,
        image_rotary_emb: Optional[torch.Tensor] = None,
    ) -> torch.Tensor:
        text_seq_length = encoder_hidden_states.size(1)

        hidden_states = torch.cat([encoder_hidden_states, hidden_states], dim=1)

        batch_size, sequence_length, _ = (
            hidden_states.shape if encoder_hidden_states is None else encoder_hidden_states.shape
        )

        if attention_mask is not None:
            attention_mask = attn.prepare_attention_mask(attention_mask, sequence_length, batch_size)
            attention_mask = attention_mask.view(batch_size, attn.heads, -1, attention_mask.shape[-1])

        qkv = attn.to_qkv(hidden_states)
        split_size = qkv.shape[-1] // 3
        query, key, value = torch.split(qkv, split_size, dim=-1)

        inner_dim = key.shape[-1]
        head_dim = inner_dim // attn.heads

        query = query.view(batch_size, -1, attn.heads, head_dim).transpose(1, 2)
        key = key.view(batch_size, -1, attn.heads, head_dim).transpose(1, 2)
        value = value.view(batch_size, -1, attn.heads, head_dim).transpose(1, 2)

        if attn.norm_q is not None:
            query = attn.norm_q(query)
        if attn.norm_k is not None:
            key = attn.norm_k(key)

        # Apply RoPE if needed
        if image_rotary_emb is not None:
            from .embeddings import apply_rotary_emb

            query[:, :, text_seq_length:] = apply_rotary_emb(query[:, :, text_seq_length:], image_rotary_emb)
            if not attn.is_cross_attention:
                key[:, :, text_seq_length:] = apply_rotary_emb(key[:, :, text_seq_length:], image_rotary_emb)

        hidden_states = F.scaled_dot_product_attention(
            query, key, value, attn_mask=attention_mask, dropout_p=0.0, is_causal=False
        )

        hidden_states = hidden_states.transpose(1, 2).reshape(batch_size, -1, attn.heads * head_dim)

        # linear proj
        hidden_states = attn.to_out[0](hidden_states)
        # dropout
        hidden_states = attn.to_out[1](hidden_states)

        encoder_hidden_states, hidden_states = hidden_states.split(
            [text_seq_length, hidden_states.size(1) - text_seq_length], dim=1
        )
        return hidden_states, encoder_hidden_states


class XFormersAttnAddedKVProcessor:
    r"""
    Processor for implementing memory efficient attention using xFormers.

    Args:
        attention_op (`Callable`, *optional*, defaults to `None`):
            The base
            [operator](https://facebookresearch.github.io/xformers/components/ops.html#xformers.ops.AttentionOpBase) to
            use as the attention operator. It is recommended to set to `None`, and allow xFormers to choose the best
            operator.
    """

    def __init__(self, attention_op: Optional[Callable] = None):
        self.attention_op = attention_op

    def __call__(
        self,
        attn: Attention,
        hidden_states: torch.Tensor,
        encoder_hidden_states: Optional[torch.Tensor] = None,
        attention_mask: Optional[torch.Tensor] = None,
    ) -> torch.Tensor:
        residual = hidden_states
        hidden_states = hidden_states.view(hidden_states.shape[0], hidden_states.shape[1], -1).transpose(1, 2)
        batch_size, sequence_length, _ = hidden_states.shape

        attention_mask = attn.prepare_attention_mask(attention_mask, sequence_length, batch_size)

        if encoder_hidden_states is None:
            encoder_hidden_states = hidden_states
        elif attn.norm_cross:
            encoder_hidden_states = attn.norm_encoder_hidden_states(encoder_hidden_states)

        hidden_states = attn.group_norm(hidden_states.transpose(1, 2)).transpose(1, 2)

        query = attn.to_q(hidden_states)
        query = attn.head_to_batch_dim(query)

        encoder_hidden_states_key_proj = attn.add_k_proj(encoder_hidden_states)
        encoder_hidden_states_value_proj = attn.add_v_proj(encoder_hidden_states)
        encoder_hidden_states_key_proj = attn.head_to_batch_dim(encoder_hidden_states_key_proj)
        encoder_hidden_states_value_proj = attn.head_to_batch_dim(encoder_hidden_states_value_proj)

        if not attn.only_cross_attention:
            key = attn.to_k(hidden_states)
            value = attn.to_v(hidden_states)
            key = attn.head_to_batch_dim(key)
            value = attn.head_to_batch_dim(value)
            key = torch.cat([encoder_hidden_states_key_proj, key], dim=1)
            value = torch.cat([encoder_hidden_states_value_proj, value], dim=1)
        else:
            key = encoder_hidden_states_key_proj
            value = encoder_hidden_states_value_proj

        hidden_states = xformers.ops.memory_efficient_attention(
            query, key, value, attn_bias=attention_mask, op=self.attention_op, scale=attn.scale
        )
        hidden_states = hidden_states.to(query.dtype)
        hidden_states = attn.batch_to_head_dim(hidden_states)

        # linear proj
        hidden_states = attn.to_out[0](hidden_states)
        # dropout
        hidden_states = attn.to_out[1](hidden_states)

        hidden_states = hidden_states.transpose(-1, -2).reshape(residual.shape)
        hidden_states = hidden_states + residual

        return hidden_states


class XFormersAttnProcessor:
    r"""
    Processor for implementing memory efficient attention using xFormers.

    Args:
        attention_op (`Callable`, *optional*, defaults to `None`):
            The base
            [operator](https://facebookresearch.github.io/xformers/components/ops.html#xformers.ops.AttentionOpBase) to
            use as the attention operator. It is recommended to set to `None`, and allow xFormers to choose the best
            operator.
    """

    def __init__(self, attention_op: Optional[Callable] = None):
        self.attention_op = attention_op

    def __call__(
        self,
        attn: Attention,
        hidden_states: torch.Tensor,
        encoder_hidden_states: Optional[torch.Tensor] = None,
        attention_mask: Optional[torch.Tensor] = None,
        temb: Optional[torch.Tensor] = None,
        *args,
        **kwargs,
    ) -> torch.Tensor:
        if len(args) > 0 or kwargs.get("scale", None) is not None:
            deprecation_message = "The `scale` argument is deprecated and will be ignored. Please remove it, as passing it will raise an error in the future. `scale` should directly be passed while calling the underlying pipeline component i.e., via `cross_attention_kwargs`."
            deprecate("scale", "1.0.0", deprecation_message)

        residual = hidden_states

        if attn.spatial_norm is not None:
            hidden_states = attn.spatial_norm(hidden_states, temb)

        input_ndim = hidden_states.ndim

        if input_ndim == 4:
            batch_size, channel, height, width = hidden_states.shape
            hidden_states = hidden_states.view(batch_size, channel, height * width).transpose(1, 2)

        batch_size, key_tokens, _ = (
            hidden_states.shape if encoder_hidden_states is None else encoder_hidden_states.shape
        )

        attention_mask = attn.prepare_attention_mask(attention_mask, key_tokens, batch_size)
        if attention_mask is not None:
            # expand our mask's singleton query_tokens dimension:
            #   [batch*heads,            1, key_tokens] ->
            #   [batch*heads, query_tokens, key_tokens]
            # so that it can be added as a bias onto the attention scores that xformers computes:
            #   [batch*heads, query_tokens, key_tokens]
            # we do this explicitly because xformers doesn't broadcast the singleton dimension for us.
            _, query_tokens, _ = hidden_states.shape
            attention_mask = attention_mask.expand(-1, query_tokens, -1)

        if attn.group_norm is not None:
            hidden_states = attn.group_norm(hidden_states.transpose(1, 2)).transpose(1, 2)

        query = attn.to_q(hidden_states)

        if encoder_hidden_states is None:
            encoder_hidden_states = hidden_states
        elif attn.norm_cross:
            encoder_hidden_states = attn.norm_encoder_hidden_states(encoder_hidden_states)

        key = attn.to_k(encoder_hidden_states)
        value = attn.to_v(encoder_hidden_states)

        query = attn.head_to_batch_dim(query).contiguous()
        key = attn.head_to_batch_dim(key).contiguous()
        value = attn.head_to_batch_dim(value).contiguous()

        hidden_states = xformers.ops.memory_efficient_attention(
            query, key, value, attn_bias=attention_mask, op=self.attention_op, scale=attn.scale
        )
        hidden_states = hidden_states.to(query.dtype)
        hidden_states = attn.batch_to_head_dim(hidden_states)

        # linear proj
        hidden_states = attn.to_out[0](hidden_states)
        # dropout
        hidden_states = attn.to_out[1](hidden_states)

        if input_ndim == 4:
            hidden_states = hidden_states.transpose(-1, -2).reshape(batch_size, channel, height, width)

        if attn.residual_connection:
            hidden_states = hidden_states + residual

        hidden_states = hidden_states / attn.rescale_output_factor

        return hidden_states


class AttnProcessorNPU:
    r"""
    Processor for implementing flash attention using torch_npu. Torch_npu supports only fp16 and bf16 data types. If
    fp32 is used, F.scaled_dot_product_attention will be used for computation, but the acceleration effect on NPU is
    not significant.

    """

    def __init__(self):
        if not is_torch_npu_available():
            raise ImportError("AttnProcessorNPU requires torch_npu extensions and is supported only on npu devices.")

    def __call__(
        self,
        attn: Attention,
        hidden_states: torch.Tensor,
        encoder_hidden_states: Optional[torch.Tensor] = None,
        attention_mask: Optional[torch.Tensor] = None,
        temb: Optional[torch.Tensor] = None,
        *args,
        **kwargs,
    ) -> torch.Tensor:
        if len(args) > 0 or kwargs.get("scale", None) is not None:
            deprecation_message = "The `scale` argument is deprecated and will be ignored. Please remove it, as passing it will raise an error in the future. `scale` should directly be passed while calling the underlying pipeline component i.e., via `cross_attention_kwargs`."
            deprecate("scale", "1.0.0", deprecation_message)

        residual = hidden_states
        if attn.spatial_norm is not None:
            hidden_states = attn.spatial_norm(hidden_states, temb)

        input_ndim = hidden_states.ndim

        if input_ndim == 4:
            batch_size, channel, height, width = hidden_states.shape
            hidden_states = hidden_states.view(batch_size, channel, height * width).transpose(1, 2)

        batch_size, sequence_length, _ = (
            hidden_states.shape if encoder_hidden_states is None else encoder_hidden_states.shape
        )

        if attention_mask is not None:
            attention_mask = attn.prepare_attention_mask(attention_mask, sequence_length, batch_size)
            # scaled_dot_product_attention expects attention_mask shape to be
            # (batch, heads, source_length, target_length)
            attention_mask = attention_mask.view(batch_size, attn.heads, -1, attention_mask.shape[-1])
            attention_mask = attention_mask.repeat(1, 1, hidden_states.shape[1], 1)
            if attention_mask.dtype == torch.bool:
                attention_mask = torch.logical_not(attention_mask.bool())
            else:
                attention_mask = attention_mask.bool()

        if attn.group_norm is not None:
            hidden_states = attn.group_norm(hidden_states.transpose(1, 2)).transpose(1, 2)

        query = attn.to_q(hidden_states)

        if encoder_hidden_states is None:
            encoder_hidden_states = hidden_states
        elif attn.norm_cross:
            encoder_hidden_states = attn.norm_encoder_hidden_states(encoder_hidden_states)

        key = attn.to_k(encoder_hidden_states)
        value = attn.to_v(encoder_hidden_states)

        inner_dim = key.shape[-1]
        head_dim = inner_dim // attn.heads

        query = query.view(batch_size, -1, attn.heads, head_dim).transpose(1, 2)

        key = key.view(batch_size, -1, attn.heads, head_dim).transpose(1, 2)
        value = value.view(batch_size, -1, attn.heads, head_dim).transpose(1, 2)

        # the output of sdp = (batch, num_heads, seq_len, head_dim)
        if query.dtype in (torch.float16, torch.bfloat16):
            hidden_states = torch_npu.npu_fusion_attention(
                query,
                key,
                value,
                attn.heads,
                input_layout="BNSD",
                pse=None,
                atten_mask=attention_mask,
                scale=1.0 / math.sqrt(query.shape[-1]),
                pre_tockens=65536,
                next_tockens=65536,
                keep_prob=1.0,
                sync=False,
                inner_precise=0,
            )[0]
        else:
            # TODO: add support for attn.scale when we move to Torch 2.1
            hidden_states = F.scaled_dot_product_attention(
                query, key, value, attn_mask=attention_mask, dropout_p=0.0, is_causal=False
            )

        hidden_states = hidden_states.transpose(1, 2).reshape(batch_size, -1, attn.heads * head_dim)
        hidden_states = hidden_states.to(query.dtype)

        # linear proj
        hidden_states = attn.to_out[0](hidden_states)
        # dropout
        hidden_states = attn.to_out[1](hidden_states)

        if input_ndim == 4:
            hidden_states = hidden_states.transpose(-1, -2).reshape(batch_size, channel, height, width)

        if attn.residual_connection:
            hidden_states = hidden_states + residual

        hidden_states = hidden_states / attn.rescale_output_factor

        return hidden_states


class AttnProcessor2_0:
    r"""
    Processor for implementing scaled dot-product attention (enabled by default if you're using PyTorch 2.0).
    """

    def __init__(self):
        if not hasattr(F, "scaled_dot_product_attention"):
            raise ImportError("AttnProcessor2_0 requires PyTorch 2.0, to use it, please upgrade PyTorch to 2.0.")

    def __call__(
        self,
        attn: Attention,
        hidden_states: torch.Tensor,
        encoder_hidden_states: Optional[torch.Tensor] = None,
        attention_mask: Optional[torch.Tensor] = None,
        temb: Optional[torch.Tensor] = None,
        *args,
        **kwargs,
    ) -> torch.Tensor:
        if len(args) > 0 or kwargs.get("scale", None) is not None:
            deprecation_message = "The `scale` argument is deprecated and will be ignored. Please remove it, as passing it will raise an error in the future. `scale` should directly be passed while calling the underlying pipeline component i.e., via `cross_attention_kwargs`."
            deprecate("scale", "1.0.0", deprecation_message)

        residual = hidden_states
        if attn.spatial_norm is not None:
            hidden_states = attn.spatial_norm(hidden_states, temb)

        input_ndim = hidden_states.ndim

        if input_ndim == 4:
            batch_size, channel, height, width = hidden_states.shape
            hidden_states = hidden_states.view(batch_size, channel, height * width).transpose(1, 2)

        batch_size, sequence_length, _ = (
            hidden_states.shape if encoder_hidden_states is None else encoder_hidden_states.shape
        )

        if attention_mask is not None:
            attention_mask = attn.prepare_attention_mask(attention_mask, sequence_length, batch_size)
            # scaled_dot_product_attention expects attention_mask shape to be
            # (batch, heads, source_length, target_length)
            attention_mask = attention_mask.view(batch_size, attn.heads, -1, attention_mask.shape[-1])

        if attn.group_norm is not None:
            hidden_states = attn.group_norm(hidden_states.transpose(1, 2)).transpose(1, 2)

        query = attn.to_q(hidden_states)

        if encoder_hidden_states is None:
            encoder_hidden_states = hidden_states
        elif attn.norm_cross:
            encoder_hidden_states = attn.norm_encoder_hidden_states(encoder_hidden_states)

        key = attn.to_k(encoder_hidden_states)
        value = attn.to_v(encoder_hidden_states)

        inner_dim = key.shape[-1]
        head_dim = inner_dim // attn.heads

        query = query.view(batch_size, -1, attn.heads, head_dim).transpose(1, 2)

        key = key.view(batch_size, -1, attn.heads, head_dim).transpose(1, 2)
        value = value.view(batch_size, -1, attn.heads, head_dim).transpose(1, 2)

        if attn.norm_q is not None:
            query = attn.norm_q(query)
        if attn.norm_k is not None:
            key = attn.norm_k(key)

        # the output of sdp = (batch, num_heads, seq_len, head_dim)
        # TODO: add support for attn.scale when we move to Torch 2.1
        hidden_states = F.scaled_dot_product_attention(
            query, key, value, attn_mask=attention_mask, dropout_p=0.0, is_causal=False
        )

        hidden_states = hidden_states.transpose(1, 2).reshape(batch_size, -1, attn.heads * head_dim)
        hidden_states = hidden_states.to(query.dtype)

        # linear proj
        hidden_states = attn.to_out[0](hidden_states)
        # dropout
        hidden_states = attn.to_out[1](hidden_states)

        if input_ndim == 4:
            hidden_states = hidden_states.transpose(-1, -2).reshape(batch_size, channel, height, width)

        if attn.residual_connection:
            hidden_states = hidden_states + residual

        hidden_states = hidden_states / attn.rescale_output_factor

        return hidden_states


class XLAFlashAttnProcessor2_0:
    r"""
    Processor for implementing scaled dot-product attention with pallas flash attention kernel if using `torch_xla`.
    """

    def __init__(self, partition_spec: Optional[Tuple[Optional[str], ...]] = None):
        if not hasattr(F, "scaled_dot_product_attention"):
            raise ImportError(
                "XLAFlashAttnProcessor2_0 requires PyTorch 2.0, to use it, please upgrade PyTorch to 2.0."
            )
        if is_torch_xla_version("<", "2.3"):
            raise ImportError("XLA flash attention requires torch_xla version >= 2.3.")
        if is_spmd() and is_torch_xla_version("<", "2.4"):
            raise ImportError("SPMD support for XLA flash attention needs torch_xla version >= 2.4.")
        self.partition_spec = partition_spec

    def __call__(
        self,
        attn: Attention,
        hidden_states: torch.Tensor,
        encoder_hidden_states: Optional[torch.Tensor] = None,
        attention_mask: Optional[torch.Tensor] = None,
        temb: Optional[torch.Tensor] = None,
        *args,
        **kwargs,
    ) -> torch.Tensor:
        residual = hidden_states
        if attn.spatial_norm is not None:
            hidden_states = attn.spatial_norm(hidden_states, temb)

        input_ndim = hidden_states.ndim

        if input_ndim == 4:
            batch_size, channel, height, width = hidden_states.shape
            hidden_states = hidden_states.view(batch_size, channel, height * width).transpose(1, 2)

        batch_size, sequence_length, _ = (
            hidden_states.shape if encoder_hidden_states is None else encoder_hidden_states.shape
        )

        if attention_mask is not None:
            attention_mask = attn.prepare_attention_mask(attention_mask, sequence_length, batch_size)
            # scaled_dot_product_attention expects attention_mask shape to be
            # (batch, heads, source_length, target_length)
            attention_mask = attention_mask.view(batch_size, attn.heads, -1, attention_mask.shape[-1])

        if attn.group_norm is not None:
            hidden_states = attn.group_norm(hidden_states.transpose(1, 2)).transpose(1, 2)

        query = attn.to_q(hidden_states)

        if encoder_hidden_states is None:
            encoder_hidden_states = hidden_states
        elif attn.norm_cross:
            encoder_hidden_states = attn.norm_encoder_hidden_states(encoder_hidden_states)

        key = attn.to_k(encoder_hidden_states)
        value = attn.to_v(encoder_hidden_states)

        inner_dim = key.shape[-1]
        head_dim = inner_dim // attn.heads

        query = query.view(batch_size, -1, attn.heads, head_dim).transpose(1, 2)

        key = key.view(batch_size, -1, attn.heads, head_dim).transpose(1, 2)
        value = value.view(batch_size, -1, attn.heads, head_dim).transpose(1, 2)

        if attn.norm_q is not None:
            query = attn.norm_q(query)
        if attn.norm_k is not None:
            key = attn.norm_k(key)

        # the output of sdp = (batch, num_heads, seq_len, head_dim)
        # TODO: add support for attn.scale when we move to Torch 2.1
        if all(tensor.shape[2] >= 4096 for tensor in [query, key, value]):
            if attention_mask is not None:
                attention_mask = attention_mask.view(batch_size, 1, 1, attention_mask.shape[-1])
                # Convert mask to float and replace 0s with -inf and 1s with 0
                attention_mask = (
                    attention_mask.float()
                    .masked_fill(attention_mask == 0, float("-inf"))
                    .masked_fill(attention_mask == 1, float(0.0))
                )

                # Apply attention mask to key
                key = key + attention_mask
            query /= math.sqrt(query.shape[3])
            partition_spec = self.partition_spec if is_spmd() else None
            hidden_states = flash_attention(query, key, value, causal=False, partition_spec=partition_spec)
        else:
            logger.warning(
                "Unable to use the flash attention pallas kernel API call due to QKV sequence length < 4096."
            )
            hidden_states = F.scaled_dot_product_attention(
                query, key, value, attn_mask=attention_mask, dropout_p=0.0, is_causal=False
            )

        hidden_states = hidden_states.transpose(1, 2).reshape(batch_size, -1, attn.heads * head_dim)
        hidden_states = hidden_states.to(query.dtype)

        # linear proj
        hidden_states = attn.to_out[0](hidden_states)
        # dropout
        hidden_states = attn.to_out[1](hidden_states)

        if input_ndim == 4:
            hidden_states = hidden_states.transpose(-1, -2).reshape(batch_size, channel, height, width)

        if attn.residual_connection:
            hidden_states = hidden_states + residual

        hidden_states = hidden_states / attn.rescale_output_factor

        return hidden_states


class XLAFluxFlashAttnProcessor2_0:
    r"""
    Processor for implementing scaled dot-product attention with pallas flash attention kernel if using `torch_xla`.
    """

    def __init__(self, partition_spec: Optional[Tuple[Optional[str], ...]] = None):
        if not hasattr(F, "scaled_dot_product_attention"):
            raise ImportError(
                "XLAFlashAttnProcessor2_0 requires PyTorch 2.0, to use it, please upgrade PyTorch to 2.0."
            )
        if is_torch_xla_version("<", "2.3"):
            raise ImportError("XLA flash attention requires torch_xla version >= 2.3.")
        if is_spmd() and is_torch_xla_version("<", "2.4"):
            raise ImportError("SPMD support for XLA flash attention needs torch_xla version >= 2.4.")
        self.partition_spec = partition_spec

    def __call__(
        self,
        attn: Attention,
        hidden_states: torch.FloatTensor,
        encoder_hidden_states: torch.FloatTensor = None,
        attention_mask: Optional[torch.FloatTensor] = None,
        image_rotary_emb: Optional[torch.Tensor] = None,
    ) -> torch.FloatTensor:
        batch_size, _, _ = hidden_states.shape if encoder_hidden_states is None else encoder_hidden_states.shape

        # `sample` projections.
        query = attn.to_q(hidden_states)
        key = attn.to_k(hidden_states)
        value = attn.to_v(hidden_states)

        inner_dim = key.shape[-1]
        head_dim = inner_dim // attn.heads

        query = query.view(batch_size, -1, attn.heads, head_dim).transpose(1, 2)
        key = key.view(batch_size, -1, attn.heads, head_dim).transpose(1, 2)
        value = value.view(batch_size, -1, attn.heads, head_dim).transpose(1, 2)

        if attn.norm_q is not None:
            query = attn.norm_q(query)
        if attn.norm_k is not None:
            key = attn.norm_k(key)

        # the attention in FluxSingleTransformerBlock does not use `encoder_hidden_states`
        if encoder_hidden_states is not None:
            # `context` projections.
            encoder_hidden_states_query_proj = attn.add_q_proj(encoder_hidden_states)
            encoder_hidden_states_key_proj = attn.add_k_proj(encoder_hidden_states)
            encoder_hidden_states_value_proj = attn.add_v_proj(encoder_hidden_states)

            encoder_hidden_states_query_proj = encoder_hidden_states_query_proj.view(
                batch_size, -1, attn.heads, head_dim
            ).transpose(1, 2)
            encoder_hidden_states_key_proj = encoder_hidden_states_key_proj.view(
                batch_size, -1, attn.heads, head_dim
            ).transpose(1, 2)
            encoder_hidden_states_value_proj = encoder_hidden_states_value_proj.view(
                batch_size, -1, attn.heads, head_dim
            ).transpose(1, 2)

            if attn.norm_added_q is not None:
                encoder_hidden_states_query_proj = attn.norm_added_q(encoder_hidden_states_query_proj)
            if attn.norm_added_k is not None:
                encoder_hidden_states_key_proj = attn.norm_added_k(encoder_hidden_states_key_proj)

            # attention
            query = torch.cat([encoder_hidden_states_query_proj, query], dim=2)
            key = torch.cat([encoder_hidden_states_key_proj, key], dim=2)
            value = torch.cat([encoder_hidden_states_value_proj, value], dim=2)

        if image_rotary_emb is not None:
            from .embeddings import apply_rotary_emb

            query = apply_rotary_emb(query, image_rotary_emb)
            key = apply_rotary_emb(key, image_rotary_emb)

        query /= math.sqrt(head_dim)
        hidden_states = flash_attention(query, key, value, causal=False)

        hidden_states = hidden_states.transpose(1, 2).reshape(batch_size, -1, attn.heads * head_dim)
        hidden_states = hidden_states.to(query.dtype)

        if encoder_hidden_states is not None:
            encoder_hidden_states, hidden_states = (
                hidden_states[:, : encoder_hidden_states.shape[1]],
                hidden_states[:, encoder_hidden_states.shape[1] :],
            )

            # linear proj
            hidden_states = attn.to_out[0](hidden_states)
            # dropout
            hidden_states = attn.to_out[1](hidden_states)

            encoder_hidden_states = attn.to_add_out(encoder_hidden_states)

            return hidden_states, encoder_hidden_states
        else:
            return hidden_states


class MochiVaeAttnProcessor2_0:
    r"""
    Attention processor used in Mochi VAE.
    """

    def __init__(self):
        if not hasattr(F, "scaled_dot_product_attention"):
            raise ImportError("AttnProcessor2_0 requires PyTorch 2.0, to use it, please upgrade PyTorch to 2.0.")

    def __call__(
        self,
        attn: Attention,
        hidden_states: torch.Tensor,
        encoder_hidden_states: Optional[torch.Tensor] = None,
        attention_mask: Optional[torch.Tensor] = None,
    ) -> torch.Tensor:
        residual = hidden_states
        is_single_frame = hidden_states.shape[1] == 1

        batch_size, sequence_length, _ = (
            hidden_states.shape if encoder_hidden_states is None else encoder_hidden_states.shape
        )

        if attention_mask is not None:
            attention_mask = attn.prepare_attention_mask(attention_mask, sequence_length, batch_size)
            # scaled_dot_product_attention expects attention_mask shape to be
            # (batch, heads, source_length, target_length)
            attention_mask = attention_mask.view(batch_size, attn.heads, -1, attention_mask.shape[-1])

        if is_single_frame:
            hidden_states = attn.to_v(hidden_states)

            # linear proj
            hidden_states = attn.to_out[0](hidden_states)
            # dropout
            hidden_states = attn.to_out[1](hidden_states)

            if attn.residual_connection:
                hidden_states = hidden_states + residual

            hidden_states = hidden_states / attn.rescale_output_factor
            return hidden_states

        query = attn.to_q(hidden_states)

        if encoder_hidden_states is None:
            encoder_hidden_states = hidden_states

        key = attn.to_k(encoder_hidden_states)
        value = attn.to_v(encoder_hidden_states)

        inner_dim = key.shape[-1]
        head_dim = inner_dim // attn.heads

        query = query.view(batch_size, -1, attn.heads, head_dim).transpose(1, 2)
        key = key.view(batch_size, -1, attn.heads, head_dim).transpose(1, 2)
        value = value.view(batch_size, -1, attn.heads, head_dim).transpose(1, 2)

        if attn.norm_q is not None:
            query = attn.norm_q(query)
        if attn.norm_k is not None:
            key = attn.norm_k(key)

        # the output of sdp = (batch, num_heads, seq_len, head_dim)
        # TODO: add support for attn.scale when we move to Torch 2.1
        hidden_states = F.scaled_dot_product_attention(
            query, key, value, attn_mask=attention_mask, dropout_p=0.0, is_causal=attn.is_causal
        )

        hidden_states = hidden_states.transpose(1, 2).reshape(batch_size, -1, attn.heads * head_dim)
        hidden_states = hidden_states.to(query.dtype)

        # linear proj
        hidden_states = attn.to_out[0](hidden_states)
        # dropout
        hidden_states = attn.to_out[1](hidden_states)

        if attn.residual_connection:
            hidden_states = hidden_states + residual

        hidden_states = hidden_states / attn.rescale_output_factor

        return hidden_states


class StableAudioAttnProcessor2_0:
    r"""
    Processor for implementing scaled dot-product attention (enabled by default if you're using PyTorch 2.0). This is
    used in the Stable Audio model. It applies rotary embedding on query and key vector, and allows MHA, GQA or MQA.
    """

    def __init__(self):
        if not hasattr(F, "scaled_dot_product_attention"):
            raise ImportError(
                "StableAudioAttnProcessor2_0 requires PyTorch 2.0, to use it, please upgrade PyTorch to 2.0."
            )

    def apply_partial_rotary_emb(
        self,
        x: torch.Tensor,
        freqs_cis: Tuple[torch.Tensor],
    ) -> torch.Tensor:
        from .embeddings import apply_rotary_emb

        rot_dim = freqs_cis[0].shape[-1]
        x_to_rotate, x_unrotated = x[..., :rot_dim], x[..., rot_dim:]

        x_rotated = apply_rotary_emb(x_to_rotate, freqs_cis, use_real=True, use_real_unbind_dim=-2)

        out = torch.cat((x_rotated, x_unrotated), dim=-1)
        return out

    def __call__(
        self,
        attn: Attention,
        hidden_states: torch.Tensor,
        encoder_hidden_states: Optional[torch.Tensor] = None,
        attention_mask: Optional[torch.Tensor] = None,
        rotary_emb: Optional[torch.Tensor] = None,
    ) -> torch.Tensor:
        from .embeddings import apply_rotary_emb

        residual = hidden_states

        input_ndim = hidden_states.ndim

        if input_ndim == 4:
            batch_size, channel, height, width = hidden_states.shape
            hidden_states = hidden_states.view(batch_size, channel, height * width).transpose(1, 2)

        batch_size, sequence_length, _ = (
            hidden_states.shape if encoder_hidden_states is None else encoder_hidden_states.shape
        )

        if attention_mask is not None:
            attention_mask = attn.prepare_attention_mask(attention_mask, sequence_length, batch_size)
            # scaled_dot_product_attention expects attention_mask shape to be
            # (batch, heads, source_length, target_length)
            attention_mask = attention_mask.view(batch_size, attn.heads, -1, attention_mask.shape[-1])

        query = attn.to_q(hidden_states)

        if encoder_hidden_states is None:
            encoder_hidden_states = hidden_states
        elif attn.norm_cross:
            encoder_hidden_states = attn.norm_encoder_hidden_states(encoder_hidden_states)

        key = attn.to_k(encoder_hidden_states)
        value = attn.to_v(encoder_hidden_states)

        head_dim = query.shape[-1] // attn.heads
        kv_heads = key.shape[-1] // head_dim

        query = query.view(batch_size, -1, attn.heads, head_dim).transpose(1, 2)

        key = key.view(batch_size, -1, kv_heads, head_dim).transpose(1, 2)
        value = value.view(batch_size, -1, kv_heads, head_dim).transpose(1, 2)

        if kv_heads != attn.heads:
            # if GQA or MQA, repeat the key/value heads to reach the number of query heads.
            heads_per_kv_head = attn.heads // kv_heads
            key = torch.repeat_interleave(key, heads_per_kv_head, dim=1)
            value = torch.repeat_interleave(value, heads_per_kv_head, dim=1)

        if attn.norm_q is not None:
            query = attn.norm_q(query)
        if attn.norm_k is not None:
            key = attn.norm_k(key)

        # Apply RoPE if needed
        if rotary_emb is not None:
            query_dtype = query.dtype
            key_dtype = key.dtype
            query = query.to(torch.float32)
            key = key.to(torch.float32)

            rot_dim = rotary_emb[0].shape[-1]
            query_to_rotate, query_unrotated = query[..., :rot_dim], query[..., rot_dim:]
            query_rotated = apply_rotary_emb(query_to_rotate, rotary_emb, use_real=True, use_real_unbind_dim=-2)

            query = torch.cat((query_rotated, query_unrotated), dim=-1)

            if not attn.is_cross_attention:
                key_to_rotate, key_unrotated = key[..., :rot_dim], key[..., rot_dim:]
                key_rotated = apply_rotary_emb(key_to_rotate, rotary_emb, use_real=True, use_real_unbind_dim=-2)

                key = torch.cat((key_rotated, key_unrotated), dim=-1)

            query = query.to(query_dtype)
            key = key.to(key_dtype)

        # the output of sdp = (batch, num_heads, seq_len, head_dim)
        # TODO: add support for attn.scale when we move to Torch 2.1
        hidden_states = F.scaled_dot_product_attention(
            query, key, value, attn_mask=attention_mask, dropout_p=0.0, is_causal=False
        )

        hidden_states = hidden_states.transpose(1, 2).reshape(batch_size, -1, attn.heads * head_dim)
        hidden_states = hidden_states.to(query.dtype)

        # linear proj
        hidden_states = attn.to_out[0](hidden_states)
        # dropout
        hidden_states = attn.to_out[1](hidden_states)

        if input_ndim == 4:
            hidden_states = hidden_states.transpose(-1, -2).reshape(batch_size, channel, height, width)

        if attn.residual_connection:
            hidden_states = hidden_states + residual

        hidden_states = hidden_states / attn.rescale_output_factor

        return hidden_states


class HunyuanAttnProcessor2_0:
    r"""
    Processor for implementing scaled dot-product attention (enabled by default if you're using PyTorch 2.0). This is
    used in the HunyuanDiT model. It applies a s normalization layer and rotary embedding on query and key vector.
    """

    def __init__(self):
        if not hasattr(F, "scaled_dot_product_attention"):
            raise ImportError("AttnProcessor2_0 requires PyTorch 2.0, to use it, please upgrade PyTorch to 2.0.")

    def __call__(
        self,
        attn: Attention,
        hidden_states: torch.Tensor,
        encoder_hidden_states: Optional[torch.Tensor] = None,
        attention_mask: Optional[torch.Tensor] = None,
        temb: Optional[torch.Tensor] = None,
        image_rotary_emb: Optional[torch.Tensor] = None,
    ) -> torch.Tensor:
        from .embeddings import apply_rotary_emb

        residual = hidden_states
        if attn.spatial_norm is not None:
            hidden_states = attn.spatial_norm(hidden_states, temb)

        input_ndim = hidden_states.ndim

        if input_ndim == 4:
            batch_size, channel, height, width = hidden_states.shape
            hidden_states = hidden_states.view(batch_size, channel, height * width).transpose(1, 2)

        batch_size, sequence_length, _ = (
            hidden_states.shape if encoder_hidden_states is None else encoder_hidden_states.shape
        )

        if attention_mask is not None:
            attention_mask = attn.prepare_attention_mask(attention_mask, sequence_length, batch_size)
            # scaled_dot_product_attention expects attention_mask shape to be
            # (batch, heads, source_length, target_length)
            attention_mask = attention_mask.view(batch_size, attn.heads, -1, attention_mask.shape[-1])

        if attn.group_norm is not None:
            hidden_states = attn.group_norm(hidden_states.transpose(1, 2)).transpose(1, 2)

        query = attn.to_q(hidden_states)

        if encoder_hidden_states is None:
            encoder_hidden_states = hidden_states
        elif attn.norm_cross:
            encoder_hidden_states = attn.norm_encoder_hidden_states(encoder_hidden_states)

        key = attn.to_k(encoder_hidden_states)
        value = attn.to_v(encoder_hidden_states)

        inner_dim = key.shape[-1]
        head_dim = inner_dim // attn.heads

        query = query.view(batch_size, -1, attn.heads, head_dim).transpose(1, 2)

        key = key.view(batch_size, -1, attn.heads, head_dim).transpose(1, 2)
        value = value.view(batch_size, -1, attn.heads, head_dim).transpose(1, 2)

        if attn.norm_q is not None:
            query = attn.norm_q(query)
        if attn.norm_k is not None:
            key = attn.norm_k(key)

        # Apply RoPE if needed
        if image_rotary_emb is not None:
            query = apply_rotary_emb(query, image_rotary_emb)
            if not attn.is_cross_attention:
                key = apply_rotary_emb(key, image_rotary_emb)

        # the output of sdp = (batch, num_heads, seq_len, head_dim)
        # TODO: add support for attn.scale when we move to Torch 2.1
        hidden_states = F.scaled_dot_product_attention(
            query, key, value, attn_mask=attention_mask, dropout_p=0.0, is_causal=False
        )

        hidden_states = hidden_states.transpose(1, 2).reshape(batch_size, -1, attn.heads * head_dim)
        hidden_states = hidden_states.to(query.dtype)

        # linear proj
        hidden_states = attn.to_out[0](hidden_states)
        # dropout
        hidden_states = attn.to_out[1](hidden_states)

        if input_ndim == 4:
            hidden_states = hidden_states.transpose(-1, -2).reshape(batch_size, channel, height, width)

        if attn.residual_connection:
            hidden_states = hidden_states + residual

        hidden_states = hidden_states / attn.rescale_output_factor

        return hidden_states


class FusedHunyuanAttnProcessor2_0:
    r"""
    Processor for implementing scaled dot-product attention (enabled by default if you're using PyTorch 2.0) with fused
    projection layers. This is used in the HunyuanDiT model. It applies a s normalization layer and rotary embedding on
    query and key vector.
    """

    def __init__(self):
        if not hasattr(F, "scaled_dot_product_attention"):
            raise ImportError(
                "FusedHunyuanAttnProcessor2_0 requires PyTorch 2.0, to use it, please upgrade PyTorch to 2.0."
            )

    def __call__(
        self,
        attn: Attention,
        hidden_states: torch.Tensor,
        encoder_hidden_states: Optional[torch.Tensor] = None,
        attention_mask: Optional[torch.Tensor] = None,
        temb: Optional[torch.Tensor] = None,
        image_rotary_emb: Optional[torch.Tensor] = None,
    ) -> torch.Tensor:
        from .embeddings import apply_rotary_emb

        residual = hidden_states
        if attn.spatial_norm is not None:
            hidden_states = attn.spatial_norm(hidden_states, temb)

        input_ndim = hidden_states.ndim

        if input_ndim == 4:
            batch_size, channel, height, width = hidden_states.shape
            hidden_states = hidden_states.view(batch_size, channel, height * width).transpose(1, 2)

        batch_size, sequence_length, _ = (
            hidden_states.shape if encoder_hidden_states is None else encoder_hidden_states.shape
        )

        if attention_mask is not None:
            attention_mask = attn.prepare_attention_mask(attention_mask, sequence_length, batch_size)
            # scaled_dot_product_attention expects attention_mask shape to be
            # (batch, heads, source_length, target_length)
            attention_mask = attention_mask.view(batch_size, attn.heads, -1, attention_mask.shape[-1])

        if attn.group_norm is not None:
            hidden_states = attn.group_norm(hidden_states.transpose(1, 2)).transpose(1, 2)

        if encoder_hidden_states is None:
            qkv = attn.to_qkv(hidden_states)
            split_size = qkv.shape[-1] // 3
            query, key, value = torch.split(qkv, split_size, dim=-1)
        else:
            if attn.norm_cross:
                encoder_hidden_states = attn.norm_encoder_hidden_states(encoder_hidden_states)
            query = attn.to_q(hidden_states)

            kv = attn.to_kv(encoder_hidden_states)
            split_size = kv.shape[-1] // 2
            key, value = torch.split(kv, split_size, dim=-1)

        inner_dim = key.shape[-1]
        head_dim = inner_dim // attn.heads

        query = query.view(batch_size, -1, attn.heads, head_dim).transpose(1, 2)
        key = key.view(batch_size, -1, attn.heads, head_dim).transpose(1, 2)
        value = value.view(batch_size, -1, attn.heads, head_dim).transpose(1, 2)

        if attn.norm_q is not None:
            query = attn.norm_q(query)
        if attn.norm_k is not None:
            key = attn.norm_k(key)

        # Apply RoPE if needed
        if image_rotary_emb is not None:
            query = apply_rotary_emb(query, image_rotary_emb)
            if not attn.is_cross_attention:
                key = apply_rotary_emb(key, image_rotary_emb)

        # the output of sdp = (batch, num_heads, seq_len, head_dim)
        # TODO: add support for attn.scale when we move to Torch 2.1
        hidden_states = F.scaled_dot_product_attention(
            query, key, value, attn_mask=attention_mask, dropout_p=0.0, is_causal=False
        )

        hidden_states = hidden_states.transpose(1, 2).reshape(batch_size, -1, attn.heads * head_dim)
        hidden_states = hidden_states.to(query.dtype)

        # linear proj
        hidden_states = attn.to_out[0](hidden_states)
        # dropout
        hidden_states = attn.to_out[1](hidden_states)

        if input_ndim == 4:
            hidden_states = hidden_states.transpose(-1, -2).reshape(batch_size, channel, height, width)

        if attn.residual_connection:
            hidden_states = hidden_states + residual

        hidden_states = hidden_states / attn.rescale_output_factor

        return hidden_states


class PAGHunyuanAttnProcessor2_0:
    r"""
    Processor for implementing scaled dot-product attention (enabled by default if you're using PyTorch 2.0). This is
    used in the HunyuanDiT model. It applies a normalization layer and rotary embedding on query and key vector. This
    variant of the processor employs [Pertubed Attention Guidance](https://arxiv.org/abs/2403.17377).
    """

    def __init__(self):
        if not hasattr(F, "scaled_dot_product_attention"):
            raise ImportError(
                "PAGHunyuanAttnProcessor2_0 requires PyTorch 2.0, to use it, please upgrade PyTorch to 2.0."
            )

    def __call__(
        self,
        attn: Attention,
        hidden_states: torch.Tensor,
        encoder_hidden_states: Optional[torch.Tensor] = None,
        attention_mask: Optional[torch.Tensor] = None,
        temb: Optional[torch.Tensor] = None,
        image_rotary_emb: Optional[torch.Tensor] = None,
    ) -> torch.Tensor:
        from .embeddings import apply_rotary_emb

        residual = hidden_states
        if attn.spatial_norm is not None:
            hidden_states = attn.spatial_norm(hidden_states, temb)

        input_ndim = hidden_states.ndim

        if input_ndim == 4:
            batch_size, channel, height, width = hidden_states.shape
            hidden_states = hidden_states.view(batch_size, channel, height * width).transpose(1, 2)

        # chunk
        hidden_states_org, hidden_states_ptb = hidden_states.chunk(2)

        # 1. Original Path
        batch_size, sequence_length, _ = (
            hidden_states_org.shape if encoder_hidden_states is None else encoder_hidden_states.shape
        )

        if attention_mask is not None:
            attention_mask = attn.prepare_attention_mask(attention_mask, sequence_length, batch_size)
            # scaled_dot_product_attention expects attention_mask shape to be
            # (batch, heads, source_length, target_length)
            attention_mask = attention_mask.view(batch_size, attn.heads, -1, attention_mask.shape[-1])

        if attn.group_norm is not None:
            hidden_states_org = attn.group_norm(hidden_states_org.transpose(1, 2)).transpose(1, 2)

        query = attn.to_q(hidden_states_org)

        if encoder_hidden_states is None:
            encoder_hidden_states = hidden_states_org
        elif attn.norm_cross:
            encoder_hidden_states = attn.norm_encoder_hidden_states(encoder_hidden_states)

        key = attn.to_k(encoder_hidden_states)
        value = attn.to_v(encoder_hidden_states)

        inner_dim = key.shape[-1]
        head_dim = inner_dim // attn.heads

        query = query.view(batch_size, -1, attn.heads, head_dim).transpose(1, 2)

        key = key.view(batch_size, -1, attn.heads, head_dim).transpose(1, 2)
        value = value.view(batch_size, -1, attn.heads, head_dim).transpose(1, 2)

        if attn.norm_q is not None:
            query = attn.norm_q(query)
        if attn.norm_k is not None:
            key = attn.norm_k(key)

        # Apply RoPE if needed
        if image_rotary_emb is not None:
            query = apply_rotary_emb(query, image_rotary_emb)
            if not attn.is_cross_attention:
                key = apply_rotary_emb(key, image_rotary_emb)

        # the output of sdp = (batch, num_heads, seq_len, head_dim)
        # TODO: add support for attn.scale when we move to Torch 2.1
        hidden_states_org = F.scaled_dot_product_attention(
            query, key, value, attn_mask=attention_mask, dropout_p=0.0, is_causal=False
        )

        hidden_states_org = hidden_states_org.transpose(1, 2).reshape(batch_size, -1, attn.heads * head_dim)
        hidden_states_org = hidden_states_org.to(query.dtype)

        # linear proj
        hidden_states_org = attn.to_out[0](hidden_states_org)
        # dropout
        hidden_states_org = attn.to_out[1](hidden_states_org)

        if input_ndim == 4:
            hidden_states_org = hidden_states_org.transpose(-1, -2).reshape(batch_size, channel, height, width)

        # 2. Perturbed Path
        if attn.group_norm is not None:
            hidden_states_ptb = attn.group_norm(hidden_states_ptb.transpose(1, 2)).transpose(1, 2)

        hidden_states_ptb = attn.to_v(hidden_states_ptb)
        hidden_states_ptb = hidden_states_ptb.to(query.dtype)

        # linear proj
        hidden_states_ptb = attn.to_out[0](hidden_states_ptb)
        # dropout
        hidden_states_ptb = attn.to_out[1](hidden_states_ptb)

        if input_ndim == 4:
            hidden_states_ptb = hidden_states_ptb.transpose(-1, -2).reshape(batch_size, channel, height, width)

        # cat
        hidden_states = torch.cat([hidden_states_org, hidden_states_ptb])

        if attn.residual_connection:
            hidden_states = hidden_states + residual

        hidden_states = hidden_states / attn.rescale_output_factor

        return hidden_states


class PAGCFGHunyuanAttnProcessor2_0:
    r"""
    Processor for implementing scaled dot-product attention (enabled by default if you're using PyTorch 2.0). This is
    used in the HunyuanDiT model. It applies a normalization layer and rotary embedding on query and key vector. This
    variant of the processor employs [Pertubed Attention Guidance](https://arxiv.org/abs/2403.17377).
    """

    def __init__(self):
        if not hasattr(F, "scaled_dot_product_attention"):
            raise ImportError(
                "PAGCFGHunyuanAttnProcessor2_0 requires PyTorch 2.0, to use it, please upgrade PyTorch to 2.0."
            )

    def __call__(
        self,
        attn: Attention,
        hidden_states: torch.Tensor,
        encoder_hidden_states: Optional[torch.Tensor] = None,
        attention_mask: Optional[torch.Tensor] = None,
        temb: Optional[torch.Tensor] = None,
        image_rotary_emb: Optional[torch.Tensor] = None,
    ) -> torch.Tensor:
        from .embeddings import apply_rotary_emb

        residual = hidden_states
        if attn.spatial_norm is not None:
            hidden_states = attn.spatial_norm(hidden_states, temb)

        input_ndim = hidden_states.ndim

        if input_ndim == 4:
            batch_size, channel, height, width = hidden_states.shape
            hidden_states = hidden_states.view(batch_size, channel, height * width).transpose(1, 2)

        # chunk
        hidden_states_uncond, hidden_states_org, hidden_states_ptb = hidden_states.chunk(3)
        hidden_states_org = torch.cat([hidden_states_uncond, hidden_states_org])

        # 1. Original Path
        batch_size, sequence_length, _ = (
            hidden_states_org.shape if encoder_hidden_states is None else encoder_hidden_states.shape
        )

        if attention_mask is not None:
            attention_mask = attn.prepare_attention_mask(attention_mask, sequence_length, batch_size)
            # scaled_dot_product_attention expects attention_mask shape to be
            # (batch, heads, source_length, target_length)
            attention_mask = attention_mask.view(batch_size, attn.heads, -1, attention_mask.shape[-1])

        if attn.group_norm is not None:
            hidden_states_org = attn.group_norm(hidden_states_org.transpose(1, 2)).transpose(1, 2)

        query = attn.to_q(hidden_states_org)

        if encoder_hidden_states is None:
            encoder_hidden_states = hidden_states_org
        elif attn.norm_cross:
            encoder_hidden_states = attn.norm_encoder_hidden_states(encoder_hidden_states)

        key = attn.to_k(encoder_hidden_states)
        value = attn.to_v(encoder_hidden_states)

        inner_dim = key.shape[-1]
        head_dim = inner_dim // attn.heads

        query = query.view(batch_size, -1, attn.heads, head_dim).transpose(1, 2)

        key = key.view(batch_size, -1, attn.heads, head_dim).transpose(1, 2)
        value = value.view(batch_size, -1, attn.heads, head_dim).transpose(1, 2)

        if attn.norm_q is not None:
            query = attn.norm_q(query)
        if attn.norm_k is not None:
            key = attn.norm_k(key)

        # Apply RoPE if needed
        if image_rotary_emb is not None:
            query = apply_rotary_emb(query, image_rotary_emb)
            if not attn.is_cross_attention:
                key = apply_rotary_emb(key, image_rotary_emb)

        # the output of sdp = (batch, num_heads, seq_len, head_dim)
        # TODO: add support for attn.scale when we move to Torch 2.1
        hidden_states_org = F.scaled_dot_product_attention(
            query, key, value, attn_mask=attention_mask, dropout_p=0.0, is_causal=False
        )

        hidden_states_org = hidden_states_org.transpose(1, 2).reshape(batch_size, -1, attn.heads * head_dim)
        hidden_states_org = hidden_states_org.to(query.dtype)

        # linear proj
        hidden_states_org = attn.to_out[0](hidden_states_org)
        # dropout
        hidden_states_org = attn.to_out[1](hidden_states_org)

        if input_ndim == 4:
            hidden_states_org = hidden_states_org.transpose(-1, -2).reshape(batch_size, channel, height, width)

        # 2. Perturbed Path
        if attn.group_norm is not None:
            hidden_states_ptb = attn.group_norm(hidden_states_ptb.transpose(1, 2)).transpose(1, 2)

        hidden_states_ptb = attn.to_v(hidden_states_ptb)
        hidden_states_ptb = hidden_states_ptb.to(query.dtype)

        # linear proj
        hidden_states_ptb = attn.to_out[0](hidden_states_ptb)
        # dropout
        hidden_states_ptb = attn.to_out[1](hidden_states_ptb)

        if input_ndim == 4:
            hidden_states_ptb = hidden_states_ptb.transpose(-1, -2).reshape(batch_size, channel, height, width)

        # cat
        hidden_states = torch.cat([hidden_states_org, hidden_states_ptb])

        if attn.residual_connection:
            hidden_states = hidden_states + residual

        hidden_states = hidden_states / attn.rescale_output_factor

        return hidden_states


class LuminaAttnProcessor2_0:
    r"""
    Processor for implementing scaled dot-product attention (enabled by default if you're using PyTorch 2.0). This is
    used in the LuminaNextDiT model. It applies a s normalization layer and rotary embedding on query and key vector.
    """

    def __init__(self):
        if not hasattr(F, "scaled_dot_product_attention"):
            raise ImportError("AttnProcessor2_0 requires PyTorch 2.0, to use it, please upgrade PyTorch to 2.0.")

    def __call__(
        self,
        attn: Attention,
        hidden_states: torch.Tensor,
        encoder_hidden_states: torch.Tensor,
        attention_mask: Optional[torch.Tensor] = None,
        query_rotary_emb: Optional[torch.Tensor] = None,
        key_rotary_emb: Optional[torch.Tensor] = None,
        base_sequence_length: Optional[int] = None,
    ) -> torch.Tensor:
        from .embeddings import apply_rotary_emb

        input_ndim = hidden_states.ndim

        if input_ndim == 4:
            batch_size, channel, height, width = hidden_states.shape
            hidden_states = hidden_states.view(batch_size, channel, height * width).transpose(1, 2)

        batch_size, sequence_length, _ = hidden_states.shape

        # Get Query-Key-Value Pair
        query = attn.to_q(hidden_states)
        key = attn.to_k(encoder_hidden_states)
        value = attn.to_v(encoder_hidden_states)

        query_dim = query.shape[-1]
        inner_dim = key.shape[-1]
        head_dim = query_dim // attn.heads
        dtype = query.dtype

        # Get key-value heads
        kv_heads = inner_dim // head_dim

        # Apply Query-Key Norm if needed
        if attn.norm_q is not None:
            query = attn.norm_q(query)
        if attn.norm_k is not None:
            key = attn.norm_k(key)

        query = query.view(batch_size, -1, attn.heads, head_dim)

        key = key.view(batch_size, -1, kv_heads, head_dim)
        value = value.view(batch_size, -1, kv_heads, head_dim)

        # Apply RoPE if needed
        if query_rotary_emb is not None:
            query = apply_rotary_emb(query, query_rotary_emb, use_real=False)
        if key_rotary_emb is not None:
            key = apply_rotary_emb(key, key_rotary_emb, use_real=False)

        query, key = query.to(dtype), key.to(dtype)

        # Apply proportional attention if true
        if key_rotary_emb is None:
            softmax_scale = None
        else:
            if base_sequence_length is not None:
                softmax_scale = math.sqrt(math.log(sequence_length, base_sequence_length)) * attn.scale
            else:
                softmax_scale = attn.scale

        # perform Grouped-qurey Attention (GQA)
        n_rep = attn.heads // kv_heads
        if n_rep >= 1:
            key = key.unsqueeze(3).repeat(1, 1, 1, n_rep, 1).flatten(2, 3)
            value = value.unsqueeze(3).repeat(1, 1, 1, n_rep, 1).flatten(2, 3)

        # scaled_dot_product_attention expects attention_mask shape to be
        # (batch, heads, source_length, target_length)
        attention_mask = attention_mask.bool().view(batch_size, 1, 1, -1)
        attention_mask = attention_mask.expand(-1, attn.heads, sequence_length, -1)

        query = query.transpose(1, 2)
        key = key.transpose(1, 2)
        value = value.transpose(1, 2)

        # the output of sdp = (batch, num_heads, seq_len, head_dim)
        # TODO: add support for attn.scale when we move to Torch 2.1
        hidden_states = F.scaled_dot_product_attention(
            query, key, value, attn_mask=attention_mask, scale=softmax_scale
        )
        hidden_states = hidden_states.transpose(1, 2).to(dtype)

        return hidden_states


class FusedAttnProcessor2_0:
    r"""
    Processor for implementing scaled dot-product attention (enabled by default if you're using PyTorch 2.0). It uses
    fused projection layers. For self-attention modules, all projection matrices (i.e., query, key, value) are fused.
    For cross-attention modules, key and value projection matrices are fused.

    <Tip warning={true}>

    This API is currently 🧪 experimental in nature and can change in future.

    </Tip>
    """

    def __init__(self):
        if not hasattr(F, "scaled_dot_product_attention"):
            raise ImportError(
                "FusedAttnProcessor2_0 requires at least PyTorch 2.0, to use it. Please upgrade PyTorch to > 2.0."
            )

    def __call__(
        self,
        attn: Attention,
        hidden_states: torch.Tensor,
        encoder_hidden_states: Optional[torch.Tensor] = None,
        attention_mask: Optional[torch.Tensor] = None,
        temb: Optional[torch.Tensor] = None,
        *args,
        **kwargs,
    ) -> torch.Tensor:
        if len(args) > 0 or kwargs.get("scale", None) is not None:
            deprecation_message = "The `scale` argument is deprecated and will be ignored. Please remove it, as passing it will raise an error in the future. `scale` should directly be passed while calling the underlying pipeline component i.e., via `cross_attention_kwargs`."
            deprecate("scale", "1.0.0", deprecation_message)

        residual = hidden_states
        if attn.spatial_norm is not None:
            hidden_states = attn.spatial_norm(hidden_states, temb)

        input_ndim = hidden_states.ndim

        if input_ndim == 4:
            batch_size, channel, height, width = hidden_states.shape
            hidden_states = hidden_states.view(batch_size, channel, height * width).transpose(1, 2)

        batch_size, sequence_length, _ = (
            hidden_states.shape if encoder_hidden_states is None else encoder_hidden_states.shape
        )

        if attention_mask is not None:
            attention_mask = attn.prepare_attention_mask(attention_mask, sequence_length, batch_size)
            # scaled_dot_product_attention expects attention_mask shape to be
            # (batch, heads, source_length, target_length)
            attention_mask = attention_mask.view(batch_size, attn.heads, -1, attention_mask.shape[-1])

        if attn.group_norm is not None:
            hidden_states = attn.group_norm(hidden_states.transpose(1, 2)).transpose(1, 2)

        if encoder_hidden_states is None:
            qkv = attn.to_qkv(hidden_states)
            split_size = qkv.shape[-1] // 3
            query, key, value = torch.split(qkv, split_size, dim=-1)
        else:
            if attn.norm_cross:
                encoder_hidden_states = attn.norm_encoder_hidden_states(encoder_hidden_states)
            query = attn.to_q(hidden_states)

            kv = attn.to_kv(encoder_hidden_states)
            split_size = kv.shape[-1] // 2
            key, value = torch.split(kv, split_size, dim=-1)

        inner_dim = key.shape[-1]
        head_dim = inner_dim // attn.heads

        query = query.view(batch_size, -1, attn.heads, head_dim).transpose(1, 2)
        key = key.view(batch_size, -1, attn.heads, head_dim).transpose(1, 2)
        value = value.view(batch_size, -1, attn.heads, head_dim).transpose(1, 2)

        if attn.norm_q is not None:
            query = attn.norm_q(query)
        if attn.norm_k is not None:
            key = attn.norm_k(key)

        # the output of sdp = (batch, num_heads, seq_len, head_dim)
        # TODO: add support for attn.scale when we move to Torch 2.1
        hidden_states = F.scaled_dot_product_attention(
            query, key, value, attn_mask=attention_mask, dropout_p=0.0, is_causal=False
        )

        hidden_states = hidden_states.transpose(1, 2).reshape(batch_size, -1, attn.heads * head_dim)
        hidden_states = hidden_states.to(query.dtype)

        # linear proj
        hidden_states = attn.to_out[0](hidden_states)
        # dropout
        hidden_states = attn.to_out[1](hidden_states)

        if input_ndim == 4:
            hidden_states = hidden_states.transpose(-1, -2).reshape(batch_size, channel, height, width)

        if attn.residual_connection:
            hidden_states = hidden_states + residual

        hidden_states = hidden_states / attn.rescale_output_factor

        return hidden_states


class CustomDiffusionXFormersAttnProcessor(nn.Module):
    r"""
    Processor for implementing memory efficient attention using xFormers for the Custom Diffusion method.

    Args:
    train_kv (`bool`, defaults to `True`):
        Whether to newly train the key and value matrices corresponding to the text features.
    train_q_out (`bool`, defaults to `True`):
        Whether to newly train query matrices corresponding to the latent image features.
    hidden_size (`int`, *optional*, defaults to `None`):
        The hidden size of the attention layer.
    cross_attention_dim (`int`, *optional*, defaults to `None`):
        The number of channels in the `encoder_hidden_states`.
    out_bias (`bool`, defaults to `True`):
        Whether to include the bias parameter in `train_q_out`.
    dropout (`float`, *optional*, defaults to 0.0):
        The dropout probability to use.
    attention_op (`Callable`, *optional*, defaults to `None`):
        The base
        [operator](https://facebookresearch.github.io/xformers/components/ops.html#xformers.ops.AttentionOpBase) to use
        as the attention operator. It is recommended to set to `None`, and allow xFormers to choose the best operator.
    """

    def __init__(
        self,
        train_kv: bool = True,
        train_q_out: bool = False,
        hidden_size: Optional[int] = None,
        cross_attention_dim: Optional[int] = None,
        out_bias: bool = True,
        dropout: float = 0.0,
        attention_op: Optional[Callable] = None,
    ):
        super().__init__()
        self.train_kv = train_kv
        self.train_q_out = train_q_out

        self.hidden_size = hidden_size
        self.cross_attention_dim = cross_attention_dim
        self.attention_op = attention_op

        # `_custom_diffusion` id for easy serialization and loading.
        if self.train_kv:
            self.to_k_custom_diffusion = nn.Linear(cross_attention_dim or hidden_size, hidden_size, bias=False)
            self.to_v_custom_diffusion = nn.Linear(cross_attention_dim or hidden_size, hidden_size, bias=False)
        if self.train_q_out:
            self.to_q_custom_diffusion = nn.Linear(hidden_size, hidden_size, bias=False)
            self.to_out_custom_diffusion = nn.ModuleList([])
            self.to_out_custom_diffusion.append(nn.Linear(hidden_size, hidden_size, bias=out_bias))
            self.to_out_custom_diffusion.append(nn.Dropout(dropout))

    def __call__(
        self,
        attn: Attention,
        hidden_states: torch.Tensor,
        encoder_hidden_states: Optional[torch.Tensor] = None,
        attention_mask: Optional[torch.Tensor] = None,
    ) -> torch.Tensor:
        batch_size, sequence_length, _ = (
            hidden_states.shape if encoder_hidden_states is None else encoder_hidden_states.shape
        )

        attention_mask = attn.prepare_attention_mask(attention_mask, sequence_length, batch_size)

        if self.train_q_out:
            query = self.to_q_custom_diffusion(hidden_states).to(attn.to_q.weight.dtype)
        else:
            query = attn.to_q(hidden_states.to(attn.to_q.weight.dtype))

        if encoder_hidden_states is None:
            crossattn = False
            encoder_hidden_states = hidden_states
        else:
            crossattn = True
            if attn.norm_cross:
                encoder_hidden_states = attn.norm_encoder_hidden_states(encoder_hidden_states)

        if self.train_kv:
            key = self.to_k_custom_diffusion(encoder_hidden_states.to(self.to_k_custom_diffusion.weight.dtype))
            value = self.to_v_custom_diffusion(encoder_hidden_states.to(self.to_v_custom_diffusion.weight.dtype))
            key = key.to(attn.to_q.weight.dtype)
            value = value.to(attn.to_q.weight.dtype)
        else:
            key = attn.to_k(encoder_hidden_states)
            value = attn.to_v(encoder_hidden_states)

        if crossattn:
            detach = torch.ones_like(key)
            detach[:, :1, :] = detach[:, :1, :] * 0.0
            key = detach * key + (1 - detach) * key.detach()
            value = detach * value + (1 - detach) * value.detach()

        query = attn.head_to_batch_dim(query).contiguous()
        key = attn.head_to_batch_dim(key).contiguous()
        value = attn.head_to_batch_dim(value).contiguous()

        hidden_states = xformers.ops.memory_efficient_attention(
            query, key, value, attn_bias=attention_mask, op=self.attention_op, scale=attn.scale
        )
        hidden_states = hidden_states.to(query.dtype)
        hidden_states = attn.batch_to_head_dim(hidden_states)

        if self.train_q_out:
            # linear proj
            hidden_states = self.to_out_custom_diffusion[0](hidden_states)
            # dropout
            hidden_states = self.to_out_custom_diffusion[1](hidden_states)
        else:
            # linear proj
            hidden_states = attn.to_out[0](hidden_states)
            # dropout
            hidden_states = attn.to_out[1](hidden_states)

        return hidden_states


class CustomDiffusionAttnProcessor2_0(nn.Module):
    r"""
    Processor for implementing attention for the Custom Diffusion method using PyTorch 2.0’s memory-efficient scaled
    dot-product attention.

    Args:
        train_kv (`bool`, defaults to `True`):
            Whether to newly train the key and value matrices corresponding to the text features.
        train_q_out (`bool`, defaults to `True`):
            Whether to newly train query matrices corresponding to the latent image features.
        hidden_size (`int`, *optional*, defaults to `None`):
            The hidden size of the attention layer.
        cross_attention_dim (`int`, *optional*, defaults to `None`):
            The number of channels in the `encoder_hidden_states`.
        out_bias (`bool`, defaults to `True`):
            Whether to include the bias parameter in `train_q_out`.
        dropout (`float`, *optional*, defaults to 0.0):
            The dropout probability to use.
    """

    def __init__(
        self,
        train_kv: bool = True,
        train_q_out: bool = True,
        hidden_size: Optional[int] = None,
        cross_attention_dim: Optional[int] = None,
        out_bias: bool = True,
        dropout: float = 0.0,
    ):
        super().__init__()
        self.train_kv = train_kv
        self.train_q_out = train_q_out

        self.hidden_size = hidden_size
        self.cross_attention_dim = cross_attention_dim

        # `_custom_diffusion` id for easy serialization and loading.
        if self.train_kv:
            self.to_k_custom_diffusion = nn.Linear(cross_attention_dim or hidden_size, hidden_size, bias=False)
            self.to_v_custom_diffusion = nn.Linear(cross_attention_dim or hidden_size, hidden_size, bias=False)
        if self.train_q_out:
            self.to_q_custom_diffusion = nn.Linear(hidden_size, hidden_size, bias=False)
            self.to_out_custom_diffusion = nn.ModuleList([])
            self.to_out_custom_diffusion.append(nn.Linear(hidden_size, hidden_size, bias=out_bias))
            self.to_out_custom_diffusion.append(nn.Dropout(dropout))

    def __call__(
        self,
        attn: Attention,
        hidden_states: torch.Tensor,
        encoder_hidden_states: Optional[torch.Tensor] = None,
        attention_mask: Optional[torch.Tensor] = None,
    ) -> torch.Tensor:
        batch_size, sequence_length, _ = hidden_states.shape
        attention_mask = attn.prepare_attention_mask(attention_mask, sequence_length, batch_size)
        if self.train_q_out:
            query = self.to_q_custom_diffusion(hidden_states)
        else:
            query = attn.to_q(hidden_states)

        if encoder_hidden_states is None:
            crossattn = False
            encoder_hidden_states = hidden_states
        else:
            crossattn = True
            if attn.norm_cross:
                encoder_hidden_states = attn.norm_encoder_hidden_states(encoder_hidden_states)

        if self.train_kv:
            key = self.to_k_custom_diffusion(encoder_hidden_states.to(self.to_k_custom_diffusion.weight.dtype))
            value = self.to_v_custom_diffusion(encoder_hidden_states.to(self.to_v_custom_diffusion.weight.dtype))
            key = key.to(attn.to_q.weight.dtype)
            value = value.to(attn.to_q.weight.dtype)

        else:
            key = attn.to_k(encoder_hidden_states)
            value = attn.to_v(encoder_hidden_states)

        if crossattn:
            detach = torch.ones_like(key)
            detach[:, :1, :] = detach[:, :1, :] * 0.0
            key = detach * key + (1 - detach) * key.detach()
            value = detach * value + (1 - detach) * value.detach()

        inner_dim = hidden_states.shape[-1]

        head_dim = inner_dim // attn.heads
        query = query.view(batch_size, -1, attn.heads, head_dim).transpose(1, 2)
        key = key.view(batch_size, -1, attn.heads, head_dim).transpose(1, 2)
        value = value.view(batch_size, -1, attn.heads, head_dim).transpose(1, 2)

        # the output of sdp = (batch, num_heads, seq_len, head_dim)
        # TODO: add support for attn.scale when we move to Torch 2.1
        hidden_states = F.scaled_dot_product_attention(
            query, key, value, attn_mask=attention_mask, dropout_p=0.0, is_causal=False
        )

        hidden_states = hidden_states.transpose(1, 2).reshape(batch_size, -1, attn.heads * head_dim)
        hidden_states = hidden_states.to(query.dtype)

        if self.train_q_out:
            # linear proj
            hidden_states = self.to_out_custom_diffusion[0](hidden_states)
            # dropout
            hidden_states = self.to_out_custom_diffusion[1](hidden_states)
        else:
            # linear proj
            hidden_states = attn.to_out[0](hidden_states)
            # dropout
            hidden_states = attn.to_out[1](hidden_states)

        return hidden_states


class SlicedAttnProcessor:
    r"""
    Processor for implementing sliced attention.

    Args:
        slice_size (`int`, *optional*):
            The number of steps to compute attention. Uses as many slices as `attention_head_dim // slice_size`, and
            `attention_head_dim` must be a multiple of the `slice_size`.
    """

    def __init__(self, slice_size: int):
        self.slice_size = slice_size

    def __call__(
        self,
        attn: Attention,
        hidden_states: torch.Tensor,
        encoder_hidden_states: Optional[torch.Tensor] = None,
        attention_mask: Optional[torch.Tensor] = None,
    ) -> torch.Tensor:
        residual = hidden_states

        input_ndim = hidden_states.ndim

        if input_ndim == 4:
            batch_size, channel, height, width = hidden_states.shape
            hidden_states = hidden_states.view(batch_size, channel, height * width).transpose(1, 2)

        batch_size, sequence_length, _ = (
            hidden_states.shape if encoder_hidden_states is None else encoder_hidden_states.shape
        )
        attention_mask = attn.prepare_attention_mask(attention_mask, sequence_length, batch_size)

        if attn.group_norm is not None:
            hidden_states = attn.group_norm(hidden_states.transpose(1, 2)).transpose(1, 2)

        query = attn.to_q(hidden_states)
        dim = query.shape[-1]
        query = attn.head_to_batch_dim(query)

        if encoder_hidden_states is None:
            encoder_hidden_states = hidden_states
        elif attn.norm_cross:
            encoder_hidden_states = attn.norm_encoder_hidden_states(encoder_hidden_states)

        key = attn.to_k(encoder_hidden_states)
        value = attn.to_v(encoder_hidden_states)
        key = attn.head_to_batch_dim(key)
        value = attn.head_to_batch_dim(value)

        batch_size_attention, query_tokens, _ = query.shape
        hidden_states = torch.zeros(
            (batch_size_attention, query_tokens, dim // attn.heads), device=query.device, dtype=query.dtype
        )

        for i in range((batch_size_attention - 1) // self.slice_size + 1):
            start_idx = i * self.slice_size
            end_idx = (i + 1) * self.slice_size

            query_slice = query[start_idx:end_idx]
            key_slice = key[start_idx:end_idx]
            attn_mask_slice = attention_mask[start_idx:end_idx] if attention_mask is not None else None

            attn_slice = attn.get_attention_scores(query_slice, key_slice, attn_mask_slice)

            attn_slice = torch.bmm(attn_slice, value[start_idx:end_idx])

            hidden_states[start_idx:end_idx] = attn_slice

        hidden_states = attn.batch_to_head_dim(hidden_states)

        # linear proj
        hidden_states = attn.to_out[0](hidden_states)
        # dropout
        hidden_states = attn.to_out[1](hidden_states)

        if input_ndim == 4:
            hidden_states = hidden_states.transpose(-1, -2).reshape(batch_size, channel, height, width)

        if attn.residual_connection:
            hidden_states = hidden_states + residual

        hidden_states = hidden_states / attn.rescale_output_factor

        return hidden_states


class SlicedAttnAddedKVProcessor:
    r"""
    Processor for implementing sliced attention with extra learnable key and value matrices for the text encoder.

    Args:
        slice_size (`int`, *optional*):
            The number of steps to compute attention. Uses as many slices as `attention_head_dim // slice_size`, and
            `attention_head_dim` must be a multiple of the `slice_size`.
    """

    def __init__(self, slice_size):
        self.slice_size = slice_size

    def __call__(
        self,
        attn: "Attention",
        hidden_states: torch.Tensor,
        encoder_hidden_states: Optional[torch.Tensor] = None,
        attention_mask: Optional[torch.Tensor] = None,
        temb: Optional[torch.Tensor] = None,
    ) -> torch.Tensor:
        residual = hidden_states

        if attn.spatial_norm is not None:
            hidden_states = attn.spatial_norm(hidden_states, temb)

        hidden_states = hidden_states.view(hidden_states.shape[0], hidden_states.shape[1], -1).transpose(1, 2)

        batch_size, sequence_length, _ = hidden_states.shape

        attention_mask = attn.prepare_attention_mask(attention_mask, sequence_length, batch_size)

        if encoder_hidden_states is None:
            encoder_hidden_states = hidden_states
        elif attn.norm_cross:
            encoder_hidden_states = attn.norm_encoder_hidden_states(encoder_hidden_states)

        hidden_states = attn.group_norm(hidden_states.transpose(1, 2)).transpose(1, 2)

        query = attn.to_q(hidden_states)
        dim = query.shape[-1]
        query = attn.head_to_batch_dim(query)

        encoder_hidden_states_key_proj = attn.add_k_proj(encoder_hidden_states)
        encoder_hidden_states_value_proj = attn.add_v_proj(encoder_hidden_states)

        encoder_hidden_states_key_proj = attn.head_to_batch_dim(encoder_hidden_states_key_proj)
        encoder_hidden_states_value_proj = attn.head_to_batch_dim(encoder_hidden_states_value_proj)

        if not attn.only_cross_attention:
            key = attn.to_k(hidden_states)
            value = attn.to_v(hidden_states)
            key = attn.head_to_batch_dim(key)
            value = attn.head_to_batch_dim(value)
            key = torch.cat([encoder_hidden_states_key_proj, key], dim=1)
            value = torch.cat([encoder_hidden_states_value_proj, value], dim=1)
        else:
            key = encoder_hidden_states_key_proj
            value = encoder_hidden_states_value_proj

        batch_size_attention, query_tokens, _ = query.shape
        hidden_states = torch.zeros(
            (batch_size_attention, query_tokens, dim // attn.heads), device=query.device, dtype=query.dtype
        )

        for i in range((batch_size_attention - 1) // self.slice_size + 1):
            start_idx = i * self.slice_size
            end_idx = (i + 1) * self.slice_size

            query_slice = query[start_idx:end_idx]
            key_slice = key[start_idx:end_idx]
            attn_mask_slice = attention_mask[start_idx:end_idx] if attention_mask is not None else None

            attn_slice = attn.get_attention_scores(query_slice, key_slice, attn_mask_slice)

            attn_slice = torch.bmm(attn_slice, value[start_idx:end_idx])

            hidden_states[start_idx:end_idx] = attn_slice

        hidden_states = attn.batch_to_head_dim(hidden_states)

        # linear proj
        hidden_states = attn.to_out[0](hidden_states)
        # dropout
        hidden_states = attn.to_out[1](hidden_states)

        hidden_states = hidden_states.transpose(-1, -2).reshape(residual.shape)
        hidden_states = hidden_states + residual

        return hidden_states


class SpatialNorm(nn.Module):
    """
    Spatially conditioned normalization as defined in https://arxiv.org/abs/2209.09002.

    Args:
        f_channels (`int`):
            The number of channels for input to group normalization layer, and output of the spatial norm layer.
        zq_channels (`int`):
            The number of channels for the quantized vector as described in the paper.
    """

    def __init__(
        self,
        f_channels: int,
        zq_channels: int,
    ):
        super().__init__()
        self.norm_layer = nn.GroupNorm(num_channels=f_channels, num_groups=32, eps=1e-6, affine=True)
        self.conv_y = nn.Conv2d(zq_channels, f_channels, kernel_size=1, stride=1, padding=0)
        self.conv_b = nn.Conv2d(zq_channels, f_channels, kernel_size=1, stride=1, padding=0)

    def forward(self, f: torch.Tensor, zq: torch.Tensor) -> torch.Tensor:
        f_size = f.shape[-2:]
        zq = F.interpolate(zq, size=f_size, mode="nearest")
        norm_f = self.norm_layer(f)
        new_f = norm_f * self.conv_y(zq) + self.conv_b(zq)
        return new_f


class IPAdapterAttnProcessor(nn.Module):
    r"""
    Attention processor for Multiple IP-Adapters.

    Args:
        hidden_size (`int`):
            The hidden size of the attention layer.
        cross_attention_dim (`int`):
            The number of channels in the `encoder_hidden_states`.
        num_tokens (`int`, `Tuple[int]` or `List[int]`, defaults to `(4,)`):
            The context length of the image features.
        scale (`float` or List[`float`], defaults to 1.0):
            the weight scale of image prompt.
    """

    def __init__(self, hidden_size, cross_attention_dim=None, num_tokens=(4,), scale=1.0):
        super().__init__()

        self.hidden_size = hidden_size
        self.cross_attention_dim = cross_attention_dim

        if not isinstance(num_tokens, (tuple, list)):
            num_tokens = [num_tokens]
        self.num_tokens = num_tokens

        if not isinstance(scale, list):
            scale = [scale] * len(num_tokens)
        if len(scale) != len(num_tokens):
            raise ValueError("`scale` should be a list of integers with the same length as `num_tokens`.")
        self.scale = scale

        self.to_k_ip = nn.ModuleList(
            [nn.Linear(cross_attention_dim, hidden_size, bias=False) for _ in range(len(num_tokens))]
        )
        self.to_v_ip = nn.ModuleList(
            [nn.Linear(cross_attention_dim, hidden_size, bias=False) for _ in range(len(num_tokens))]
        )

    def __call__(
        self,
        attn: Attention,
        hidden_states: torch.Tensor,
        encoder_hidden_states: Optional[torch.Tensor] = None,
        attention_mask: Optional[torch.Tensor] = None,
        temb: Optional[torch.Tensor] = None,
        scale: float = 1.0,
        ip_adapter_masks: Optional[torch.Tensor] = None,
    ):
        residual = hidden_states

        # separate ip_hidden_states from encoder_hidden_states
        if encoder_hidden_states is not None:
            if isinstance(encoder_hidden_states, tuple):
                encoder_hidden_states, ip_hidden_states = encoder_hidden_states
            else:
                deprecation_message = (
                    "You have passed a tensor as `encoder_hidden_states`. This is deprecated and will be removed in a future release."
                    " Please make sure to update your script to pass `encoder_hidden_states` as a tuple to suppress this warning."
                )
                deprecate("encoder_hidden_states not a tuple", "1.0.0", deprecation_message, standard_warn=False)
                end_pos = encoder_hidden_states.shape[1] - self.num_tokens[0]
                encoder_hidden_states, ip_hidden_states = (
                    encoder_hidden_states[:, :end_pos, :],
                    [encoder_hidden_states[:, end_pos:, :]],
                )

        if attn.spatial_norm is not None:
            hidden_states = attn.spatial_norm(hidden_states, temb)

        input_ndim = hidden_states.ndim

        if input_ndim == 4:
            batch_size, channel, height, width = hidden_states.shape
            hidden_states = hidden_states.view(batch_size, channel, height * width).transpose(1, 2)

        batch_size, sequence_length, _ = (
            hidden_states.shape if encoder_hidden_states is None else encoder_hidden_states.shape
        )
        attention_mask = attn.prepare_attention_mask(attention_mask, sequence_length, batch_size)

        if attn.group_norm is not None:
            hidden_states = attn.group_norm(hidden_states.transpose(1, 2)).transpose(1, 2)

        query = attn.to_q(hidden_states)

        if encoder_hidden_states is None:
            encoder_hidden_states = hidden_states
        elif attn.norm_cross:
            encoder_hidden_states = attn.norm_encoder_hidden_states(encoder_hidden_states)

        key = attn.to_k(encoder_hidden_states)
        value = attn.to_v(encoder_hidden_states)

        query = attn.head_to_batch_dim(query)
        key = attn.head_to_batch_dim(key)
        value = attn.head_to_batch_dim(value)

        attention_probs = attn.get_attention_scores(query, key, attention_mask)
        hidden_states = torch.bmm(attention_probs, value)
        hidden_states = attn.batch_to_head_dim(hidden_states)

        if ip_adapter_masks is not None:
            if not isinstance(ip_adapter_masks, List):
                # for backward compatibility, we accept `ip_adapter_mask` as a tensor of shape [num_ip_adapter, 1, height, width]
                ip_adapter_masks = list(ip_adapter_masks.unsqueeze(1))
            if not (len(ip_adapter_masks) == len(self.scale) == len(ip_hidden_states)):
                raise ValueError(
                    f"Length of ip_adapter_masks array ({len(ip_adapter_masks)}) must match "
                    f"length of self.scale array ({len(self.scale)}) and number of ip_hidden_states "
                    f"({len(ip_hidden_states)})"
                )
            else:
                for index, (mask, scale, ip_state) in enumerate(zip(ip_adapter_masks, self.scale, ip_hidden_states)):
                    if mask is None:
                        continue
                    if not isinstance(mask, torch.Tensor) or mask.ndim != 4:
                        raise ValueError(
                            "Each element of the ip_adapter_masks array should be a tensor with shape "
                            "[1, num_images_for_ip_adapter, height, width]."
                            " Please use `IPAdapterMaskProcessor` to preprocess your mask"
                        )
                    if mask.shape[1] != ip_state.shape[1]:
                        raise ValueError(
                            f"Number of masks ({mask.shape[1]}) does not match "
                            f"number of ip images ({ip_state.shape[1]}) at index {index}"
                        )
                    if isinstance(scale, list) and not len(scale) == mask.shape[1]:
                        raise ValueError(
                            f"Number of masks ({mask.shape[1]}) does not match "
                            f"number of scales ({len(scale)}) at index {index}"
                        )
        else:
            ip_adapter_masks = [None] * len(self.scale)

        # for ip-adapter
        for current_ip_hidden_states, scale, to_k_ip, to_v_ip, mask in zip(
            ip_hidden_states, self.scale, self.to_k_ip, self.to_v_ip, ip_adapter_masks
        ):
            skip = False
            if isinstance(scale, list):
                if all(s == 0 for s in scale):
                    skip = True
            elif scale == 0:
                skip = True
            if not skip:
                if mask is not None:
                    if not isinstance(scale, list):
                        scale = [scale] * mask.shape[1]

                    current_num_images = mask.shape[1]
                    for i in range(current_num_images):
                        ip_key = to_k_ip(current_ip_hidden_states[:, i, :, :])
                        ip_value = to_v_ip(current_ip_hidden_states[:, i, :, :])

                        ip_key = attn.head_to_batch_dim(ip_key)
                        ip_value = attn.head_to_batch_dim(ip_value)

                        ip_attention_probs = attn.get_attention_scores(query, ip_key, None)
                        _current_ip_hidden_states = torch.bmm(ip_attention_probs, ip_value)
                        _current_ip_hidden_states = attn.batch_to_head_dim(_current_ip_hidden_states)

                        mask_downsample = IPAdapterMaskProcessor.downsample(
                            mask[:, i, :, :],
                            batch_size,
                            _current_ip_hidden_states.shape[1],
                            _current_ip_hidden_states.shape[2],
                        )

                        mask_downsample = mask_downsample.to(dtype=query.dtype, device=query.device)

                        hidden_states = hidden_states + scale[i] * (_current_ip_hidden_states * mask_downsample)
                else:
                    ip_key = to_k_ip(current_ip_hidden_states)
                    ip_value = to_v_ip(current_ip_hidden_states)

                    ip_key = attn.head_to_batch_dim(ip_key)
                    ip_value = attn.head_to_batch_dim(ip_value)

                    ip_attention_probs = attn.get_attention_scores(query, ip_key, None)
                    current_ip_hidden_states = torch.bmm(ip_attention_probs, ip_value)
                    current_ip_hidden_states = attn.batch_to_head_dim(current_ip_hidden_states)

                    hidden_states = hidden_states + scale * current_ip_hidden_states

        # linear proj
        hidden_states = attn.to_out[0](hidden_states)
        # dropout
        hidden_states = attn.to_out[1](hidden_states)

        if input_ndim == 4:
            hidden_states = hidden_states.transpose(-1, -2).reshape(batch_size, channel, height, width)

        if attn.residual_connection:
            hidden_states = hidden_states + residual

        hidden_states = hidden_states / attn.rescale_output_factor

        return hidden_states


class IPAdapterAttnProcessor2_0(torch.nn.Module):
    r"""
    Attention processor for IP-Adapter for PyTorch 2.0.

    Args:
        hidden_size (`int`):
            The hidden size of the attention layer.
        cross_attention_dim (`int`):
            The number of channels in the `encoder_hidden_states`.
        num_tokens (`int`, `Tuple[int]` or `List[int]`, defaults to `(4,)`):
            The context length of the image features.
        scale (`float` or `List[float]`, defaults to 1.0):
            the weight scale of image prompt.
    """

    def __init__(self, hidden_size, cross_attention_dim=None, num_tokens=(4,), scale=1.0):
        super().__init__()

        if not hasattr(F, "scaled_dot_product_attention"):
            raise ImportError(
                f"{self.__class__.__name__} requires PyTorch 2.0, to use it, please upgrade PyTorch to 2.0."
            )

        self.hidden_size = hidden_size
        self.cross_attention_dim = cross_attention_dim

        if not isinstance(num_tokens, (tuple, list)):
            num_tokens = [num_tokens]
        self.num_tokens = num_tokens

        if not isinstance(scale, list):
            scale = [scale] * len(num_tokens)
        if len(scale) != len(num_tokens):
            raise ValueError("`scale` should be a list of integers with the same length as `num_tokens`.")
        self.scale = scale

        self.to_k_ip = nn.ModuleList(
            [nn.Linear(cross_attention_dim, hidden_size, bias=False) for _ in range(len(num_tokens))]
        )
        self.to_v_ip = nn.ModuleList(
            [nn.Linear(cross_attention_dim, hidden_size, bias=False) for _ in range(len(num_tokens))]
        )

    def __call__(
        self,
        attn: Attention,
        hidden_states: torch.Tensor,
        encoder_hidden_states: Optional[torch.Tensor] = None,
        attention_mask: Optional[torch.Tensor] = None,
        temb: Optional[torch.Tensor] = None,
        scale: float = 1.0,
        ip_adapter_masks: Optional[torch.Tensor] = None,
    ):
        residual = hidden_states

        # separate ip_hidden_states from encoder_hidden_states
        if encoder_hidden_states is not None:
            if isinstance(encoder_hidden_states, tuple):
                encoder_hidden_states, ip_hidden_states = encoder_hidden_states
            else:
                deprecation_message = (
                    "You have passed a tensor as `encoder_hidden_states`. This is deprecated and will be removed in a future release."
                    " Please make sure to update your script to pass `encoder_hidden_states` as a tuple to suppress this warning."
                )
                deprecate("encoder_hidden_states not a tuple", "1.0.0", deprecation_message, standard_warn=False)
                end_pos = encoder_hidden_states.shape[1] - self.num_tokens[0]
                encoder_hidden_states, ip_hidden_states = (
                    encoder_hidden_states[:, :end_pos, :],
                    [encoder_hidden_states[:, end_pos:, :]],
                )

        if attn.spatial_norm is not None:
            hidden_states = attn.spatial_norm(hidden_states, temb)

        input_ndim = hidden_states.ndim

        if input_ndim == 4:
            batch_size, channel, height, width = hidden_states.shape
            hidden_states = hidden_states.view(batch_size, channel, height * width).transpose(1, 2)

        batch_size, sequence_length, _ = (
            hidden_states.shape if encoder_hidden_states is None else encoder_hidden_states.shape
        )

        if attention_mask is not None:
            attention_mask = attn.prepare_attention_mask(attention_mask, sequence_length, batch_size)
            # scaled_dot_product_attention expects attention_mask shape to be
            # (batch, heads, source_length, target_length)
            attention_mask = attention_mask.view(batch_size, attn.heads, -1, attention_mask.shape[-1])

        if attn.group_norm is not None:
            hidden_states = attn.group_norm(hidden_states.transpose(1, 2)).transpose(1, 2)

        query = attn.to_q(hidden_states)

        if encoder_hidden_states is None:
            encoder_hidden_states = hidden_states
        elif attn.norm_cross:
            encoder_hidden_states = attn.norm_encoder_hidden_states(encoder_hidden_states)

        key = attn.to_k(encoder_hidden_states)
        value = attn.to_v(encoder_hidden_states)

        inner_dim = key.shape[-1]
        head_dim = inner_dim // attn.heads

        query = query.view(batch_size, -1, attn.heads, head_dim).transpose(1, 2)

        key = key.view(batch_size, -1, attn.heads, head_dim).transpose(1, 2)
        value = value.view(batch_size, -1, attn.heads, head_dim).transpose(1, 2)

        # the output of sdp = (batch, num_heads, seq_len, head_dim)
        # TODO: add support for attn.scale when we move to Torch 2.1
        hidden_states = F.scaled_dot_product_attention(
            query, key, value, attn_mask=attention_mask, dropout_p=0.0, is_causal=False
        )

        hidden_states = hidden_states.transpose(1, 2).reshape(batch_size, -1, attn.heads * head_dim)
        hidden_states = hidden_states.to(query.dtype)

        if ip_adapter_masks is not None:
            if not isinstance(ip_adapter_masks, List):
                # for backward compatibility, we accept `ip_adapter_mask` as a tensor of shape [num_ip_adapter, 1, height, width]
                ip_adapter_masks = list(ip_adapter_masks.unsqueeze(1))
            if not (len(ip_adapter_masks) == len(self.scale) == len(ip_hidden_states)):
                raise ValueError(
                    f"Length of ip_adapter_masks array ({len(ip_adapter_masks)}) must match "
                    f"length of self.scale array ({len(self.scale)}) and number of ip_hidden_states "
                    f"({len(ip_hidden_states)})"
                )
            else:
                for index, (mask, scale, ip_state) in enumerate(zip(ip_adapter_masks, self.scale, ip_hidden_states)):
                    if mask is None:
                        continue
                    if not isinstance(mask, torch.Tensor) or mask.ndim != 4:
                        raise ValueError(
                            "Each element of the ip_adapter_masks array should be a tensor with shape "
                            "[1, num_images_for_ip_adapter, height, width]."
                            " Please use `IPAdapterMaskProcessor` to preprocess your mask"
                        )
                    if mask.shape[1] != ip_state.shape[1]:
                        raise ValueError(
                            f"Number of masks ({mask.shape[1]}) does not match "
                            f"number of ip images ({ip_state.shape[1]}) at index {index}"
                        )
                    if isinstance(scale, list) and not len(scale) == mask.shape[1]:
                        raise ValueError(
                            f"Number of masks ({mask.shape[1]}) does not match "
                            f"number of scales ({len(scale)}) at index {index}"
                        )
        else:
            ip_adapter_masks = [None] * len(self.scale)

        # for ip-adapter
        for current_ip_hidden_states, scale, to_k_ip, to_v_ip, mask in zip(
            ip_hidden_states, self.scale, self.to_k_ip, self.to_v_ip, ip_adapter_masks
        ):
            skip = False
            if isinstance(scale, list):
                if all(s == 0 for s in scale):
                    skip = True
            elif scale == 0:
                skip = True
            if not skip:
                if mask is not None:
                    if not isinstance(scale, list):
                        scale = [scale] * mask.shape[1]

                    current_num_images = mask.shape[1]
                    for i in range(current_num_images):
                        ip_key = to_k_ip(current_ip_hidden_states[:, i, :, :])
                        ip_value = to_v_ip(current_ip_hidden_states[:, i, :, :])

                        ip_key = ip_key.view(batch_size, -1, attn.heads, head_dim).transpose(1, 2)
                        ip_value = ip_value.view(batch_size, -1, attn.heads, head_dim).transpose(1, 2)

                        # the output of sdp = (batch, num_heads, seq_len, head_dim)
                        # TODO: add support for attn.scale when we move to Torch 2.1
                        _current_ip_hidden_states = F.scaled_dot_product_attention(
                            query, ip_key, ip_value, attn_mask=None, dropout_p=0.0, is_causal=False
                        )

                        _current_ip_hidden_states = _current_ip_hidden_states.transpose(1, 2).reshape(
                            batch_size, -1, attn.heads * head_dim
                        )
                        _current_ip_hidden_states = _current_ip_hidden_states.to(query.dtype)

                        mask_downsample = IPAdapterMaskProcessor.downsample(
                            mask[:, i, :, :],
                            batch_size,
                            _current_ip_hidden_states.shape[1],
                            _current_ip_hidden_states.shape[2],
                        )

                        mask_downsample = mask_downsample.to(dtype=query.dtype, device=query.device)
                        hidden_states = hidden_states + scale[i] * (_current_ip_hidden_states * mask_downsample)
                else:
                    ip_key = to_k_ip(current_ip_hidden_states)
                    ip_value = to_v_ip(current_ip_hidden_states)

                    ip_key = ip_key.view(batch_size, -1, attn.heads, head_dim).transpose(1, 2)
                    ip_value = ip_value.view(batch_size, -1, attn.heads, head_dim).transpose(1, 2)

                    # the output of sdp = (batch, num_heads, seq_len, head_dim)
                    # TODO: add support for attn.scale when we move to Torch 2.1
                    current_ip_hidden_states = F.scaled_dot_product_attention(
                        query, ip_key, ip_value, attn_mask=None, dropout_p=0.0, is_causal=False
                    )

                    current_ip_hidden_states = current_ip_hidden_states.transpose(1, 2).reshape(
                        batch_size, -1, attn.heads * head_dim
                    )
                    current_ip_hidden_states = current_ip_hidden_states.to(query.dtype)

                    hidden_states = hidden_states + scale * current_ip_hidden_states

        # linear proj
        hidden_states = attn.to_out[0](hidden_states)
        # dropout
        hidden_states = attn.to_out[1](hidden_states)

        if input_ndim == 4:
            hidden_states = hidden_states.transpose(-1, -2).reshape(batch_size, channel, height, width)

        if attn.residual_connection:
            hidden_states = hidden_states + residual

        hidden_states = hidden_states / attn.rescale_output_factor

        return hidden_states


class IPAdapterXFormersAttnProcessor(torch.nn.Module):
    r"""
    Attention processor for IP-Adapter using xFormers.

    Args:
        hidden_size (`int`):
            The hidden size of the attention layer.
        cross_attention_dim (`int`):
            The number of channels in the `encoder_hidden_states`.
        num_tokens (`int`, `Tuple[int]` or `List[int]`, defaults to `(4,)`):
            The context length of the image features.
        scale (`float` or `List[float]`, defaults to 1.0):
            the weight scale of image prompt.
        attention_op (`Callable`, *optional*, defaults to `None`):
            The base
            [operator](https://facebookresearch.github.io/xformers/components/ops.html#xformers.ops.AttentionOpBase) to
            use as the attention operator. It is recommended to set to `None`, and allow xFormers to choose the best
            operator.
    """

    def __init__(
        self,
        hidden_size,
        cross_attention_dim=None,
        num_tokens=(4,),
        scale=1.0,
        attention_op: Optional[Callable] = None,
    ):
        super().__init__()

        self.hidden_size = hidden_size
        self.cross_attention_dim = cross_attention_dim
        self.attention_op = attention_op

        if not isinstance(num_tokens, (tuple, list)):
            num_tokens = [num_tokens]
        self.num_tokens = num_tokens

        if not isinstance(scale, list):
            scale = [scale] * len(num_tokens)
        if len(scale) != len(num_tokens):
            raise ValueError("`scale` should be a list of integers with the same length as `num_tokens`.")
        self.scale = scale

        self.to_k_ip = nn.ModuleList(
            [nn.Linear(cross_attention_dim or hidden_size, hidden_size, bias=False) for _ in range(len(num_tokens))]
        )
        self.to_v_ip = nn.ModuleList(
            [nn.Linear(cross_attention_dim or hidden_size, hidden_size, bias=False) for _ in range(len(num_tokens))]
        )

    def __call__(
        self,
        attn: Attention,
        hidden_states: torch.FloatTensor,
        encoder_hidden_states: Optional[torch.FloatTensor] = None,
        attention_mask: Optional[torch.FloatTensor] = None,
        temb: Optional[torch.FloatTensor] = None,
        scale: float = 1.0,
        ip_adapter_masks: Optional[torch.FloatTensor] = None,
    ):
        residual = hidden_states

        # separate ip_hidden_states from encoder_hidden_states
        if encoder_hidden_states is not None:
            if isinstance(encoder_hidden_states, tuple):
                encoder_hidden_states, ip_hidden_states = encoder_hidden_states
            else:
                deprecation_message = (
                    "You have passed a tensor as `encoder_hidden_states`. This is deprecated and will be removed in a future release."
                    " Please make sure to update your script to pass `encoder_hidden_states` as a tuple to suppress this warning."
                )
                deprecate("encoder_hidden_states not a tuple", "1.0.0", deprecation_message, standard_warn=False)
                end_pos = encoder_hidden_states.shape[1] - self.num_tokens[0]
                encoder_hidden_states, ip_hidden_states = (
                    encoder_hidden_states[:, :end_pos, :],
                    [encoder_hidden_states[:, end_pos:, :]],
                )

        if attn.spatial_norm is not None:
            hidden_states = attn.spatial_norm(hidden_states, temb)

        input_ndim = hidden_states.ndim

        if input_ndim == 4:
            batch_size, channel, height, width = hidden_states.shape
            hidden_states = hidden_states.view(batch_size, channel, height * width).transpose(1, 2)

        batch_size, sequence_length, _ = (
            hidden_states.shape if encoder_hidden_states is None else encoder_hidden_states.shape
        )

        if attention_mask is not None:
            attention_mask = attn.prepare_attention_mask(attention_mask, sequence_length, batch_size)
            # expand our mask's singleton query_tokens dimension:
            #   [batch*heads,            1, key_tokens] ->
            #   [batch*heads, query_tokens, key_tokens]
            # so that it can be added as a bias onto the attention scores that xformers computes:
            #   [batch*heads, query_tokens, key_tokens]
            # we do this explicitly because xformers doesn't broadcast the singleton dimension for us.
            _, query_tokens, _ = hidden_states.shape
            attention_mask = attention_mask.expand(-1, query_tokens, -1)

        if attn.group_norm is not None:
            hidden_states = attn.group_norm(hidden_states.transpose(1, 2)).transpose(1, 2)

        query = attn.to_q(hidden_states)

        if encoder_hidden_states is None:
            encoder_hidden_states = hidden_states
        elif attn.norm_cross:
            encoder_hidden_states = attn.norm_encoder_hidden_states(encoder_hidden_states)

        key = attn.to_k(encoder_hidden_states)
        value = attn.to_v(encoder_hidden_states)

        query = attn.head_to_batch_dim(query).contiguous()
        key = attn.head_to_batch_dim(key).contiguous()
        value = attn.head_to_batch_dim(value).contiguous()

        hidden_states = xformers.ops.memory_efficient_attention(
            query, key, value, attn_bias=attention_mask, op=self.attention_op
        )
        hidden_states = hidden_states.to(query.dtype)
        hidden_states = attn.batch_to_head_dim(hidden_states)

        if ip_hidden_states:
            if ip_adapter_masks is not None:
                if not isinstance(ip_adapter_masks, List):
                    # for backward compatibility, we accept `ip_adapter_mask` as a tensor of shape [num_ip_adapter, 1, height, width]
                    ip_adapter_masks = list(ip_adapter_masks.unsqueeze(1))
                if not (len(ip_adapter_masks) == len(self.scale) == len(ip_hidden_states)):
                    raise ValueError(
                        f"Length of ip_adapter_masks array ({len(ip_adapter_masks)}) must match "
                        f"length of self.scale array ({len(self.scale)}) and number of ip_hidden_states "
                        f"({len(ip_hidden_states)})"
                    )
                else:
                    for index, (mask, scale, ip_state) in enumerate(
                        zip(ip_adapter_masks, self.scale, ip_hidden_states)
                    ):
                        if mask is None:
                            continue
                        if not isinstance(mask, torch.Tensor) or mask.ndim != 4:
                            raise ValueError(
                                "Each element of the ip_adapter_masks array should be a tensor with shape "
                                "[1, num_images_for_ip_adapter, height, width]."
                                " Please use `IPAdapterMaskProcessor` to preprocess your mask"
                            )
                        if mask.shape[1] != ip_state.shape[1]:
                            raise ValueError(
                                f"Number of masks ({mask.shape[1]}) does not match "
                                f"number of ip images ({ip_state.shape[1]}) at index {index}"
                            )
                        if isinstance(scale, list) and not len(scale) == mask.shape[1]:
                            raise ValueError(
                                f"Number of masks ({mask.shape[1]}) does not match "
                                f"number of scales ({len(scale)}) at index {index}"
                            )
            else:
                ip_adapter_masks = [None] * len(self.scale)

            # for ip-adapter
            for current_ip_hidden_states, scale, to_k_ip, to_v_ip, mask in zip(
                ip_hidden_states, self.scale, self.to_k_ip, self.to_v_ip, ip_adapter_masks
            ):
                skip = False
                if isinstance(scale, list):
                    if all(s == 0 for s in scale):
                        skip = True
                elif scale == 0:
                    skip = True
                if not skip:
                    if mask is not None:
                        mask = mask.to(torch.float16)
                        if not isinstance(scale, list):
                            scale = [scale] * mask.shape[1]

                        current_num_images = mask.shape[1]
                        for i in range(current_num_images):
                            ip_key = to_k_ip(current_ip_hidden_states[:, i, :, :])
                            ip_value = to_v_ip(current_ip_hidden_states[:, i, :, :])

                            ip_key = attn.head_to_batch_dim(ip_key).contiguous()
                            ip_value = attn.head_to_batch_dim(ip_value).contiguous()

                            _current_ip_hidden_states = xformers.ops.memory_efficient_attention(
                                query, ip_key, ip_value, op=self.attention_op
                            )
                            _current_ip_hidden_states = _current_ip_hidden_states.to(query.dtype)
                            _current_ip_hidden_states = attn.batch_to_head_dim(_current_ip_hidden_states)

                            mask_downsample = IPAdapterMaskProcessor.downsample(
                                mask[:, i, :, :],
                                batch_size,
                                _current_ip_hidden_states.shape[1],
                                _current_ip_hidden_states.shape[2],
                            )

                            mask_downsample = mask_downsample.to(dtype=query.dtype, device=query.device)
                            hidden_states = hidden_states + scale[i] * (_current_ip_hidden_states * mask_downsample)
                    else:
                        ip_key = to_k_ip(current_ip_hidden_states)
                        ip_value = to_v_ip(current_ip_hidden_states)

                        ip_key = attn.head_to_batch_dim(ip_key).contiguous()
                        ip_value = attn.head_to_batch_dim(ip_value).contiguous()

                        current_ip_hidden_states = xformers.ops.memory_efficient_attention(
                            query, ip_key, ip_value, op=self.attention_op
                        )
                        current_ip_hidden_states = current_ip_hidden_states.to(query.dtype)
                        current_ip_hidden_states = attn.batch_to_head_dim(current_ip_hidden_states)

                        hidden_states = hidden_states + scale * current_ip_hidden_states

        # linear proj
        hidden_states = attn.to_out[0](hidden_states)
        # dropout
        hidden_states = attn.to_out[1](hidden_states)

        if input_ndim == 4:
            hidden_states = hidden_states.transpose(-1, -2).reshape(batch_size, channel, height, width)

        if attn.residual_connection:
            hidden_states = hidden_states + residual

        hidden_states = hidden_states / attn.rescale_output_factor

        return hidden_states


class SD3IPAdapterJointAttnProcessor2_0(torch.nn.Module):
    """
    Attention processor for IP-Adapter used typically in processing the SD3-like self-attention projections, with
    additional image-based information and timestep embeddings.

    Args:
        hidden_size (`int`):
            The number of hidden channels.
        ip_hidden_states_dim (`int`):
            The image feature dimension.
        head_dim (`int`):
            The number of head channels.
        timesteps_emb_dim (`int`, defaults to 1280):
            The number of input channels for timestep embedding.
        scale (`float`, defaults to 0.5):
            IP-Adapter scale.
    """

    def __init__(
        self,
        hidden_size: int,
        ip_hidden_states_dim: int,
        head_dim: int,
        timesteps_emb_dim: int = 1280,
        scale: float = 0.5,
    ):
        super().__init__()

        # To prevent circular import
        from .normalization import AdaLayerNorm, RMSNorm

        self.norm_ip = AdaLayerNorm(timesteps_emb_dim, output_dim=ip_hidden_states_dim * 2, norm_eps=1e-6, chunk_dim=1)
        self.to_k_ip = nn.Linear(ip_hidden_states_dim, hidden_size, bias=False)
        self.to_v_ip = nn.Linear(ip_hidden_states_dim, hidden_size, bias=False)
        self.norm_q = RMSNorm(head_dim, 1e-6)
        self.norm_k = RMSNorm(head_dim, 1e-6)
        self.norm_ip_k = RMSNorm(head_dim, 1e-6)
        self.scale = scale

    def __call__(
        self,
        attn: Attention,
        hidden_states: torch.FloatTensor,
        encoder_hidden_states: torch.FloatTensor = None,
        attention_mask: Optional[torch.FloatTensor] = None,
        ip_hidden_states: torch.FloatTensor = None,
        temb: torch.FloatTensor = None,
    ) -> torch.FloatTensor:
        """
        Perform the attention computation, integrating image features (if provided) and timestep embeddings.

        If `ip_hidden_states` is `None`, this is equivalent to using JointAttnProcessor2_0.

        Args:
            attn (`Attention`):
                Attention instance.
            hidden_states (`torch.FloatTensor`):
                Input `hidden_states`.
            encoder_hidden_states (`torch.FloatTensor`, *optional*):
                The encoder hidden states.
            attention_mask (`torch.FloatTensor`, *optional*):
                Attention mask.
            ip_hidden_states (`torch.FloatTensor`, *optional*):
                Image embeddings.
            temb (`torch.FloatTensor`, *optional*):
                Timestep embeddings.

        Returns:
            `torch.FloatTensor`: Output hidden states.
        """
        residual = hidden_states

        batch_size = hidden_states.shape[0]

        # `sample` projections.
        query = attn.to_q(hidden_states)
        key = attn.to_k(hidden_states)
        value = attn.to_v(hidden_states)

        inner_dim = key.shape[-1]
        head_dim = inner_dim // attn.heads

        query = query.view(batch_size, -1, attn.heads, head_dim).transpose(1, 2)
        key = key.view(batch_size, -1, attn.heads, head_dim).transpose(1, 2)
        value = value.view(batch_size, -1, attn.heads, head_dim).transpose(1, 2)
        img_query = query
        img_key = key
        img_value = value

        if attn.norm_q is not None:
            query = attn.norm_q(query)
        if attn.norm_k is not None:
            key = attn.norm_k(key)

        # `context` projections.
        if encoder_hidden_states is not None:
            encoder_hidden_states_query_proj = attn.add_q_proj(encoder_hidden_states)
            encoder_hidden_states_key_proj = attn.add_k_proj(encoder_hidden_states)
            encoder_hidden_states_value_proj = attn.add_v_proj(encoder_hidden_states)

            encoder_hidden_states_query_proj = encoder_hidden_states_query_proj.view(
                batch_size, -1, attn.heads, head_dim
            ).transpose(1, 2)
            encoder_hidden_states_key_proj = encoder_hidden_states_key_proj.view(
                batch_size, -1, attn.heads, head_dim
            ).transpose(1, 2)
            encoder_hidden_states_value_proj = encoder_hidden_states_value_proj.view(
                batch_size, -1, attn.heads, head_dim
            ).transpose(1, 2)

            if attn.norm_added_q is not None:
                encoder_hidden_states_query_proj = attn.norm_added_q(encoder_hidden_states_query_proj)
            if attn.norm_added_k is not None:
                encoder_hidden_states_key_proj = attn.norm_added_k(encoder_hidden_states_key_proj)

            query = torch.cat([query, encoder_hidden_states_query_proj], dim=2)
            key = torch.cat([key, encoder_hidden_states_key_proj], dim=2)
            value = torch.cat([value, encoder_hidden_states_value_proj], dim=2)

        hidden_states = F.scaled_dot_product_attention(query, key, value, dropout_p=0.0, is_causal=False)
        hidden_states = hidden_states.transpose(1, 2).reshape(batch_size, -1, attn.heads * head_dim)
        hidden_states = hidden_states.to(query.dtype)

        if encoder_hidden_states is not None:
            # Split the attention outputs.
            hidden_states, encoder_hidden_states = (
                hidden_states[:, : residual.shape[1]],
                hidden_states[:, residual.shape[1] :],
            )
            if not attn.context_pre_only:
                encoder_hidden_states = attn.to_add_out(encoder_hidden_states)

        # IP Adapter
        if self.scale != 0 and ip_hidden_states is not None:
            # Norm image features
            norm_ip_hidden_states = self.norm_ip(ip_hidden_states, temb=temb)

            # To k and v
            ip_key = self.to_k_ip(norm_ip_hidden_states)
            ip_value = self.to_v_ip(norm_ip_hidden_states)

            # Reshape
            ip_key = ip_key.view(batch_size, -1, attn.heads, head_dim).transpose(1, 2)
            ip_value = ip_value.view(batch_size, -1, attn.heads, head_dim).transpose(1, 2)

            # Norm
            query = self.norm_q(img_query)
            img_key = self.norm_k(img_key)
            ip_key = self.norm_ip_k(ip_key)

            # cat img
            key = torch.cat([img_key, ip_key], dim=2)
            value = torch.cat([img_value, ip_value], dim=2)

            ip_hidden_states = F.scaled_dot_product_attention(query, key, value, dropout_p=0.0, is_causal=False)
            ip_hidden_states = ip_hidden_states.transpose(1, 2).view(batch_size, -1, attn.heads * head_dim)
            ip_hidden_states = ip_hidden_states.to(query.dtype)

            hidden_states = hidden_states + ip_hidden_states * self.scale

        # linear proj
        hidden_states = attn.to_out[0](hidden_states)
        # dropout
        hidden_states = attn.to_out[1](hidden_states)

        if encoder_hidden_states is not None:
            return hidden_states, encoder_hidden_states
        else:
            return hidden_states


class PAGIdentitySelfAttnProcessor2_0:
    r"""
    Processor for implementing PAG using scaled dot-product attention (enabled by default if you're using PyTorch 2.0).
    PAG reference: https://arxiv.org/abs/2403.17377
    """

    def __init__(self):
        if not hasattr(F, "scaled_dot_product_attention"):
            raise ImportError(
                "PAGIdentitySelfAttnProcessor2_0 requires PyTorch 2.0, to use it, please upgrade PyTorch to 2.0."
            )

    def __call__(
        self,
        attn: Attention,
        hidden_states: torch.FloatTensor,
        encoder_hidden_states: Optional[torch.FloatTensor] = None,
        attention_mask: Optional[torch.FloatTensor] = None,
        temb: Optional[torch.FloatTensor] = None,
    ) -> torch.Tensor:
        residual = hidden_states
        if attn.spatial_norm is not None:
            hidden_states = attn.spatial_norm(hidden_states, temb)

        input_ndim = hidden_states.ndim
        if input_ndim == 4:
            batch_size, channel, height, width = hidden_states.shape
            hidden_states = hidden_states.view(batch_size, channel, height * width).transpose(1, 2)

        # chunk
        hidden_states_org, hidden_states_ptb = hidden_states.chunk(2)

        # original path
        batch_size, sequence_length, _ = hidden_states_org.shape

        if attention_mask is not None:
            attention_mask = attn.prepare_attention_mask(attention_mask, sequence_length, batch_size)
            # scaled_dot_product_attention expects attention_mask shape to be
            # (batch, heads, source_length, target_length)
            attention_mask = attention_mask.view(batch_size, attn.heads, -1, attention_mask.shape[-1])

        if attn.group_norm is not None:
            hidden_states_org = attn.group_norm(hidden_states_org.transpose(1, 2)).transpose(1, 2)

        query = attn.to_q(hidden_states_org)
        key = attn.to_k(hidden_states_org)
        value = attn.to_v(hidden_states_org)

        inner_dim = key.shape[-1]
        head_dim = inner_dim // attn.heads

        query = query.view(batch_size, -1, attn.heads, head_dim).transpose(1, 2)
        key = key.view(batch_size, -1, attn.heads, head_dim).transpose(1, 2)
        value = value.view(batch_size, -1, attn.heads, head_dim).transpose(1, 2)

        # the output of sdp = (batch, num_heads, seq_len, head_dim)
        # TODO: add support for attn.scale when we move to Torch 2.1
        hidden_states_org = F.scaled_dot_product_attention(
            query, key, value, attn_mask=attention_mask, dropout_p=0.0, is_causal=False
        )
        hidden_states_org = hidden_states_org.transpose(1, 2).reshape(batch_size, -1, attn.heads * head_dim)
        hidden_states_org = hidden_states_org.to(query.dtype)

        # linear proj
        hidden_states_org = attn.to_out[0](hidden_states_org)
        # dropout
        hidden_states_org = attn.to_out[1](hidden_states_org)

        if input_ndim == 4:
            hidden_states_org = hidden_states_org.transpose(-1, -2).reshape(batch_size, channel, height, width)

        # perturbed path (identity attention)
        batch_size, sequence_length, _ = hidden_states_ptb.shape

        if attn.group_norm is not None:
            hidden_states_ptb = attn.group_norm(hidden_states_ptb.transpose(1, 2)).transpose(1, 2)

        hidden_states_ptb = attn.to_v(hidden_states_ptb)
        hidden_states_ptb = hidden_states_ptb.to(query.dtype)

        # linear proj
        hidden_states_ptb = attn.to_out[0](hidden_states_ptb)
        # dropout
        hidden_states_ptb = attn.to_out[1](hidden_states_ptb)

        if input_ndim == 4:
            hidden_states_ptb = hidden_states_ptb.transpose(-1, -2).reshape(batch_size, channel, height, width)

        # cat
        hidden_states = torch.cat([hidden_states_org, hidden_states_ptb])

        if attn.residual_connection:
            hidden_states = hidden_states + residual

        hidden_states = hidden_states / attn.rescale_output_factor

        return hidden_states


class PAGCFGIdentitySelfAttnProcessor2_0:
    r"""
    Processor for implementing PAG using scaled dot-product attention (enabled by default if you're using PyTorch 2.0).
    PAG reference: https://arxiv.org/abs/2403.17377
    """

    def __init__(self):
        if not hasattr(F, "scaled_dot_product_attention"):
            raise ImportError(
                "PAGCFGIdentitySelfAttnProcessor2_0 requires PyTorch 2.0, to use it, please upgrade PyTorch to 2.0."
            )

    def __call__(
        self,
        attn: Attention,
        hidden_states: torch.FloatTensor,
        encoder_hidden_states: Optional[torch.FloatTensor] = None,
        attention_mask: Optional[torch.FloatTensor] = None,
        temb: Optional[torch.FloatTensor] = None,
    ) -> torch.Tensor:
        residual = hidden_states
        if attn.spatial_norm is not None:
            hidden_states = attn.spatial_norm(hidden_states, temb)

        input_ndim = hidden_states.ndim
        if input_ndim == 4:
            batch_size, channel, height, width = hidden_states.shape
            hidden_states = hidden_states.view(batch_size, channel, height * width).transpose(1, 2)

        # chunk
        hidden_states_uncond, hidden_states_org, hidden_states_ptb = hidden_states.chunk(3)
        hidden_states_org = torch.cat([hidden_states_uncond, hidden_states_org])

        # original path
        batch_size, sequence_length, _ = hidden_states_org.shape

        if attention_mask is not None:
            attention_mask = attn.prepare_attention_mask(attention_mask, sequence_length, batch_size)
            # scaled_dot_product_attention expects attention_mask shape to be
            # (batch, heads, source_length, target_length)
            attention_mask = attention_mask.view(batch_size, attn.heads, -1, attention_mask.shape[-1])

        if attn.group_norm is not None:
            hidden_states_org = attn.group_norm(hidden_states_org.transpose(1, 2)).transpose(1, 2)

        query = attn.to_q(hidden_states_org)
        key = attn.to_k(hidden_states_org)
        value = attn.to_v(hidden_states_org)

        inner_dim = key.shape[-1]
        head_dim = inner_dim // attn.heads

        query = query.view(batch_size, -1, attn.heads, head_dim).transpose(1, 2)

        key = key.view(batch_size, -1, attn.heads, head_dim).transpose(1, 2)
        value = value.view(batch_size, -1, attn.heads, head_dim).transpose(1, 2)

        # the output of sdp = (batch, num_heads, seq_len, head_dim)
        # TODO: add support for attn.scale when we move to Torch 2.1
        hidden_states_org = F.scaled_dot_product_attention(
            query, key, value, attn_mask=attention_mask, dropout_p=0.0, is_causal=False
        )

        hidden_states_org = hidden_states_org.transpose(1, 2).reshape(batch_size, -1, attn.heads * head_dim)
        hidden_states_org = hidden_states_org.to(query.dtype)

        # linear proj
        hidden_states_org = attn.to_out[0](hidden_states_org)
        # dropout
        hidden_states_org = attn.to_out[1](hidden_states_org)

        if input_ndim == 4:
            hidden_states_org = hidden_states_org.transpose(-1, -2).reshape(batch_size, channel, height, width)

        # perturbed path (identity attention)
        batch_size, sequence_length, _ = hidden_states_ptb.shape

        if attn.group_norm is not None:
            hidden_states_ptb = attn.group_norm(hidden_states_ptb.transpose(1, 2)).transpose(1, 2)

        value = attn.to_v(hidden_states_ptb)
        hidden_states_ptb = value
        hidden_states_ptb = hidden_states_ptb.to(query.dtype)

        # linear proj
        hidden_states_ptb = attn.to_out[0](hidden_states_ptb)
        # dropout
        hidden_states_ptb = attn.to_out[1](hidden_states_ptb)

        if input_ndim == 4:
            hidden_states_ptb = hidden_states_ptb.transpose(-1, -2).reshape(batch_size, channel, height, width)

        # cat
        hidden_states = torch.cat([hidden_states_org, hidden_states_ptb])

        if attn.residual_connection:
            hidden_states = hidden_states + residual

        hidden_states = hidden_states / attn.rescale_output_factor

        return hidden_states


class SanaMultiscaleAttnProcessor2_0:
    r"""
    Processor for implementing multiscale quadratic attention.
    """

    def __call__(self, attn: SanaMultiscaleLinearAttention, hidden_states: torch.Tensor) -> torch.Tensor:
        height, width = hidden_states.shape[-2:]
        if height * width > attn.attention_head_dim:
            use_linear_attention = True
        else:
            use_linear_attention = False

        residual = hidden_states

        batch_size, _, height, width = list(hidden_states.size())
        original_dtype = hidden_states.dtype

        hidden_states = hidden_states.movedim(1, -1)
        query = attn.to_q(hidden_states)
        key = attn.to_k(hidden_states)
        value = attn.to_v(hidden_states)
        hidden_states = torch.cat([query, key, value], dim=3)
        hidden_states = hidden_states.movedim(-1, 1)

        multi_scale_qkv = [hidden_states]
        for block in attn.to_qkv_multiscale:
            multi_scale_qkv.append(block(hidden_states))

        hidden_states = torch.cat(multi_scale_qkv, dim=1)

        if use_linear_attention:
            # for linear attention upcast hidden_states to float32
            hidden_states = hidden_states.to(dtype=torch.float32)

        hidden_states = hidden_states.reshape(batch_size, -1, 3 * attn.attention_head_dim, height * width)

        query, key, value = hidden_states.chunk(3, dim=2)
        query = attn.nonlinearity(query)
        key = attn.nonlinearity(key)

        if use_linear_attention:
            hidden_states = attn.apply_linear_attention(query, key, value)
            hidden_states = hidden_states.to(dtype=original_dtype)
        else:
            hidden_states = attn.apply_quadratic_attention(query, key, value)

        hidden_states = torch.reshape(hidden_states, (batch_size, -1, height, width))
        hidden_states = attn.to_out(hidden_states.movedim(1, -1)).movedim(-1, 1)

        if attn.norm_type == "rms_norm":
            hidden_states = attn.norm_out(hidden_states.movedim(1, -1)).movedim(-1, 1)
        else:
            hidden_states = attn.norm_out(hidden_states)

        if attn.residual_connection:
            hidden_states = hidden_states + residual

        return hidden_states


class LoRAAttnProcessor:
    r"""
    Processor for implementing attention with LoRA.
    """

    def __init__(self):
        pass


class LoRAAttnProcessor2_0:
    r"""
    Processor for implementing attention with LoRA (enabled by default if you're using PyTorch 2.0).
    """

    def __init__(self):
        pass


class LoRAXFormersAttnProcessor:
    r"""
    Processor for implementing attention with LoRA using xFormers.
    """

    def __init__(self):
        pass


class LoRAAttnAddedKVProcessor:
    r"""
    Processor for implementing attention with LoRA with extra learnable key and value matrices for the text encoder.
    """

    def __init__(self):
        pass


class FluxSingleAttnProcessor2_0(FluxAttnProcessor2_0):
    r"""
    Processor for implementing scaled dot-product attention (enabled by default if you're using PyTorch 2.0).
    """

    def __init__(self):
        deprecation_message = "`FluxSingleAttnProcessor2_0` is deprecated and will be removed in a future version. Please use `FluxAttnProcessor2_0` instead."
        deprecate("FluxSingleAttnProcessor2_0", "0.32.0", deprecation_message)
        super().__init__()


class SanaLinearAttnProcessor2_0:
    r"""
    Processor for implementing scaled dot-product linear attention.
    """

    def __call__(
        self,
        attn: Attention,
        hidden_states: torch.Tensor,
        encoder_hidden_states: Optional[torch.Tensor] = None,
        attention_mask: Optional[torch.Tensor] = None,
    ) -> torch.Tensor:
        original_dtype = hidden_states.dtype

        if encoder_hidden_states is None:
            encoder_hidden_states = hidden_states

        query = attn.to_q(hidden_states)
        key = attn.to_k(encoder_hidden_states)
        value = attn.to_v(encoder_hidden_states)

        query = query.transpose(1, 2).unflatten(1, (attn.heads, -1))
        key = key.transpose(1, 2).unflatten(1, (attn.heads, -1)).transpose(2, 3)
        value = value.transpose(1, 2).unflatten(1, (attn.heads, -1))

        query = F.relu(query)
        key = F.relu(key)

        query, key, value = query.float(), key.float(), value.float()

        value = F.pad(value, (0, 0, 0, 1), mode="constant", value=1.0)
        scores = torch.matmul(value, key)
        hidden_states = torch.matmul(scores, query)

        hidden_states = hidden_states[:, :, :-1] / (hidden_states[:, :, -1:] + 1e-15)
        hidden_states = hidden_states.flatten(1, 2).transpose(1, 2)
        hidden_states = hidden_states.to(original_dtype)

        hidden_states = attn.to_out[0](hidden_states)
        hidden_states = attn.to_out[1](hidden_states)

        if original_dtype == torch.float16:
            hidden_states = hidden_states.clip(-65504, 65504)

        return hidden_states


class PAGCFGSanaLinearAttnProcessor2_0:
    r"""
    Processor for implementing scaled dot-product linear attention.
    """

    def __call__(
        self,
        attn: Attention,
        hidden_states: torch.Tensor,
        encoder_hidden_states: Optional[torch.Tensor] = None,
        attention_mask: Optional[torch.Tensor] = None,
    ) -> torch.Tensor:
        original_dtype = hidden_states.dtype

        hidden_states_uncond, hidden_states_org, hidden_states_ptb = hidden_states.chunk(3)
        hidden_states_org = torch.cat([hidden_states_uncond, hidden_states_org])

        query = attn.to_q(hidden_states_org)
        key = attn.to_k(hidden_states_org)
        value = attn.to_v(hidden_states_org)

        query = query.transpose(1, 2).unflatten(1, (attn.heads, -1))
        key = key.transpose(1, 2).unflatten(1, (attn.heads, -1)).transpose(2, 3)
        value = value.transpose(1, 2).unflatten(1, (attn.heads, -1))

        query = F.relu(query)
        key = F.relu(key)

        query, key, value = query.float(), key.float(), value.float()

        value = F.pad(value, (0, 0, 0, 1), mode="constant", value=1.0)
        scores = torch.matmul(value, key)
        hidden_states_org = torch.matmul(scores, query)

        hidden_states_org = hidden_states_org[:, :, :-1] / (hidden_states_org[:, :, -1:] + 1e-15)
        hidden_states_org = hidden_states_org.flatten(1, 2).transpose(1, 2)
        hidden_states_org = hidden_states_org.to(original_dtype)

        hidden_states_org = attn.to_out[0](hidden_states_org)
        hidden_states_org = attn.to_out[1](hidden_states_org)

        # perturbed path (identity attention)
        hidden_states_ptb = attn.to_v(hidden_states_ptb).to(original_dtype)

        hidden_states_ptb = attn.to_out[0](hidden_states_ptb)
        hidden_states_ptb = attn.to_out[1](hidden_states_ptb)

        hidden_states = torch.cat([hidden_states_org, hidden_states_ptb])

        if original_dtype == torch.float16:
            hidden_states = hidden_states.clip(-65504, 65504)

        return hidden_states


class PAGIdentitySanaLinearAttnProcessor2_0:
    r"""
    Processor for implementing scaled dot-product linear attention.
    """

    def __call__(
        self,
        attn: Attention,
        hidden_states: torch.Tensor,
        encoder_hidden_states: Optional[torch.Tensor] = None,
        attention_mask: Optional[torch.Tensor] = None,
    ) -> torch.Tensor:
        original_dtype = hidden_states.dtype

        hidden_states_org, hidden_states_ptb = hidden_states.chunk(2)

        query = attn.to_q(hidden_states_org)
        key = attn.to_k(hidden_states_org)
        value = attn.to_v(hidden_states_org)

        query = query.transpose(1, 2).unflatten(1, (attn.heads, -1))
        key = key.transpose(1, 2).unflatten(1, (attn.heads, -1)).transpose(2, 3)
        value = value.transpose(1, 2).unflatten(1, (attn.heads, -1))

        query = F.relu(query)
        key = F.relu(key)

        query, key, value = query.float(), key.float(), value.float()

        value = F.pad(value, (0, 0, 0, 1), mode="constant", value=1.0)
        scores = torch.matmul(value, key)
        hidden_states_org = torch.matmul(scores, query)

        if hidden_states_org.dtype in [torch.float16, torch.bfloat16]:
            hidden_states_org = hidden_states_org.float()

        hidden_states_org = hidden_states_org[:, :, :-1] / (hidden_states_org[:, :, -1:] + 1e-15)
        hidden_states_org = hidden_states_org.flatten(1, 2).transpose(1, 2)
        hidden_states_org = hidden_states_org.to(original_dtype)

        hidden_states_org = attn.to_out[0](hidden_states_org)
        hidden_states_org = attn.to_out[1](hidden_states_org)

        # perturbed path (identity attention)
        hidden_states_ptb = attn.to_v(hidden_states_ptb).to(original_dtype)

        hidden_states_ptb = attn.to_out[0](hidden_states_ptb)
        hidden_states_ptb = attn.to_out[1](hidden_states_ptb)

        hidden_states = torch.cat([hidden_states_org, hidden_states_ptb])

        if original_dtype == torch.float16:
            hidden_states = hidden_states.clip(-65504, 65504)

        return hidden_states


ADDED_KV_ATTENTION_PROCESSORS = (
    AttnAddedKVProcessor,
    SlicedAttnAddedKVProcessor,
    AttnAddedKVProcessor2_0,
    XFormersAttnAddedKVProcessor,
)

CROSS_ATTENTION_PROCESSORS = (
    AttnProcessor,
    AttnProcessor2_0,
    XFormersAttnProcessor,
    SlicedAttnProcessor,
    IPAdapterAttnProcessor,
    IPAdapterAttnProcessor2_0,
    FluxIPAdapterJointAttnProcessor2_0,
)

AttentionProcessor = Union[
    AttnProcessor,
    CustomDiffusionAttnProcessor,
    AttnAddedKVProcessor,
    AttnAddedKVProcessor2_0,
    JointAttnProcessor2_0,
    PAGJointAttnProcessor2_0,
    PAGCFGJointAttnProcessor2_0,
    FusedJointAttnProcessor2_0,
    AllegroAttnProcessor2_0,
    AuraFlowAttnProcessor2_0,
    FusedAuraFlowAttnProcessor2_0,
    FluxAttnProcessor2_0,
    FluxAttnProcessor2_0_NPU,
    FusedFluxAttnProcessor2_0,
    FusedFluxAttnProcessor2_0_NPU,
    CogVideoXAttnProcessor2_0,
    FusedCogVideoXAttnProcessor2_0,
    XFormersAttnAddedKVProcessor,
    XFormersAttnProcessor,
    XLAFlashAttnProcessor2_0,
    AttnProcessorNPU,
    AttnProcessor2_0,
    MochiVaeAttnProcessor2_0,
    MochiAttnProcessor2_0,
    StableAudioAttnProcessor2_0,
    HunyuanAttnProcessor2_0,
    FusedHunyuanAttnProcessor2_0,
    PAGHunyuanAttnProcessor2_0,
    PAGCFGHunyuanAttnProcessor2_0,
    LuminaAttnProcessor2_0,
    FusedAttnProcessor2_0,
    CustomDiffusionXFormersAttnProcessor,
    CustomDiffusionAttnProcessor2_0,
    SlicedAttnProcessor,
    SlicedAttnAddedKVProcessor,
    SanaLinearAttnProcessor2_0,
    PAGCFGSanaLinearAttnProcessor2_0,
    PAGIdentitySanaLinearAttnProcessor2_0,
    SanaMultiscaleLinearAttention,
    SanaMultiscaleAttnProcessor2_0,
    SanaMultiscaleAttentionProjection,
    IPAdapterAttnProcessor,
    IPAdapterAttnProcessor2_0,
    IPAdapterXFormersAttnProcessor,
    SD3IPAdapterJointAttnProcessor2_0,
    PAGIdentitySelfAttnProcessor2_0,
    PAGCFGIdentitySelfAttnProcessor2_0,
    LoRAAttnProcessor,
    LoRAAttnProcessor2_0,
    LoRAXFormersAttnProcessor,
    LoRAAttnAddedKVProcessor,
]<|MERGE_RESOLUTION|>--- conflicted
+++ resolved
@@ -2173,16 +2173,8 @@
     def __call__(
         self,
         attn: Attention,
-<<<<<<< HEAD
         hidden_states: torch.FloatTensor,
         encoder_hidden_states: torch.FloatTensor = None,
-=======
-        hidden_states: torch.Tensor,
-        encoder_hidden_states: Optional[torch.Tensor] = None,
-        attention_mask: Optional[torch.Tensor] = None,
-        temb: Optional[torch.Tensor] = None,
-        temperature: Optional[float] = None,
->>>>>>> 26b0a060
         *args,
         **kwargs,
     ) -> torch.FloatTensor:
@@ -2239,20 +2231,9 @@
         key = key.transpose(1, 2)
         value = value.transpose(1, 2)
 
-<<<<<<< HEAD
         # Attention.
         hidden_states = F.scaled_dot_product_attention(
             query, key, value, dropout_p=0.0, scale=attn.scale, is_causal=False
-=======
-        # the output of sdp = (batch, num_heads, seq_len, head_dim)
-        # TODO: add support for attn.scale when we move to Torch 2.1
-        if temperature:
-            scale = attn.scale / temperature
-        else:
-            scale = None
-        hidden_states = F.scaled_dot_product_attention(
-            query, key, value, attn_mask=attention_mask, dropout_p=0.0, is_causal=False, scale=scale
->>>>>>> 26b0a060
         )
         hidden_states = hidden_states.transpose(1, 2).reshape(batch_size, -1, attn.heads * head_dim)
         hidden_states = hidden_states.to(query.dtype)
@@ -3257,6 +3238,7 @@
         encoder_hidden_states: Optional[torch.Tensor] = None,
         attention_mask: Optional[torch.Tensor] = None,
         temb: Optional[torch.Tensor] = None,
+        temperature: Optional[float] = None,
         *args,
         **kwargs,
     ) -> torch.Tensor:
@@ -3744,8 +3726,12 @@
 
         # the output of sdp = (batch, num_heads, seq_len, head_dim)
         # TODO: add support for attn.scale when we move to Torch 2.1
+        if temperature:
+            scale = attn.scale / temperature
+        else:
+            scale = None
         hidden_states = F.scaled_dot_product_attention(
-            query, key, value, attn_mask=attention_mask, dropout_p=0.0, is_causal=False
+            query, key, value, attn_mask=attention_mask, dropout_p=0.0, is_causal=False, scale=scale
         )
 
         hidden_states = hidden_states.transpose(1, 2).reshape(batch_size, -1, attn.heads * head_dim)
