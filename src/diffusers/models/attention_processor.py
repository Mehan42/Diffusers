# Copyright 2024 The HuggingFace Team. All rights reserved.
#
# Licensed under the Apache License, Version 2.0 (the "License");
# you may not use this file except in compliance with the License.
# You may obtain a copy of the License at
#
#     http://www.apache.org/licenses/LICENSE-2.0
#
# Unless required by applicable law or agreed to in writing, software
# distributed under the License is distributed on an "AS IS" BASIS,
# WITHOUT WARRANTIES OR CONDITIONS OF ANY KIND, either express or implied.
# See the License for the specific language governing permissions and
# limitations under the License.
import inspect
import math
from typing import Callable, List, Optional, Tuple, Union

import torch
import torch.nn.functional as F
from torch import nn

from ..image_processor import IPAdapterMaskProcessor
from ..utils import deprecate, logging
from ..utils.import_utils import is_torch_npu_available, is_xformers_available
from ..utils.torch_utils import is_torch_version, maybe_allow_in_graph


logger = logging.get_logger(__name__)  # pylint: disable=invalid-name

if is_torch_npu_available():
    import torch_npu

if is_xformers_available():
    import xformers
    import xformers.ops
else:
    xformers = None


@maybe_allow_in_graph
class Attention(nn.Module):
    r"""
    A cross attention layer.

    Parameters:
        query_dim (`int`):
            The number of channels in the query.
        cross_attention_dim (`int`, *optional*):
            The number of channels in the encoder_hidden_states. If not given, defaults to `query_dim`.
        heads (`int`,  *optional*, defaults to 8):
            The number of heads to use for multi-head attention.
        kv_heads (`int`,  *optional*, defaults to `None`):
            The number of key and value heads to use for multi-head attention. Defaults to `heads`. If
            `kv_heads=heads`, the model will use Multi Head Attention (MHA), if `kv_heads=1` the model will use Multi
            Query Attention (MQA) otherwise GQA is used.
        dim_head (`int`,  *optional*, defaults to 64):
            The number of channels in each head.
        dropout (`float`, *optional*, defaults to 0.0):
            The dropout probability to use.
        bias (`bool`, *optional*, defaults to False):
            Set to `True` for the query, key, and value linear layers to contain a bias parameter.
        upcast_attention (`bool`, *optional*, defaults to False):
            Set to `True` to upcast the attention computation to `float32`.
        upcast_softmax (`bool`, *optional*, defaults to False):
            Set to `True` to upcast the softmax computation to `float32`.
        cross_attention_norm (`str`, *optional*, defaults to `None`):
            The type of normalization to use for the cross attention. Can be `None`, `layer_norm`, or `group_norm`.
        cross_attention_norm_num_groups (`int`, *optional*, defaults to 32):
            The number of groups to use for the group norm in the cross attention.
        added_kv_proj_dim (`int`, *optional*, defaults to `None`):
            The number of channels to use for the added key and value projections. If `None`, no projection is used.
        norm_num_groups (`int`, *optional*, defaults to `None`):
            The number of groups to use for the group norm in the attention.
        spatial_norm_dim (`int`, *optional*, defaults to `None`):
            The number of channels to use for the spatial normalization.
        out_bias (`bool`, *optional*, defaults to `True`):
            Set to `True` to use a bias in the output linear layer.
        scale_qk (`bool`, *optional*, defaults to `True`):
            Set to `True` to scale the query and key by `1 / sqrt(dim_head)`.
        only_cross_attention (`bool`, *optional*, defaults to `False`):
            Set to `True` to only use cross attention and not added_kv_proj_dim. Can only be set to `True` if
            `added_kv_proj_dim` is not `None`.
        eps (`float`, *optional*, defaults to 1e-5):
            An additional value added to the denominator in group normalization that is used for numerical stability.
        rescale_output_factor (`float`, *optional*, defaults to 1.0):
            A factor to rescale the output by dividing it with this value.
        residual_connection (`bool`, *optional*, defaults to `False`):
            Set to `True` to add the residual connection to the output.
        _from_deprecated_attn_block (`bool`, *optional*, defaults to `False`):
            Set to `True` if the attention block is loaded from a deprecated state dict.
        processor (`AttnProcessor`, *optional*, defaults to `None`):
            The attention processor to use. If `None`, defaults to `AttnProcessor2_0` if `torch 2.x` is used and
            `AttnProcessor` otherwise.
    """

    def __init__(
        self,
        query_dim: int,
        cross_attention_dim: Optional[int] = None,
        heads: int = 8,
        kv_heads: Optional[int] = None,
        dim_head: int = 64,
        dropout: float = 0.0,
        bias: bool = False,
        upcast_attention: bool = False,
        upcast_softmax: bool = False,
        cross_attention_norm: Optional[str] = None,
        cross_attention_norm_num_groups: int = 32,
        qk_norm: Optional[str] = None,
        added_kv_proj_dim: Optional[int] = None,
        added_proj_bias: Optional[bool] = True,
        norm_num_groups: Optional[int] = None,
        spatial_norm_dim: Optional[int] = None,
        out_bias: bool = True,
        scale_qk: bool = True,
        only_cross_attention: bool = False,
        eps: float = 1e-5,
        rescale_output_factor: float = 1.0,
        residual_connection: bool = False,
        _from_deprecated_attn_block: bool = False,
        processor: Optional["AttnProcessor"] = None,
        out_dim: int = None,
        context_pre_only=None,
        pre_only=False,
    ):
        super().__init__()

        # To prevent circular import.
        from .normalization import FP32LayerNorm, RMSNorm

        self.inner_dim = out_dim if out_dim is not None else dim_head * heads
        self.inner_kv_dim = self.inner_dim if kv_heads is None else dim_head * kv_heads
        self.query_dim = query_dim
        self.use_bias = bias
        self.is_cross_attention = cross_attention_dim is not None
        self.cross_attention_dim = cross_attention_dim if cross_attention_dim is not None else query_dim
        self.upcast_attention = upcast_attention
        self.upcast_softmax = upcast_softmax
        self.rescale_output_factor = rescale_output_factor
        self.residual_connection = residual_connection
        self.dropout = dropout
        self.fused_projections = False
        self.out_dim = out_dim if out_dim is not None else query_dim
        self.context_pre_only = context_pre_only
        self.pre_only = pre_only

        # we make use of this private variable to know whether this class is loaded
        # with an deprecated state dict so that we can convert it on the fly
        self._from_deprecated_attn_block = _from_deprecated_attn_block

        self.scale_qk = scale_qk
        self.scale = dim_head**-0.5 if self.scale_qk else 1.0

        self.heads = out_dim // dim_head if out_dim is not None else heads
        # for slice_size > 0 the attention score computation
        # is split across the batch axis to save memory
        # You can set slice_size with `set_attention_slice`
        self.sliceable_head_dim = heads

        self.added_kv_proj_dim = added_kv_proj_dim
        self.only_cross_attention = only_cross_attention

        if self.added_kv_proj_dim is None and self.only_cross_attention:
            raise ValueError(
                "`only_cross_attention` can only be set to True if `added_kv_proj_dim` is not None. Make sure to set either `only_cross_attention=False` or define `added_kv_proj_dim`."
            )

        if norm_num_groups is not None:
            self.group_norm = nn.GroupNorm(num_channels=query_dim, num_groups=norm_num_groups, eps=eps, affine=True)
        else:
            self.group_norm = None

        if spatial_norm_dim is not None:
            self.spatial_norm = SpatialNorm(f_channels=query_dim, zq_channels=spatial_norm_dim)
        else:
            self.spatial_norm = None

        if qk_norm is None:
            self.norm_q = None
            self.norm_k = None
        elif qk_norm == "layer_norm":
            self.norm_q = nn.LayerNorm(dim_head, eps=eps)
            self.norm_k = nn.LayerNorm(dim_head, eps=eps)
        elif qk_norm == "fp32_layer_norm":
            self.norm_q = FP32LayerNorm(dim_head, elementwise_affine=False, bias=False, eps=eps)
            self.norm_k = FP32LayerNorm(dim_head, elementwise_affine=False, bias=False, eps=eps)
        elif qk_norm == "layer_norm_across_heads":
            # Lumina applys qk norm across all heads
            self.norm_q = nn.LayerNorm(dim_head * heads, eps=eps)
            self.norm_k = nn.LayerNorm(dim_head * kv_heads, eps=eps)
        elif qk_norm == "rms_norm":
            self.norm_q = RMSNorm(dim_head, eps=eps)
            self.norm_k = RMSNorm(dim_head, eps=eps)
        else:
            raise ValueError(f"unknown qk_norm: {qk_norm}. Should be None or 'layer_norm'")

        if cross_attention_norm is None:
            self.norm_cross = None
        elif cross_attention_norm == "layer_norm":
            self.norm_cross = nn.LayerNorm(self.cross_attention_dim)
        elif cross_attention_norm == "group_norm":
            if self.added_kv_proj_dim is not None:
                # The given `encoder_hidden_states` are initially of shape
                # (batch_size, seq_len, added_kv_proj_dim) before being projected
                # to (batch_size, seq_len, cross_attention_dim). The norm is applied
                # before the projection, so we need to use `added_kv_proj_dim` as
                # the number of channels for the group norm.
                norm_cross_num_channels = added_kv_proj_dim
            else:
                norm_cross_num_channels = self.cross_attention_dim

            self.norm_cross = nn.GroupNorm(
                num_channels=norm_cross_num_channels, num_groups=cross_attention_norm_num_groups, eps=1e-5, affine=True
            )
        else:
            raise ValueError(
                f"unknown cross_attention_norm: {cross_attention_norm}. Should be None, 'layer_norm' or 'group_norm'"
            )

        self.to_q = nn.Linear(query_dim, self.inner_dim, bias=bias)

        if not self.only_cross_attention:
            # only relevant for the `AddedKVProcessor` classes
            self.to_k = nn.Linear(self.cross_attention_dim, self.inner_kv_dim, bias=bias)
            self.to_v = nn.Linear(self.cross_attention_dim, self.inner_kv_dim, bias=bias)
        else:
            self.to_k = None
            self.to_v = None

        self.added_proj_bias = added_proj_bias
        if self.added_kv_proj_dim is not None:
            self.add_k_proj = nn.Linear(added_kv_proj_dim, self.inner_kv_dim, bias=added_proj_bias)
            self.add_v_proj = nn.Linear(added_kv_proj_dim, self.inner_kv_dim, bias=added_proj_bias)
            if self.context_pre_only is not None:
                self.add_q_proj = nn.Linear(added_kv_proj_dim, self.inner_dim, bias=added_proj_bias)

        if not self.pre_only:
            self.to_out = nn.ModuleList([])
            self.to_out.append(nn.Linear(self.inner_dim, self.out_dim, bias=out_bias))
            self.to_out.append(nn.Dropout(dropout))

        if self.context_pre_only is not None and not self.context_pre_only:
            self.to_add_out = nn.Linear(self.inner_dim, self.out_dim, bias=out_bias)

        if qk_norm is not None and added_kv_proj_dim is not None:
            if qk_norm == "fp32_layer_norm":
                self.norm_added_q = FP32LayerNorm(dim_head, elementwise_affine=False, bias=False, eps=eps)
                self.norm_added_k = FP32LayerNorm(dim_head, elementwise_affine=False, bias=False, eps=eps)
            elif qk_norm == "rms_norm":
                self.norm_added_q = RMSNorm(dim_head, eps=eps)
                self.norm_added_k = RMSNorm(dim_head, eps=eps)
        else:
            self.norm_added_q = None
            self.norm_added_k = None

        # set attention processor
        # We use the AttnProcessor2_0 by default when torch 2.x is used which uses
        # torch.nn.functional.scaled_dot_product_attention for native Flash/memory_efficient_attention
        # but only if it has the default `scale` argument. TODO remove scale_qk check when we move to torch 2.1
        if processor is None:
            processor = (
                AttnProcessor2_0() if hasattr(F, "scaled_dot_product_attention") and self.scale_qk else AttnProcessor()
            )
        self.set_processor(processor)

    def set_use_npu_flash_attention(self, use_npu_flash_attention: bool) -> None:
        r"""
        Set whether to use npu flash attention from `torch_npu` or not.

        """
        if use_npu_flash_attention:
            processor = AttnProcessorNPU()
        else:
            # set attention processor
            # We use the AttnProcessor2_0 by default when torch 2.x is used which uses
            # torch.nn.functional.scaled_dot_product_attention for native Flash/memory_efficient_attention
            # but only if it has the default `scale` argument. TODO remove scale_qk check when we move to torch 2.1
            processor = (
                AttnProcessor2_0() if hasattr(F, "scaled_dot_product_attention") and self.scale_qk else AttnProcessor()
            )
        self.set_processor(processor)

    def set_use_memory_efficient_attention_xformers(
        self, use_memory_efficient_attention_xformers: bool, attention_op: Optional[Callable] = None
    ) -> None:
        r"""
        Set whether to use memory efficient attention from `xformers` or not.

        Args:
            use_memory_efficient_attention_xformers (`bool`):
                Whether to use memory efficient attention from `xformers` or not.
            attention_op (`Callable`, *optional*):
                The attention operation to use. Defaults to `None` which uses the default attention operation from
                `xformers`.
        """
        is_custom_diffusion = hasattr(self, "processor") and isinstance(
            self.processor,
            (CustomDiffusionAttnProcessor, CustomDiffusionXFormersAttnProcessor, CustomDiffusionAttnProcessor2_0),
        )
        is_added_kv_processor = hasattr(self, "processor") and isinstance(
            self.processor,
            (
                AttnAddedKVProcessor,
                AttnAddedKVProcessor2_0,
                SlicedAttnAddedKVProcessor,
                XFormersAttnAddedKVProcessor,
            ),
        )

        if use_memory_efficient_attention_xformers:
            if is_added_kv_processor and is_custom_diffusion:
                raise NotImplementedError(
                    f"Memory efficient attention is currently not supported for custom diffusion for attention processor type {self.processor}"
                )
            if not is_xformers_available():
                raise ModuleNotFoundError(
                    (
                        "Refer to https://github.com/facebookresearch/xformers for more information on how to install"
                        " xformers"
                    ),
                    name="xformers",
                )
            elif not torch.cuda.is_available():
                raise ValueError(
                    "torch.cuda.is_available() should be True but is False. xformers' memory efficient attention is"
                    " only available for GPU "
                )
            else:
                try:
                    # Make sure we can run the memory efficient attention
                    _ = xformers.ops.memory_efficient_attention(
                        torch.randn((1, 2, 40), device="cuda"),
                        torch.randn((1, 2, 40), device="cuda"),
                        torch.randn((1, 2, 40), device="cuda"),
                    )
                except Exception as e:
                    raise e

            if is_custom_diffusion:
                processor = CustomDiffusionXFormersAttnProcessor(
                    train_kv=self.processor.train_kv,
                    train_q_out=self.processor.train_q_out,
                    hidden_size=self.processor.hidden_size,
                    cross_attention_dim=self.processor.cross_attention_dim,
                    attention_op=attention_op,
                )
                processor.load_state_dict(self.processor.state_dict())
                if hasattr(self.processor, "to_k_custom_diffusion"):
                    processor.to(self.processor.to_k_custom_diffusion.weight.device)
            elif is_added_kv_processor:
                # TODO(Patrick, Suraj, William) - currently xformers doesn't work for UnCLIP
                # which uses this type of cross attention ONLY because the attention mask of format
                # [0, ..., -10.000, ..., 0, ...,] is not supported
                # throw warning
                logger.info(
                    "Memory efficient attention with `xformers` might currently not work correctly if an attention mask is required for the attention operation."
                )
                processor = XFormersAttnAddedKVProcessor(attention_op=attention_op)
            else:
                processor = XFormersAttnProcessor(attention_op=attention_op)
        else:
            if is_custom_diffusion:
                attn_processor_class = (
                    CustomDiffusionAttnProcessor2_0
                    if hasattr(F, "scaled_dot_product_attention")
                    else CustomDiffusionAttnProcessor
                )
                processor = attn_processor_class(
                    train_kv=self.processor.train_kv,
                    train_q_out=self.processor.train_q_out,
                    hidden_size=self.processor.hidden_size,
                    cross_attention_dim=self.processor.cross_attention_dim,
                )
                processor.load_state_dict(self.processor.state_dict())
                if hasattr(self.processor, "to_k_custom_diffusion"):
                    processor.to(self.processor.to_k_custom_diffusion.weight.device)
            else:
                # set attention processor
                # We use the AttnProcessor2_0 by default when torch 2.x is used which uses
                # torch.nn.functional.scaled_dot_product_attention for native Flash/memory_efficient_attention
                # but only if it has the default `scale` argument. TODO remove scale_qk check when we move to torch 2.1
                processor = (
                    AttnProcessor2_0()
                    if hasattr(F, "scaled_dot_product_attention") and self.scale_qk
                    else AttnProcessor()
                )

        self.set_processor(processor)

    def set_attention_slice(self, slice_size: int) -> None:
        r"""
        Set the slice size for attention computation.

        Args:
            slice_size (`int`):
                The slice size for attention computation.
        """
        if slice_size is not None and slice_size > self.sliceable_head_dim:
            raise ValueError(f"slice_size {slice_size} has to be smaller or equal to {self.sliceable_head_dim}.")

        if slice_size is not None and self.added_kv_proj_dim is not None:
            processor = SlicedAttnAddedKVProcessor(slice_size)
        elif slice_size is not None:
            processor = SlicedAttnProcessor(slice_size)
        elif self.added_kv_proj_dim is not None:
            processor = AttnAddedKVProcessor()
        else:
            # set attention processor
            # We use the AttnProcessor2_0 by default when torch 2.x is used which uses
            # torch.nn.functional.scaled_dot_product_attention for native Flash/memory_efficient_attention
            # but only if it has the default `scale` argument. TODO remove scale_qk check when we move to torch 2.1
            processor = (
                AttnProcessor2_0() if hasattr(F, "scaled_dot_product_attention") and self.scale_qk else AttnProcessor()
            )

        self.set_processor(processor)

    def set_processor(self, processor: "AttnProcessor") -> None:
        r"""
        Set the attention processor to use.

        Args:
            processor (`AttnProcessor`):
                The attention processor to use.
        """
        # if current processor is in `self._modules` and if passed `processor` is not, we need to
        # pop `processor` from `self._modules`
        if (
            hasattr(self, "processor")
            and isinstance(self.processor, torch.nn.Module)
            and not isinstance(processor, torch.nn.Module)
        ):
            logger.info(f"You are removing possibly trained weights of {self.processor} with {processor}")
            self._modules.pop("processor")

        self.processor = processor

    def get_processor(self, return_deprecated_lora: bool = False) -> "AttentionProcessor":
        r"""
        Get the attention processor in use.

        Args:
            return_deprecated_lora (`bool`, *optional*, defaults to `False`):
                Set to `True` to return the deprecated LoRA attention processor.

        Returns:
            "AttentionProcessor": The attention processor in use.
        """
        if not return_deprecated_lora:
            return self.processor

    def forward(
        self,
        hidden_states: torch.Tensor,
        encoder_hidden_states: Optional[torch.Tensor] = None,
        attention_mask: Optional[torch.Tensor] = None,
        **cross_attention_kwargs,
    ) -> torch.Tensor:
        r"""
        The forward method of the `Attention` class.

        Args:
            hidden_states (`torch.Tensor`):
                The hidden states of the query.
            encoder_hidden_states (`torch.Tensor`, *optional*):
                The hidden states of the encoder.
            attention_mask (`torch.Tensor`, *optional*):
                The attention mask to use. If `None`, no mask is applied.
            **cross_attention_kwargs:
                Additional keyword arguments to pass along to the cross attention.

        Returns:
            `torch.Tensor`: The output of the attention layer.
        """
        # The `Attention` class can call different attention processors / attention functions
        # here we simply pass along all tensors to the selected processor class
        # For standard processors that are defined here, `**cross_attention_kwargs` is empty

        attn_parameters = set(inspect.signature(self.processor.__call__).parameters.keys())
        quiet_attn_parameters = {"ip_adapter_masks"}
        unused_kwargs = [
            k for k, _ in cross_attention_kwargs.items() if k not in attn_parameters and k not in quiet_attn_parameters
        ]
        if len(unused_kwargs) > 0:
            logger.warning(
                f"cross_attention_kwargs {unused_kwargs} are not expected by {self.processor.__class__.__name__} and will be ignored."
            )
        cross_attention_kwargs = {k: w for k, w in cross_attention_kwargs.items() if k in attn_parameters}

        return self.processor(
            self,
            hidden_states,
            encoder_hidden_states=encoder_hidden_states,
            attention_mask=attention_mask,
            **cross_attention_kwargs,
        )

    def batch_to_head_dim(self, tensor: torch.Tensor) -> torch.Tensor:
        r"""
        Reshape the tensor from `[batch_size, seq_len, dim]` to `[batch_size // heads, seq_len, dim * heads]`. `heads`
        is the number of heads initialized while constructing the `Attention` class.

        Args:
            tensor (`torch.Tensor`): The tensor to reshape.

        Returns:
            `torch.Tensor`: The reshaped tensor.
        """
        head_size = self.heads
        batch_size, seq_len, dim = tensor.shape
        tensor = tensor.reshape(batch_size // head_size, head_size, seq_len, dim)
        tensor = tensor.permute(0, 2, 1, 3).reshape(batch_size // head_size, seq_len, dim * head_size)
        return tensor

    def head_to_batch_dim(self, tensor: torch.Tensor, out_dim: int = 3) -> torch.Tensor:
        r"""
        Reshape the tensor from `[batch_size, seq_len, dim]` to `[batch_size, seq_len, heads, dim // heads]` `heads` is
        the number of heads initialized while constructing the `Attention` class.

        Args:
            tensor (`torch.Tensor`): The tensor to reshape.
            out_dim (`int`, *optional*, defaults to `3`): The output dimension of the tensor. If `3`, the tensor is
                reshaped to `[batch_size * heads, seq_len, dim // heads]`.

        Returns:
            `torch.Tensor`: The reshaped tensor.
        """
        head_size = self.heads
        if tensor.ndim == 3:
            batch_size, seq_len, dim = tensor.shape
            extra_dim = 1
        else:
            batch_size, extra_dim, seq_len, dim = tensor.shape
        tensor = tensor.reshape(batch_size, seq_len * extra_dim, head_size, dim // head_size)
        tensor = tensor.permute(0, 2, 1, 3)

        if out_dim == 3:
            tensor = tensor.reshape(batch_size * head_size, seq_len * extra_dim, dim // head_size)

        return tensor

    def get_attention_scores(
        self, query: torch.Tensor, key: torch.Tensor, attention_mask: Optional[torch.Tensor] = None
    ) -> torch.Tensor:
        r"""
        Compute the attention scores.

        Args:
            query (`torch.Tensor`): The query tensor.
            key (`torch.Tensor`): The key tensor.
            attention_mask (`torch.Tensor`, *optional*): The attention mask to use. If `None`, no mask is applied.

        Returns:
            `torch.Tensor`: The attention probabilities/scores.
        """
        dtype = query.dtype
        if self.upcast_attention:
            query = query.float()
            key = key.float()

        if attention_mask is None:
            baddbmm_input = torch.empty(
                query.shape[0], query.shape[1], key.shape[1], dtype=query.dtype, device=query.device
            )
            beta = 0
        else:
            baddbmm_input = attention_mask
            beta = 1

        attention_scores = torch.baddbmm(
            baddbmm_input,
            query,
            key.transpose(-1, -2),
            beta=beta,
            alpha=self.scale,
        )
        del baddbmm_input

        if self.upcast_softmax:
            attention_scores = attention_scores.float()

        attention_probs = attention_scores.softmax(dim=-1)
        del attention_scores

        attention_probs = attention_probs.to(dtype)

        return attention_probs

    def prepare_attention_mask(
        self, attention_mask: torch.Tensor, target_length: int, batch_size: int, out_dim: int = 3
    ) -> torch.Tensor:
        r"""
        Prepare the attention mask for the attention computation.

        Args:
            attention_mask (`torch.Tensor`):
                The attention mask to prepare.
            target_length (`int`):
                The target length of the attention mask. This is the length of the attention mask after padding.
            batch_size (`int`):
                The batch size, which is used to repeat the attention mask.
            out_dim (`int`, *optional*, defaults to `3`):
                The output dimension of the attention mask. Can be either `3` or `4`.

        Returns:
            `torch.Tensor`: The prepared attention mask.
        """
        head_size = self.heads
        if attention_mask is None:
            return attention_mask

        current_length: int = attention_mask.shape[-1]
        if current_length != target_length:
            if attention_mask.device.type == "mps":
                # HACK: MPS: Does not support padding by greater than dimension of input tensor.
                # Instead, we can manually construct the padding tensor.
                padding_shape = (attention_mask.shape[0], attention_mask.shape[1], target_length)
                padding = torch.zeros(padding_shape, dtype=attention_mask.dtype, device=attention_mask.device)
                attention_mask = torch.cat([attention_mask, padding], dim=2)
            else:
                # TODO: for pipelines such as stable-diffusion, padding cross-attn mask:
                #       we want to instead pad by (0, remaining_length), where remaining_length is:
                #       remaining_length: int = target_length - current_length
                # TODO: re-enable tests/models/test_models_unet_2d_condition.py#test_model_xattn_padding
                attention_mask = F.pad(attention_mask, (0, target_length), value=0.0)

        if out_dim == 3:
            if attention_mask.shape[0] < batch_size * head_size:
                attention_mask = attention_mask.repeat_interleave(head_size, dim=0)
        elif out_dim == 4:
            attention_mask = attention_mask.unsqueeze(1)
            attention_mask = attention_mask.repeat_interleave(head_size, dim=1)

        return attention_mask

    def norm_encoder_hidden_states(self, encoder_hidden_states: torch.Tensor) -> torch.Tensor:
        r"""
        Normalize the encoder hidden states. Requires `self.norm_cross` to be specified when constructing the
        `Attention` class.

        Args:
            encoder_hidden_states (`torch.Tensor`): Hidden states of the encoder.

        Returns:
            `torch.Tensor`: The normalized encoder hidden states.
        """
        assert self.norm_cross is not None, "self.norm_cross must be defined to call self.norm_encoder_hidden_states"

        if isinstance(self.norm_cross, nn.LayerNorm):
            encoder_hidden_states = self.norm_cross(encoder_hidden_states)
        elif isinstance(self.norm_cross, nn.GroupNorm):
            # Group norm norms along the channels dimension and expects
            # input to be in the shape of (N, C, *). In this case, we want
            # to norm along the hidden dimension, so we need to move
            # (batch_size, sequence_length, hidden_size) ->
            # (batch_size, hidden_size, sequence_length)
            encoder_hidden_states = encoder_hidden_states.transpose(1, 2)
            encoder_hidden_states = self.norm_cross(encoder_hidden_states)
            encoder_hidden_states = encoder_hidden_states.transpose(1, 2)
        else:
            assert False

        return encoder_hidden_states

    @torch.no_grad()
    def fuse_projections(self, fuse=True):
        device = self.to_q.weight.data.device
        dtype = self.to_q.weight.data.dtype

        if not self.is_cross_attention:
            # fetch weight matrices.
            concatenated_weights = torch.cat([self.to_q.weight.data, self.to_k.weight.data, self.to_v.weight.data])
            in_features = concatenated_weights.shape[1]
            out_features = concatenated_weights.shape[0]

            # create a new single projection layer and copy over the weights.
            self.to_qkv = nn.Linear(in_features, out_features, bias=self.use_bias, device=device, dtype=dtype)
            self.to_qkv.weight.copy_(concatenated_weights)
            if self.use_bias:
                concatenated_bias = torch.cat([self.to_q.bias.data, self.to_k.bias.data, self.to_v.bias.data])
                self.to_qkv.bias.copy_(concatenated_bias)

        else:
            concatenated_weights = torch.cat([self.to_k.weight.data, self.to_v.weight.data])
            in_features = concatenated_weights.shape[1]
            out_features = concatenated_weights.shape[0]

            self.to_kv = nn.Linear(in_features, out_features, bias=self.use_bias, device=device, dtype=dtype)
            self.to_kv.weight.copy_(concatenated_weights)
            if self.use_bias:
                concatenated_bias = torch.cat([self.to_k.bias.data, self.to_v.bias.data])
                self.to_kv.bias.copy_(concatenated_bias)

        # handle added projections for SD3 and others.
        if hasattr(self, "add_q_proj") and hasattr(self, "add_k_proj") and hasattr(self, "add_v_proj"):
            concatenated_weights = torch.cat(
                [self.add_q_proj.weight.data, self.add_k_proj.weight.data, self.add_v_proj.weight.data]
            )
            in_features = concatenated_weights.shape[1]
            out_features = concatenated_weights.shape[0]

            self.to_added_qkv = nn.Linear(
                in_features, out_features, bias=self.added_proj_bias, device=device, dtype=dtype
            )
            self.to_added_qkv.weight.copy_(concatenated_weights)
            if self.added_proj_bias:
                concatenated_bias = torch.cat(
                    [self.add_q_proj.bias.data, self.add_k_proj.bias.data, self.add_v_proj.bias.data]
                )
                self.to_added_qkv.bias.copy_(concatenated_bias)

        self.fused_projections = fuse


class AttnProcessor:
    r"""
    Default processor for performing attention-related computations.
    """

    def __call__(
        self,
        attn: Attention,
        hidden_states: torch.Tensor,
        encoder_hidden_states: Optional[torch.Tensor] = None,
        attention_mask: Optional[torch.Tensor] = None,
        temb: Optional[torch.Tensor] = None,
        *args,
        **kwargs,
    ) -> torch.Tensor:
        if len(args) > 0 or kwargs.get("scale", None) is not None:
            deprecation_message = "The `scale` argument is deprecated and will be ignored. Please remove it, as passing it will raise an error in the future. `scale` should directly be passed while calling the underlying pipeline component i.e., via `cross_attention_kwargs`."
            deprecate("scale", "1.0.0", deprecation_message)

        residual = hidden_states

        if attn.spatial_norm is not None:
            hidden_states = attn.spatial_norm(hidden_states, temb)

        input_ndim = hidden_states.ndim

        if input_ndim == 4:
            batch_size, channel, height, width = hidden_states.shape
            hidden_states = hidden_states.view(batch_size, channel, height * width).transpose(1, 2)

        batch_size, sequence_length, _ = (
            hidden_states.shape if encoder_hidden_states is None else encoder_hidden_states.shape
        )
        attention_mask = attn.prepare_attention_mask(attention_mask, sequence_length, batch_size)

        if attn.group_norm is not None:
            hidden_states = attn.group_norm(hidden_states.transpose(1, 2)).transpose(1, 2)

        query = attn.to_q(hidden_states)

        if encoder_hidden_states is None:
            encoder_hidden_states = hidden_states
        elif attn.norm_cross:
            encoder_hidden_states = attn.norm_encoder_hidden_states(encoder_hidden_states)

        key = attn.to_k(encoder_hidden_states)
        value = attn.to_v(encoder_hidden_states)

        query = attn.head_to_batch_dim(query)
        key = attn.head_to_batch_dim(key)
        value = attn.head_to_batch_dim(value)

        attention_probs = attn.get_attention_scores(query, key, attention_mask)
        hidden_states = torch.bmm(attention_probs, value)
        hidden_states = attn.batch_to_head_dim(hidden_states)

        # linear proj
        hidden_states = attn.to_out[0](hidden_states)
        # dropout
        hidden_states = attn.to_out[1](hidden_states)

        if input_ndim == 4:
            hidden_states = hidden_states.transpose(-1, -2).reshape(batch_size, channel, height, width)

        if attn.residual_connection:
            hidden_states = hidden_states + residual

        hidden_states = hidden_states / attn.rescale_output_factor

        return hidden_states


class CustomDiffusionAttnProcessor(nn.Module):
    r"""
    Processor for implementing attention for the Custom Diffusion method.

    Args:
        train_kv (`bool`, defaults to `True`):
            Whether to newly train the key and value matrices corresponding to the text features.
        train_q_out (`bool`, defaults to `True`):
            Whether to newly train query matrices corresponding to the latent image features.
        hidden_size (`int`, *optional*, defaults to `None`):
            The hidden size of the attention layer.
        cross_attention_dim (`int`, *optional*, defaults to `None`):
            The number of channels in the `encoder_hidden_states`.
        out_bias (`bool`, defaults to `True`):
            Whether to include the bias parameter in `train_q_out`.
        dropout (`float`, *optional*, defaults to 0.0):
            The dropout probability to use.
    """

    def __init__(
        self,
        train_kv: bool = True,
        train_q_out: bool = True,
        hidden_size: Optional[int] = None,
        cross_attention_dim: Optional[int] = None,
        out_bias: bool = True,
        dropout: float = 0.0,
    ):
        super().__init__()
        self.train_kv = train_kv
        self.train_q_out = train_q_out

        self.hidden_size = hidden_size
        self.cross_attention_dim = cross_attention_dim

        # `_custom_diffusion` id for easy serialization and loading.
        if self.train_kv:
            self.to_k_custom_diffusion = nn.Linear(cross_attention_dim or hidden_size, hidden_size, bias=False)
            self.to_v_custom_diffusion = nn.Linear(cross_attention_dim or hidden_size, hidden_size, bias=False)
        if self.train_q_out:
            self.to_q_custom_diffusion = nn.Linear(hidden_size, hidden_size, bias=False)
            self.to_out_custom_diffusion = nn.ModuleList([])
            self.to_out_custom_diffusion.append(nn.Linear(hidden_size, hidden_size, bias=out_bias))
            self.to_out_custom_diffusion.append(nn.Dropout(dropout))

    def __call__(
        self,
        attn: Attention,
        hidden_states: torch.Tensor,
        encoder_hidden_states: Optional[torch.Tensor] = None,
        attention_mask: Optional[torch.Tensor] = None,
    ) -> torch.Tensor:
        batch_size, sequence_length, _ = hidden_states.shape
        attention_mask = attn.prepare_attention_mask(attention_mask, sequence_length, batch_size)
        if self.train_q_out:
            query = self.to_q_custom_diffusion(hidden_states).to(attn.to_q.weight.dtype)
        else:
            query = attn.to_q(hidden_states.to(attn.to_q.weight.dtype))

        if encoder_hidden_states is None:
            crossattn = False
            encoder_hidden_states = hidden_states
        else:
            crossattn = True
            if attn.norm_cross:
                encoder_hidden_states = attn.norm_encoder_hidden_states(encoder_hidden_states)

        if self.train_kv:
            key = self.to_k_custom_diffusion(encoder_hidden_states.to(self.to_k_custom_diffusion.weight.dtype))
            value = self.to_v_custom_diffusion(encoder_hidden_states.to(self.to_v_custom_diffusion.weight.dtype))
            key = key.to(attn.to_q.weight.dtype)
            value = value.to(attn.to_q.weight.dtype)
        else:
            key = attn.to_k(encoder_hidden_states)
            value = attn.to_v(encoder_hidden_states)

        if crossattn:
            detach = torch.ones_like(key)
            detach[:, :1, :] = detach[:, :1, :] * 0.0
            key = detach * key + (1 - detach) * key.detach()
            value = detach * value + (1 - detach) * value.detach()

        query = attn.head_to_batch_dim(query)
        key = attn.head_to_batch_dim(key)
        value = attn.head_to_batch_dim(value)

        attention_probs = attn.get_attention_scores(query, key, attention_mask)
        hidden_states = torch.bmm(attention_probs, value)
        hidden_states = attn.batch_to_head_dim(hidden_states)

        if self.train_q_out:
            # linear proj
            hidden_states = self.to_out_custom_diffusion[0](hidden_states)
            # dropout
            hidden_states = self.to_out_custom_diffusion[1](hidden_states)
        else:
            # linear proj
            hidden_states = attn.to_out[0](hidden_states)
            # dropout
            hidden_states = attn.to_out[1](hidden_states)

        return hidden_states


class AttnAddedKVProcessor:
    r"""
    Processor for performing attention-related computations with extra learnable key and value matrices for the text
    encoder.
    """

    def __call__(
        self,
        attn: Attention,
        hidden_states: torch.Tensor,
        encoder_hidden_states: Optional[torch.Tensor] = None,
        attention_mask: Optional[torch.Tensor] = None,
        *args,
        **kwargs,
    ) -> torch.Tensor:
        if len(args) > 0 or kwargs.get("scale", None) is not None:
            deprecation_message = "The `scale` argument is deprecated and will be ignored. Please remove it, as passing it will raise an error in the future. `scale` should directly be passed while calling the underlying pipeline component i.e., via `cross_attention_kwargs`."
            deprecate("scale", "1.0.0", deprecation_message)

        residual = hidden_states

        hidden_states = hidden_states.view(hidden_states.shape[0], hidden_states.shape[1], -1).transpose(1, 2)
        batch_size, sequence_length, _ = hidden_states.shape

        attention_mask = attn.prepare_attention_mask(attention_mask, sequence_length, batch_size)

        if encoder_hidden_states is None:
            encoder_hidden_states = hidden_states
        elif attn.norm_cross:
            encoder_hidden_states = attn.norm_encoder_hidden_states(encoder_hidden_states)

        hidden_states = attn.group_norm(hidden_states.transpose(1, 2)).transpose(1, 2)

        query = attn.to_q(hidden_states)
        query = attn.head_to_batch_dim(query)

        encoder_hidden_states_key_proj = attn.add_k_proj(encoder_hidden_states)
        encoder_hidden_states_value_proj = attn.add_v_proj(encoder_hidden_states)
        encoder_hidden_states_key_proj = attn.head_to_batch_dim(encoder_hidden_states_key_proj)
        encoder_hidden_states_value_proj = attn.head_to_batch_dim(encoder_hidden_states_value_proj)

        if not attn.only_cross_attention:
            key = attn.to_k(hidden_states)
            value = attn.to_v(hidden_states)
            key = attn.head_to_batch_dim(key)
            value = attn.head_to_batch_dim(value)
            key = torch.cat([encoder_hidden_states_key_proj, key], dim=1)
            value = torch.cat([encoder_hidden_states_value_proj, value], dim=1)
        else:
            key = encoder_hidden_states_key_proj
            value = encoder_hidden_states_value_proj

        attention_probs = attn.get_attention_scores(query, key, attention_mask)
        hidden_states = torch.bmm(attention_probs, value)
        hidden_states = attn.batch_to_head_dim(hidden_states)

        # linear proj
        hidden_states = attn.to_out[0](hidden_states)
        # dropout
        hidden_states = attn.to_out[1](hidden_states)

        hidden_states = hidden_states.transpose(-1, -2).reshape(residual.shape)
        hidden_states = hidden_states + residual

        return hidden_states


class AttnAddedKVProcessor2_0:
    r"""
    Processor for performing scaled dot-product attention (enabled by default if you're using PyTorch 2.0), with extra
    learnable key and value matrices for the text encoder.
    """

    def __init__(self):
        if not hasattr(F, "scaled_dot_product_attention"):
            raise ImportError(
                "AttnAddedKVProcessor2_0 requires PyTorch 2.0, to use it, please upgrade PyTorch to 2.0."
            )

    def __call__(
        self,
        attn: Attention,
        hidden_states: torch.Tensor,
        encoder_hidden_states: Optional[torch.Tensor] = None,
        attention_mask: Optional[torch.Tensor] = None,
        *args,
        **kwargs,
    ) -> torch.Tensor:
        if len(args) > 0 or kwargs.get("scale", None) is not None:
            deprecation_message = "The `scale` argument is deprecated and will be ignored. Please remove it, as passing it will raise an error in the future. `scale` should directly be passed while calling the underlying pipeline component i.e., via `cross_attention_kwargs`."
            deprecate("scale", "1.0.0", deprecation_message)

        residual = hidden_states

        hidden_states = hidden_states.view(hidden_states.shape[0], hidden_states.shape[1], -1).transpose(1, 2)
        batch_size, sequence_length, _ = hidden_states.shape

        attention_mask = attn.prepare_attention_mask(attention_mask, sequence_length, batch_size, out_dim=4)

        if encoder_hidden_states is None:
            encoder_hidden_states = hidden_states
        elif attn.norm_cross:
            encoder_hidden_states = attn.norm_encoder_hidden_states(encoder_hidden_states)

        hidden_states = attn.group_norm(hidden_states.transpose(1, 2)).transpose(1, 2)

        query = attn.to_q(hidden_states)
        query = attn.head_to_batch_dim(query, out_dim=4)

        encoder_hidden_states_key_proj = attn.add_k_proj(encoder_hidden_states)
        encoder_hidden_states_value_proj = attn.add_v_proj(encoder_hidden_states)
        encoder_hidden_states_key_proj = attn.head_to_batch_dim(encoder_hidden_states_key_proj, out_dim=4)
        encoder_hidden_states_value_proj = attn.head_to_batch_dim(encoder_hidden_states_value_proj, out_dim=4)

        if not attn.only_cross_attention:
            key = attn.to_k(hidden_states)
            value = attn.to_v(hidden_states)
            key = attn.head_to_batch_dim(key, out_dim=4)
            value = attn.head_to_batch_dim(value, out_dim=4)
            key = torch.cat([encoder_hidden_states_key_proj, key], dim=2)
            value = torch.cat([encoder_hidden_states_value_proj, value], dim=2)
        else:
            key = encoder_hidden_states_key_proj
            value = encoder_hidden_states_value_proj

        # the output of sdp = (batch, num_heads, seq_len, head_dim)
        # TODO: add support for attn.scale when we move to Torch 2.1
        hidden_states = F.scaled_dot_product_attention(
            query, key, value, attn_mask=attention_mask, dropout_p=0.0, is_causal=False
        )
        hidden_states = hidden_states.transpose(1, 2).reshape(batch_size, -1, residual.shape[1])

        # linear proj
        hidden_states = attn.to_out[0](hidden_states)
        # dropout
        hidden_states = attn.to_out[1](hidden_states)

        hidden_states = hidden_states.transpose(-1, -2).reshape(residual.shape)
        hidden_states = hidden_states + residual

        return hidden_states


class JointAttnProcessor2_0:
    """Attention processor used typically in processing the SD3-like self-attention projections."""

    def __init__(self):
        if not hasattr(F, "scaled_dot_product_attention"):
            raise ImportError("AttnProcessor2_0 requires PyTorch 2.0, to use it, please upgrade PyTorch to 2.0.")

    def __call__(
        self,
        attn: Attention,
        hidden_states: torch.FloatTensor,
        encoder_hidden_states: torch.FloatTensor = None,
        attention_mask: Optional[torch.FloatTensor] = None,
        *args,
        **kwargs,
    ) -> torch.FloatTensor:
        residual = hidden_states

        input_ndim = hidden_states.ndim
        if input_ndim == 4:
            batch_size, channel, height, width = hidden_states.shape
            hidden_states = hidden_states.view(batch_size, channel, height * width).transpose(1, 2)
        context_input_ndim = encoder_hidden_states.ndim
        if context_input_ndim == 4:
            batch_size, channel, height, width = encoder_hidden_states.shape
            encoder_hidden_states = encoder_hidden_states.view(batch_size, channel, height * width).transpose(1, 2)

        batch_size = encoder_hidden_states.shape[0]

        # `sample` projections.
        query = attn.to_q(hidden_states)
        key = attn.to_k(hidden_states)
        value = attn.to_v(hidden_states)

        # `context` projections.
        encoder_hidden_states_query_proj = attn.add_q_proj(encoder_hidden_states)
        encoder_hidden_states_key_proj = attn.add_k_proj(encoder_hidden_states)
        encoder_hidden_states_value_proj = attn.add_v_proj(encoder_hidden_states)

        # attention
        query = torch.cat([query, encoder_hidden_states_query_proj], dim=1)
        key = torch.cat([key, encoder_hidden_states_key_proj], dim=1)
        value = torch.cat([value, encoder_hidden_states_value_proj], dim=1)

        inner_dim = key.shape[-1]
        head_dim = inner_dim // attn.heads
        query = query.view(batch_size, -1, attn.heads, head_dim).transpose(1, 2)
        key = key.view(batch_size, -1, attn.heads, head_dim).transpose(1, 2)
        value = value.view(batch_size, -1, attn.heads, head_dim).transpose(1, 2)

        hidden_states = F.scaled_dot_product_attention(query, key, value, dropout_p=0.0, is_causal=False)
        hidden_states = hidden_states.transpose(1, 2).reshape(batch_size, -1, attn.heads * head_dim)
        hidden_states = hidden_states.to(query.dtype)

        # Split the attention outputs.
        hidden_states, encoder_hidden_states = (
            hidden_states[:, : residual.shape[1]],
            hidden_states[:, residual.shape[1] :],
        )

        # linear proj
        hidden_states = attn.to_out[0](hidden_states)
        # dropout
        hidden_states = attn.to_out[1](hidden_states)
        if not attn.context_pre_only:
            encoder_hidden_states = attn.to_add_out(encoder_hidden_states)

        if input_ndim == 4:
            hidden_states = hidden_states.transpose(-1, -2).reshape(batch_size, channel, height, width)
        if context_input_ndim == 4:
            encoder_hidden_states = encoder_hidden_states.transpose(-1, -2).reshape(batch_size, channel, height, width)

        return hidden_states, encoder_hidden_states


class PAGJointAttnProcessor2_0:
    """Attention processor used typically in processing the SD3-like self-attention projections."""

    def __init__(self):
        if not hasattr(F, "scaled_dot_product_attention"):
            raise ImportError(
                "PAGJointAttnProcessor2_0 requires PyTorch 2.0, to use it, please upgrade PyTorch to 2.0."
            )

    def __call__(
        self,
        attn: Attention,
        hidden_states: torch.FloatTensor,
        encoder_hidden_states: torch.FloatTensor = None,
    ) -> torch.FloatTensor:
        residual = hidden_states

        input_ndim = hidden_states.ndim
        if input_ndim == 4:
            batch_size, channel, height, width = hidden_states.shape
            hidden_states = hidden_states.view(batch_size, channel, height * width).transpose(1, 2)
        context_input_ndim = encoder_hidden_states.ndim
        if context_input_ndim == 4:
            batch_size, channel, height, width = encoder_hidden_states.shape
            encoder_hidden_states = encoder_hidden_states.view(batch_size, channel, height * width).transpose(1, 2)

        # store the length of image patch sequences to create a mask that prevents interaction between patches
        # similar to making the self-attention map an identity matrix
        identity_block_size = hidden_states.shape[1]

        # chunk
        hidden_states_org, hidden_states_ptb = hidden_states.chunk(2)
        encoder_hidden_states_org, encoder_hidden_states_ptb = encoder_hidden_states.chunk(2)

        ################## original path ##################
        batch_size = encoder_hidden_states_org.shape[0]

        # `sample` projections.
        query_org = attn.to_q(hidden_states_org)
        key_org = attn.to_k(hidden_states_org)
        value_org = attn.to_v(hidden_states_org)

        # `context` projections.
        encoder_hidden_states_org_query_proj = attn.add_q_proj(encoder_hidden_states_org)
        encoder_hidden_states_org_key_proj = attn.add_k_proj(encoder_hidden_states_org)
        encoder_hidden_states_org_value_proj = attn.add_v_proj(encoder_hidden_states_org)

        # attention
        query_org = torch.cat([query_org, encoder_hidden_states_org_query_proj], dim=1)
        key_org = torch.cat([key_org, encoder_hidden_states_org_key_proj], dim=1)
        value_org = torch.cat([value_org, encoder_hidden_states_org_value_proj], dim=1)

        inner_dim = key_org.shape[-1]
        head_dim = inner_dim // attn.heads
        query_org = query_org.view(batch_size, -1, attn.heads, head_dim).transpose(1, 2)
        key_org = key_org.view(batch_size, -1, attn.heads, head_dim).transpose(1, 2)
        value_org = value_org.view(batch_size, -1, attn.heads, head_dim).transpose(1, 2)

        hidden_states_org = F.scaled_dot_product_attention(
            query_org, key_org, value_org, dropout_p=0.0, is_causal=False
        )
        hidden_states_org = hidden_states_org.transpose(1, 2).reshape(batch_size, -1, attn.heads * head_dim)
        hidden_states_org = hidden_states_org.to(query_org.dtype)

        # Split the attention outputs.
        hidden_states_org, encoder_hidden_states_org = (
            hidden_states_org[:, : residual.shape[1]],
            hidden_states_org[:, residual.shape[1] :],
        )

        # linear proj
        hidden_states_org = attn.to_out[0](hidden_states_org)
        # dropout
        hidden_states_org = attn.to_out[1](hidden_states_org)
        if not attn.context_pre_only:
            encoder_hidden_states_org = attn.to_add_out(encoder_hidden_states_org)

        if input_ndim == 4:
            hidden_states_org = hidden_states_org.transpose(-1, -2).reshape(batch_size, channel, height, width)
        if context_input_ndim == 4:
            encoder_hidden_states_org = encoder_hidden_states_org.transpose(-1, -2).reshape(
                batch_size, channel, height, width
            )

        ################## perturbed path ##################

        batch_size = encoder_hidden_states_ptb.shape[0]

        # `sample` projections.
        query_ptb = attn.to_q(hidden_states_ptb)
        key_ptb = attn.to_k(hidden_states_ptb)
        value_ptb = attn.to_v(hidden_states_ptb)

        # `context` projections.
        encoder_hidden_states_ptb_query_proj = attn.add_q_proj(encoder_hidden_states_ptb)
        encoder_hidden_states_ptb_key_proj = attn.add_k_proj(encoder_hidden_states_ptb)
        encoder_hidden_states_ptb_value_proj = attn.add_v_proj(encoder_hidden_states_ptb)

        # attention
        query_ptb = torch.cat([query_ptb, encoder_hidden_states_ptb_query_proj], dim=1)
        key_ptb = torch.cat([key_ptb, encoder_hidden_states_ptb_key_proj], dim=1)
        value_ptb = torch.cat([value_ptb, encoder_hidden_states_ptb_value_proj], dim=1)

        inner_dim = key_ptb.shape[-1]
        head_dim = inner_dim // attn.heads
        query_ptb = query_ptb.view(batch_size, -1, attn.heads, head_dim).transpose(1, 2)
        key_ptb = key_ptb.view(batch_size, -1, attn.heads, head_dim).transpose(1, 2)
        value_ptb = value_ptb.view(batch_size, -1, attn.heads, head_dim).transpose(1, 2)

        # create a full mask with all entries set to 0
        seq_len = query_ptb.size(2)
        full_mask = torch.zeros((seq_len, seq_len), device=query_ptb.device, dtype=query_ptb.dtype)

        # set the attention value between image patches to -inf
        full_mask[:identity_block_size, :identity_block_size] = float("-inf")

        # set the diagonal of the attention value between image patches to 0
        full_mask[:identity_block_size, :identity_block_size].fill_diagonal_(0)

        # expand the mask to match the attention weights shape
        full_mask = full_mask.unsqueeze(0).unsqueeze(0)  # Add batch and num_heads dimensions

        hidden_states_ptb = F.scaled_dot_product_attention(
            query_ptb, key_ptb, value_ptb, attn_mask=full_mask, dropout_p=0.0, is_causal=False
        )
        hidden_states_ptb = hidden_states_ptb.transpose(1, 2).reshape(batch_size, -1, attn.heads * head_dim)
        hidden_states_ptb = hidden_states_ptb.to(query_ptb.dtype)

        # split the attention outputs.
        hidden_states_ptb, encoder_hidden_states_ptb = (
            hidden_states_ptb[:, : residual.shape[1]],
            hidden_states_ptb[:, residual.shape[1] :],
        )

        # linear proj
        hidden_states_ptb = attn.to_out[0](hidden_states_ptb)
        # dropout
        hidden_states_ptb = attn.to_out[1](hidden_states_ptb)
        if not attn.context_pre_only:
            encoder_hidden_states_ptb = attn.to_add_out(encoder_hidden_states_ptb)

        if input_ndim == 4:
            hidden_states_ptb = hidden_states_ptb.transpose(-1, -2).reshape(batch_size, channel, height, width)
        if context_input_ndim == 4:
            encoder_hidden_states_ptb = encoder_hidden_states_ptb.transpose(-1, -2).reshape(
                batch_size, channel, height, width
            )

        ################ concat ###############
        hidden_states = torch.cat([hidden_states_org, hidden_states_ptb])
        encoder_hidden_states = torch.cat([encoder_hidden_states_org, encoder_hidden_states_ptb])

        return hidden_states, encoder_hidden_states


class PAGCFGJointAttnProcessor2_0:
    """Attention processor used typically in processing the SD3-like self-attention projections."""

    def __init__(self):
        if not hasattr(F, "scaled_dot_product_attention"):
            raise ImportError(
                "PAGCFGJointAttnProcessor2_0 requires PyTorch 2.0, to use it, please upgrade PyTorch to 2.0."
            )

    def __call__(
        self,
        attn: Attention,
        hidden_states: torch.FloatTensor,
        encoder_hidden_states: torch.FloatTensor = None,
        attention_mask: Optional[torch.FloatTensor] = None,
        *args,
        **kwargs,
    ) -> torch.FloatTensor:
        residual = hidden_states

        input_ndim = hidden_states.ndim
        if input_ndim == 4:
            batch_size, channel, height, width = hidden_states.shape
            hidden_states = hidden_states.view(batch_size, channel, height * width).transpose(1, 2)
        context_input_ndim = encoder_hidden_states.ndim
        if context_input_ndim == 4:
            batch_size, channel, height, width = encoder_hidden_states.shape
            encoder_hidden_states = encoder_hidden_states.view(batch_size, channel, height * width).transpose(1, 2)

        identity_block_size = hidden_states.shape[
            1
        ]  # patch embeddings width * height (correspond to self-attention map width or height)

        # chunk
        hidden_states_uncond, hidden_states_org, hidden_states_ptb = hidden_states.chunk(3)
        hidden_states_org = torch.cat([hidden_states_uncond, hidden_states_org])

        (
            encoder_hidden_states_uncond,
            encoder_hidden_states_org,
            encoder_hidden_states_ptb,
        ) = encoder_hidden_states.chunk(3)
        encoder_hidden_states_org = torch.cat([encoder_hidden_states_uncond, encoder_hidden_states_org])

        ################## original path ##################
        batch_size = encoder_hidden_states_org.shape[0]

        # `sample` projections.
        query_org = attn.to_q(hidden_states_org)
        key_org = attn.to_k(hidden_states_org)
        value_org = attn.to_v(hidden_states_org)

        # `context` projections.
        encoder_hidden_states_org_query_proj = attn.add_q_proj(encoder_hidden_states_org)
        encoder_hidden_states_org_key_proj = attn.add_k_proj(encoder_hidden_states_org)
        encoder_hidden_states_org_value_proj = attn.add_v_proj(encoder_hidden_states_org)

        # attention
        query_org = torch.cat([query_org, encoder_hidden_states_org_query_proj], dim=1)
        key_org = torch.cat([key_org, encoder_hidden_states_org_key_proj], dim=1)
        value_org = torch.cat([value_org, encoder_hidden_states_org_value_proj], dim=1)

        inner_dim = key_org.shape[-1]
        head_dim = inner_dim // attn.heads
        query_org = query_org.view(batch_size, -1, attn.heads, head_dim).transpose(1, 2)
        key_org = key_org.view(batch_size, -1, attn.heads, head_dim).transpose(1, 2)
        value_org = value_org.view(batch_size, -1, attn.heads, head_dim).transpose(1, 2)

        hidden_states_org = F.scaled_dot_product_attention(
            query_org, key_org, value_org, dropout_p=0.0, is_causal=False
        )
        hidden_states_org = hidden_states_org.transpose(1, 2).reshape(batch_size, -1, attn.heads * head_dim)
        hidden_states_org = hidden_states_org.to(query_org.dtype)

        # Split the attention outputs.
        hidden_states_org, encoder_hidden_states_org = (
            hidden_states_org[:, : residual.shape[1]],
            hidden_states_org[:, residual.shape[1] :],
        )

        # linear proj
        hidden_states_org = attn.to_out[0](hidden_states_org)
        # dropout
        hidden_states_org = attn.to_out[1](hidden_states_org)
        if not attn.context_pre_only:
            encoder_hidden_states_org = attn.to_add_out(encoder_hidden_states_org)

        if input_ndim == 4:
            hidden_states_org = hidden_states_org.transpose(-1, -2).reshape(batch_size, channel, height, width)
        if context_input_ndim == 4:
            encoder_hidden_states_org = encoder_hidden_states_org.transpose(-1, -2).reshape(
                batch_size, channel, height, width
            )

        ################## perturbed path ##################

        batch_size = encoder_hidden_states_ptb.shape[0]

        # `sample` projections.
        query_ptb = attn.to_q(hidden_states_ptb)
        key_ptb = attn.to_k(hidden_states_ptb)
        value_ptb = attn.to_v(hidden_states_ptb)

        # `context` projections.
        encoder_hidden_states_ptb_query_proj = attn.add_q_proj(encoder_hidden_states_ptb)
        encoder_hidden_states_ptb_key_proj = attn.add_k_proj(encoder_hidden_states_ptb)
        encoder_hidden_states_ptb_value_proj = attn.add_v_proj(encoder_hidden_states_ptb)

        # attention
        query_ptb = torch.cat([query_ptb, encoder_hidden_states_ptb_query_proj], dim=1)
        key_ptb = torch.cat([key_ptb, encoder_hidden_states_ptb_key_proj], dim=1)
        value_ptb = torch.cat([value_ptb, encoder_hidden_states_ptb_value_proj], dim=1)

        inner_dim = key_ptb.shape[-1]
        head_dim = inner_dim // attn.heads
        query_ptb = query_ptb.view(batch_size, -1, attn.heads, head_dim).transpose(1, 2)
        key_ptb = key_ptb.view(batch_size, -1, attn.heads, head_dim).transpose(1, 2)
        value_ptb = value_ptb.view(batch_size, -1, attn.heads, head_dim).transpose(1, 2)

        # create a full mask with all entries set to 0
        seq_len = query_ptb.size(2)
        full_mask = torch.zeros((seq_len, seq_len), device=query_ptb.device, dtype=query_ptb.dtype)

        # set the attention value between image patches to -inf
        full_mask[:identity_block_size, :identity_block_size] = float("-inf")

        # set the diagonal of the attention value between image patches to 0
        full_mask[:identity_block_size, :identity_block_size].fill_diagonal_(0)

        # expand the mask to match the attention weights shape
        full_mask = full_mask.unsqueeze(0).unsqueeze(0)  # Add batch and num_heads dimensions

        hidden_states_ptb = F.scaled_dot_product_attention(
            query_ptb, key_ptb, value_ptb, attn_mask=full_mask, dropout_p=0.0, is_causal=False
        )
        hidden_states_ptb = hidden_states_ptb.transpose(1, 2).reshape(batch_size, -1, attn.heads * head_dim)
        hidden_states_ptb = hidden_states_ptb.to(query_ptb.dtype)

        # split the attention outputs.
        hidden_states_ptb, encoder_hidden_states_ptb = (
            hidden_states_ptb[:, : residual.shape[1]],
            hidden_states_ptb[:, residual.shape[1] :],
        )

        # linear proj
        hidden_states_ptb = attn.to_out[0](hidden_states_ptb)
        # dropout
        hidden_states_ptb = attn.to_out[1](hidden_states_ptb)
        if not attn.context_pre_only:
            encoder_hidden_states_ptb = attn.to_add_out(encoder_hidden_states_ptb)

        if input_ndim == 4:
            hidden_states_ptb = hidden_states_ptb.transpose(-1, -2).reshape(batch_size, channel, height, width)
        if context_input_ndim == 4:
            encoder_hidden_states_ptb = encoder_hidden_states_ptb.transpose(-1, -2).reshape(
                batch_size, channel, height, width
            )

        ################ concat ###############
        hidden_states = torch.cat([hidden_states_org, hidden_states_ptb])
        encoder_hidden_states = torch.cat([encoder_hidden_states_org, encoder_hidden_states_ptb])

        return hidden_states, encoder_hidden_states


class FusedJointAttnProcessor2_0:
    """Attention processor used typically in processing the SD3-like self-attention projections."""

    def __init__(self):
        if not hasattr(F, "scaled_dot_product_attention"):
            raise ImportError("AttnProcessor2_0 requires PyTorch 2.0, to use it, please upgrade PyTorch to 2.0.")

    def __call__(
        self,
        attn: Attention,
        hidden_states: torch.FloatTensor,
        encoder_hidden_states: torch.FloatTensor = None,
        attention_mask: Optional[torch.FloatTensor] = None,
        *args,
        **kwargs,
    ) -> torch.FloatTensor:
        residual = hidden_states

        input_ndim = hidden_states.ndim
        if input_ndim == 4:
            batch_size, channel, height, width = hidden_states.shape
            hidden_states = hidden_states.view(batch_size, channel, height * width).transpose(1, 2)
        context_input_ndim = encoder_hidden_states.ndim
        if context_input_ndim == 4:
            batch_size, channel, height, width = encoder_hidden_states.shape
            encoder_hidden_states = encoder_hidden_states.view(batch_size, channel, height * width).transpose(1, 2)

        batch_size = encoder_hidden_states.shape[0]

        # `sample` projections.
        qkv = attn.to_qkv(hidden_states)
        split_size = qkv.shape[-1] // 3
        query, key, value = torch.split(qkv, split_size, dim=-1)

        # `context` projections.
        encoder_qkv = attn.to_added_qkv(encoder_hidden_states)
        split_size = encoder_qkv.shape[-1] // 3
        (
            encoder_hidden_states_query_proj,
            encoder_hidden_states_key_proj,
            encoder_hidden_states_value_proj,
        ) = torch.split(encoder_qkv, split_size, dim=-1)

        # attention
        query = torch.cat([query, encoder_hidden_states_query_proj], dim=1)
        key = torch.cat([key, encoder_hidden_states_key_proj], dim=1)
        value = torch.cat([value, encoder_hidden_states_value_proj], dim=1)

        inner_dim = key.shape[-1]
        head_dim = inner_dim // attn.heads
        query = query.view(batch_size, -1, attn.heads, head_dim).transpose(1, 2)
        key = key.view(batch_size, -1, attn.heads, head_dim).transpose(1, 2)
        value = value.view(batch_size, -1, attn.heads, head_dim).transpose(1, 2)

        hidden_states = F.scaled_dot_product_attention(query, key, value, dropout_p=0.0, is_causal=False)
        hidden_states = hidden_states.transpose(1, 2).reshape(batch_size, -1, attn.heads * head_dim)
        hidden_states = hidden_states.to(query.dtype)

        # Split the attention outputs.
        hidden_states, encoder_hidden_states = (
            hidden_states[:, : residual.shape[1]],
            hidden_states[:, residual.shape[1] :],
        )

        # linear proj
        hidden_states = attn.to_out[0](hidden_states)
        # dropout
        hidden_states = attn.to_out[1](hidden_states)
        if not attn.context_pre_only:
            encoder_hidden_states = attn.to_add_out(encoder_hidden_states)

        if input_ndim == 4:
            hidden_states = hidden_states.transpose(-1, -2).reshape(batch_size, channel, height, width)
        if context_input_ndim == 4:
            encoder_hidden_states = encoder_hidden_states.transpose(-1, -2).reshape(batch_size, channel, height, width)

        return hidden_states, encoder_hidden_states


class AuraFlowAttnProcessor2_0:
    """Attention processor used typically in processing Aura Flow."""

    def __init__(self):
        if not hasattr(F, "scaled_dot_product_attention") and is_torch_version("<", "2.1"):
            raise ImportError(
                "AuraFlowAttnProcessor2_0 requires PyTorch 2.0, to use it, please upgrade PyTorch to at least 2.1 or above as we use `scale` in `F.scaled_dot_product_attention()`. "
            )

    def __call__(
        self,
        attn: Attention,
        hidden_states: torch.FloatTensor,
        encoder_hidden_states: torch.FloatTensor = None,
        *args,
        **kwargs,
    ) -> torch.FloatTensor:
        batch_size = hidden_states.shape[0]

        # `sample` projections.
        query = attn.to_q(hidden_states)
        key = attn.to_k(hidden_states)
        value = attn.to_v(hidden_states)

        # `context` projections.
        if encoder_hidden_states is not None:
            encoder_hidden_states_query_proj = attn.add_q_proj(encoder_hidden_states)
            encoder_hidden_states_key_proj = attn.add_k_proj(encoder_hidden_states)
            encoder_hidden_states_value_proj = attn.add_v_proj(encoder_hidden_states)

        # Reshape.
        inner_dim = key.shape[-1]
        head_dim = inner_dim // attn.heads
        query = query.view(batch_size, -1, attn.heads, head_dim)
        key = key.view(batch_size, -1, attn.heads, head_dim)
        value = value.view(batch_size, -1, attn.heads, head_dim)

        # Apply QK norm.
        if attn.norm_q is not None:
            query = attn.norm_q(query)
        if attn.norm_k is not None:
            key = attn.norm_k(key)

        # Concatenate the projections.
        if encoder_hidden_states is not None:
            encoder_hidden_states_query_proj = encoder_hidden_states_query_proj.view(
                batch_size, -1, attn.heads, head_dim
            )
            encoder_hidden_states_key_proj = encoder_hidden_states_key_proj.view(batch_size, -1, attn.heads, head_dim)
            encoder_hidden_states_value_proj = encoder_hidden_states_value_proj.view(
                batch_size, -1, attn.heads, head_dim
            )

            if attn.norm_added_q is not None:
                encoder_hidden_states_query_proj = attn.norm_added_q(encoder_hidden_states_query_proj)
            if attn.norm_added_k is not None:
                encoder_hidden_states_key_proj = attn.norm_added_q(encoder_hidden_states_key_proj)

            query = torch.cat([encoder_hidden_states_query_proj, query], dim=1)
            key = torch.cat([encoder_hidden_states_key_proj, key], dim=1)
            value = torch.cat([encoder_hidden_states_value_proj, value], dim=1)

        query = query.transpose(1, 2)
        key = key.transpose(1, 2)
        value = value.transpose(1, 2)

        # Attention.
        hidden_states = F.scaled_dot_product_attention(
            query, key, value, dropout_p=0.0, scale=attn.scale, is_causal=False
        )
        hidden_states = hidden_states.transpose(1, 2).reshape(batch_size, -1, attn.heads * head_dim)
        hidden_states = hidden_states.to(query.dtype)

        # Split the attention outputs.
        if encoder_hidden_states is not None:
            hidden_states, encoder_hidden_states = (
                hidden_states[:, encoder_hidden_states.shape[1] :],
                hidden_states[:, : encoder_hidden_states.shape[1]],
            )

        # linear proj
        hidden_states = attn.to_out[0](hidden_states)
        # dropout
        hidden_states = attn.to_out[1](hidden_states)
        if encoder_hidden_states is not None:
            encoder_hidden_states = attn.to_add_out(encoder_hidden_states)

        if encoder_hidden_states is not None:
            return hidden_states, encoder_hidden_states
        else:
            return hidden_states


class FusedAuraFlowAttnProcessor2_0:
    """Attention processor used typically in processing Aura Flow with fused projections."""

    def __init__(self):
        if not hasattr(F, "scaled_dot_product_attention") and is_torch_version("<", "2.1"):
            raise ImportError(
                "FusedAuraFlowAttnProcessor2_0 requires PyTorch 2.0, to use it, please upgrade PyTorch to at least 2.1 or above as we use `scale` in `F.scaled_dot_product_attention()`. "
            )

    def __call__(
        self,
        attn: Attention,
        hidden_states: torch.FloatTensor,
        encoder_hidden_states: torch.FloatTensor = None,
        *args,
        **kwargs,
    ) -> torch.FloatTensor:
        batch_size = hidden_states.shape[0]

        # `sample` projections.
        qkv = attn.to_qkv(hidden_states)
        split_size = qkv.shape[-1] // 3
        query, key, value = torch.split(qkv, split_size, dim=-1)

        # `context` projections.
        if encoder_hidden_states is not None:
            encoder_qkv = attn.to_added_qkv(encoder_hidden_states)
            split_size = encoder_qkv.shape[-1] // 3
            (
                encoder_hidden_states_query_proj,
                encoder_hidden_states_key_proj,
                encoder_hidden_states_value_proj,
            ) = torch.split(encoder_qkv, split_size, dim=-1)

        # Reshape.
        inner_dim = key.shape[-1]
        head_dim = inner_dim // attn.heads
        query = query.view(batch_size, -1, attn.heads, head_dim)
        key = key.view(batch_size, -1, attn.heads, head_dim)
        value = value.view(batch_size, -1, attn.heads, head_dim)

        # Apply QK norm.
        if attn.norm_q is not None:
            query = attn.norm_q(query)
        if attn.norm_k is not None:
            key = attn.norm_k(key)

        # Concatenate the projections.
        if encoder_hidden_states is not None:
            encoder_hidden_states_query_proj = encoder_hidden_states_query_proj.view(
                batch_size, -1, attn.heads, head_dim
            )
            encoder_hidden_states_key_proj = encoder_hidden_states_key_proj.view(batch_size, -1, attn.heads, head_dim)
            encoder_hidden_states_value_proj = encoder_hidden_states_value_proj.view(
                batch_size, -1, attn.heads, head_dim
            )

            if attn.norm_added_q is not None:
                encoder_hidden_states_query_proj = attn.norm_added_q(encoder_hidden_states_query_proj)
            if attn.norm_added_k is not None:
                encoder_hidden_states_key_proj = attn.norm_added_q(encoder_hidden_states_key_proj)

            query = torch.cat([encoder_hidden_states_query_proj, query], dim=1)
            key = torch.cat([encoder_hidden_states_key_proj, key], dim=1)
            value = torch.cat([encoder_hidden_states_value_proj, value], dim=1)

        query = query.transpose(1, 2)
        key = key.transpose(1, 2)
        value = value.transpose(1, 2)

        # Attention.
        hidden_states = F.scaled_dot_product_attention(
            query, key, value, dropout_p=0.0, scale=attn.scale, is_causal=False
        )
        hidden_states = hidden_states.transpose(1, 2).reshape(batch_size, -1, attn.heads * head_dim)
        hidden_states = hidden_states.to(query.dtype)

        # Split the attention outputs.
        if encoder_hidden_states is not None:
            hidden_states, encoder_hidden_states = (
                hidden_states[:, encoder_hidden_states.shape[1] :],
                hidden_states[:, : encoder_hidden_states.shape[1]],
            )

        # linear proj
        hidden_states = attn.to_out[0](hidden_states)
        # dropout
        hidden_states = attn.to_out[1](hidden_states)
        if encoder_hidden_states is not None:
            encoder_hidden_states = attn.to_add_out(encoder_hidden_states)

        if encoder_hidden_states is not None:
            return hidden_states, encoder_hidden_states
        else:
            return hidden_states


class FluxAttnProcessor2_0:
    """Attention processor used typically in processing the SD3-like self-attention projections."""

    def __init__(self):
        if not hasattr(F, "scaled_dot_product_attention"):
            raise ImportError("FluxAttnProcessor2_0 requires PyTorch 2.0, to use it, please upgrade PyTorch to 2.0.")

    def __call__(
        self,
        attn: Attention,
        hidden_states: torch.FloatTensor,
        encoder_hidden_states: torch.FloatTensor = None,
        attention_mask: Optional[torch.FloatTensor] = None,
        image_rotary_emb: Optional[torch.Tensor] = None,
    ) -> torch.FloatTensor:
        batch_size, _, _ = hidden_states.shape if encoder_hidden_states is None else encoder_hidden_states.shape

        # `sample` projections.
        query = attn.to_q(hidden_states)
        key = attn.to_k(hidden_states)
        value = attn.to_v(hidden_states)

        inner_dim = key.shape[-1]
        head_dim = inner_dim // attn.heads

        query = query.view(batch_size, -1, attn.heads, head_dim).transpose(1, 2)
        key = key.view(batch_size, -1, attn.heads, head_dim).transpose(1, 2)
        value = value.view(batch_size, -1, attn.heads, head_dim).transpose(1, 2)

        if attn.norm_q is not None:
            query = attn.norm_q(query)
        if attn.norm_k is not None:
            key = attn.norm_k(key)

        # the attention in FluxSingleTransformerBlock does not use `encoder_hidden_states`
        if encoder_hidden_states is not None:
            # `context` projections.
            encoder_hidden_states_query_proj = attn.add_q_proj(encoder_hidden_states)
            encoder_hidden_states_key_proj = attn.add_k_proj(encoder_hidden_states)
            encoder_hidden_states_value_proj = attn.add_v_proj(encoder_hidden_states)

            encoder_hidden_states_query_proj = encoder_hidden_states_query_proj.view(
                batch_size, -1, attn.heads, head_dim
            ).transpose(1, 2)
            encoder_hidden_states_key_proj = encoder_hidden_states_key_proj.view(
                batch_size, -1, attn.heads, head_dim
            ).transpose(1, 2)
            encoder_hidden_states_value_proj = encoder_hidden_states_value_proj.view(
                batch_size, -1, attn.heads, head_dim
            ).transpose(1, 2)

            if attn.norm_added_q is not None:
                encoder_hidden_states_query_proj = attn.norm_added_q(encoder_hidden_states_query_proj)
            if attn.norm_added_k is not None:
                encoder_hidden_states_key_proj = attn.norm_added_k(encoder_hidden_states_key_proj)

            # attention
            query = torch.cat([encoder_hidden_states_query_proj, query], dim=2)
            key = torch.cat([encoder_hidden_states_key_proj, key], dim=2)
            value = torch.cat([encoder_hidden_states_value_proj, value], dim=2)

        if image_rotary_emb is not None:
            from .embeddings import apply_rotary_emb

            query = apply_rotary_emb(query, image_rotary_emb)
            key = apply_rotary_emb(key, image_rotary_emb)

        hidden_states = F.scaled_dot_product_attention(query, key, value, dropout_p=0.0, is_causal=False)
        hidden_states = hidden_states.transpose(1, 2).reshape(batch_size, -1, attn.heads * head_dim)
        hidden_states = hidden_states.to(query.dtype)

        if encoder_hidden_states is not None:
            encoder_hidden_states, hidden_states = (
                hidden_states[:, : encoder_hidden_states.shape[1]],
                hidden_states[:, encoder_hidden_states.shape[1] :],
            )

            # linear proj
            hidden_states = attn.to_out[0](hidden_states)
            # dropout
            hidden_states = attn.to_out[1](hidden_states)
            encoder_hidden_states = attn.to_add_out(encoder_hidden_states)

            return hidden_states, encoder_hidden_states
        else:
            return hidden_states


<<<<<<< HEAD
class FusedFluxAttnProcessor2_0:
    """Attention processor used typically in processing the SD3-like self-attention projections."""

    def __init__(self):
        if not hasattr(F, "scaled_dot_product_attention"):
            raise ImportError(
                "FusedFluxAttnProcessor2_0 requires PyTorch 2.0, to use it, please upgrade PyTorch to 2.0."
            )
=======
class CogVideoXAttnProcessor2_0:
    r"""
    Processor for implementing scaled dot-product attention for the CogVideoX model. It applies a rotary embedding on
    query and key vectors, but does not include spatial normalization.
    """

    def __init__(self):
        if not hasattr(F, "scaled_dot_product_attention"):
            raise ImportError("CogVideoXAttnProcessor requires PyTorch 2.0, to use it, please upgrade PyTorch to 2.0.")
>>>>>>> 960c149c

    def __call__(
        self,
        attn: Attention,
<<<<<<< HEAD
        hidden_states: torch.FloatTensor,
        encoder_hidden_states: torch.FloatTensor = None,
        attention_mask: Optional[torch.FloatTensor] = None,
        image_rotary_emb: Optional[torch.Tensor] = None,
    ) -> torch.FloatTensor:
        batch_size, _, _ = hidden_states.shape if encoder_hidden_states is None else encoder_hidden_states.shape

        # `sample` projections.
=======
        hidden_states: torch.Tensor,
        encoder_hidden_states: torch.Tensor,
        attention_mask: Optional[torch.Tensor] = None,
        image_rotary_emb: Optional[torch.Tensor] = None,
    ) -> torch.Tensor:
        text_seq_length = encoder_hidden_states.size(1)

        hidden_states = torch.cat([encoder_hidden_states, hidden_states], dim=1)

        batch_size, sequence_length, _ = (
            hidden_states.shape if encoder_hidden_states is None else encoder_hidden_states.shape
        )

        if attention_mask is not None:
            attention_mask = attn.prepare_attention_mask(attention_mask, sequence_length, batch_size)
            attention_mask = attention_mask.view(batch_size, attn.heads, -1, attention_mask.shape[-1])

        query = attn.to_q(hidden_states)
        key = attn.to_k(hidden_states)
        value = attn.to_v(hidden_states)

        inner_dim = key.shape[-1]
        head_dim = inner_dim // attn.heads

        query = query.view(batch_size, -1, attn.heads, head_dim).transpose(1, 2)
        key = key.view(batch_size, -1, attn.heads, head_dim).transpose(1, 2)
        value = value.view(batch_size, -1, attn.heads, head_dim).transpose(1, 2)

        if attn.norm_q is not None:
            query = attn.norm_q(query)
        if attn.norm_k is not None:
            key = attn.norm_k(key)

        # Apply RoPE if needed
        if image_rotary_emb is not None:
            from .embeddings import apply_rotary_emb

            query[:, :, text_seq_length:] = apply_rotary_emb(query[:, :, text_seq_length:], image_rotary_emb)
            if not attn.is_cross_attention:
                key[:, :, text_seq_length:] = apply_rotary_emb(key[:, :, text_seq_length:], image_rotary_emb)

        hidden_states = F.scaled_dot_product_attention(
            query, key, value, attn_mask=attention_mask, dropout_p=0.0, is_causal=False
        )

        hidden_states = hidden_states.transpose(1, 2).reshape(batch_size, -1, attn.heads * head_dim)

        # linear proj
        hidden_states = attn.to_out[0](hidden_states)
        # dropout
        hidden_states = attn.to_out[1](hidden_states)

        encoder_hidden_states, hidden_states = hidden_states.split(
            [text_seq_length, hidden_states.size(1) - text_seq_length], dim=1
        )
        return hidden_states, encoder_hidden_states


class FusedCogVideoXAttnProcessor2_0:
    r"""
    Processor for implementing scaled dot-product attention for the CogVideoX model. It applies a rotary embedding on
    query and key vectors, but does not include spatial normalization.
    """

    def __init__(self):
        if not hasattr(F, "scaled_dot_product_attention"):
            raise ImportError("CogVideoXAttnProcessor requires PyTorch 2.0, to use it, please upgrade PyTorch to 2.0.")

    def __call__(
        self,
        attn: Attention,
        hidden_states: torch.Tensor,
        encoder_hidden_states: torch.Tensor,
        attention_mask: Optional[torch.Tensor] = None,
        image_rotary_emb: Optional[torch.Tensor] = None,
    ) -> torch.Tensor:
        text_seq_length = encoder_hidden_states.size(1)

        hidden_states = torch.cat([encoder_hidden_states, hidden_states], dim=1)

        batch_size, sequence_length, _ = (
            hidden_states.shape if encoder_hidden_states is None else encoder_hidden_states.shape
        )

        if attention_mask is not None:
            attention_mask = attn.prepare_attention_mask(attention_mask, sequence_length, batch_size)
            attention_mask = attention_mask.view(batch_size, attn.heads, -1, attention_mask.shape[-1])

>>>>>>> 960c149c
        qkv = attn.to_qkv(hidden_states)
        split_size = qkv.shape[-1] // 3
        query, key, value = torch.split(qkv, split_size, dim=-1)

        inner_dim = key.shape[-1]
        head_dim = inner_dim // attn.heads

        query = query.view(batch_size, -1, attn.heads, head_dim).transpose(1, 2)
        key = key.view(batch_size, -1, attn.heads, head_dim).transpose(1, 2)
        value = value.view(batch_size, -1, attn.heads, head_dim).transpose(1, 2)

        if attn.norm_q is not None:
            query = attn.norm_q(query)
        if attn.norm_k is not None:
            key = attn.norm_k(key)

<<<<<<< HEAD
        # the attention in FluxSingleTransformerBlock does not use `encoder_hidden_states`
        # `context` projections.
        if encoder_hidden_states is not None:
            encoder_qkv = attn.to_added_qkv(encoder_hidden_states)
            split_size = encoder_qkv.shape[-1] // 3
            (
                encoder_hidden_states_query_proj,
                encoder_hidden_states_key_proj,
                encoder_hidden_states_value_proj,
            ) = torch.split(encoder_qkv, split_size, dim=-1)

            encoder_hidden_states_query_proj = encoder_hidden_states_query_proj.view(
                batch_size, -1, attn.heads, head_dim
            ).transpose(1, 2)
            encoder_hidden_states_key_proj = encoder_hidden_states_key_proj.view(
                batch_size, -1, attn.heads, head_dim
            ).transpose(1, 2)
            encoder_hidden_states_value_proj = encoder_hidden_states_value_proj.view(
                batch_size, -1, attn.heads, head_dim
            ).transpose(1, 2)

            if attn.norm_added_q is not None:
                encoder_hidden_states_query_proj = attn.norm_added_q(encoder_hidden_states_query_proj)
            if attn.norm_added_k is not None:
                encoder_hidden_states_key_proj = attn.norm_added_k(encoder_hidden_states_key_proj)

            # attention
            query = torch.cat([encoder_hidden_states_query_proj, query], dim=2)
            key = torch.cat([encoder_hidden_states_key_proj, key], dim=2)
            value = torch.cat([encoder_hidden_states_value_proj, value], dim=2)

        if image_rotary_emb is not None:
            from .embeddings import apply_rotary_emb

            query = apply_rotary_emb(query, image_rotary_emb)
            key = apply_rotary_emb(key, image_rotary_emb)

        hidden_states = F.scaled_dot_product_attention(query, key, value, dropout_p=0.0, is_causal=False)
        hidden_states = hidden_states.transpose(1, 2).reshape(batch_size, -1, attn.heads * head_dim)
        hidden_states = hidden_states.to(query.dtype)

        if encoder_hidden_states is not None:
            encoder_hidden_states, hidden_states = (
                hidden_states[:, : encoder_hidden_states.shape[1]],
                hidden_states[:, encoder_hidden_states.shape[1] :],
            )

            # linear proj
            hidden_states = attn.to_out[0](hidden_states)
            # dropout
            hidden_states = attn.to_out[1](hidden_states)
            encoder_hidden_states = attn.to_add_out(encoder_hidden_states)

            return hidden_states, encoder_hidden_states
        else:
            return hidden_states
=======
        # Apply RoPE if needed
        if image_rotary_emb is not None:
            from .embeddings import apply_rotary_emb

            query[:, :, text_seq_length:] = apply_rotary_emb(query[:, :, text_seq_length:], image_rotary_emb)
            if not attn.is_cross_attention:
                key[:, :, text_seq_length:] = apply_rotary_emb(key[:, :, text_seq_length:], image_rotary_emb)

        hidden_states = F.scaled_dot_product_attention(
            query, key, value, attn_mask=attention_mask, dropout_p=0.0, is_causal=False
        )

        hidden_states = hidden_states.transpose(1, 2).reshape(batch_size, -1, attn.heads * head_dim)

        # linear proj
        hidden_states = attn.to_out[0](hidden_states)
        # dropout
        hidden_states = attn.to_out[1](hidden_states)

        encoder_hidden_states, hidden_states = hidden_states.split(
            [text_seq_length, hidden_states.size(1) - text_seq_length], dim=1
        )
        return hidden_states, encoder_hidden_states
>>>>>>> 960c149c


class XFormersAttnAddedKVProcessor:
    r"""
    Processor for implementing memory efficient attention using xFormers.

    Args:
        attention_op (`Callable`, *optional*, defaults to `None`):
            The base
            [operator](https://facebookresearch.github.io/xformers/components/ops.html#xformers.ops.AttentionOpBase) to
            use as the attention operator. It is recommended to set to `None`, and allow xFormers to choose the best
            operator.
    """

    def __init__(self, attention_op: Optional[Callable] = None):
        self.attention_op = attention_op

    def __call__(
        self,
        attn: Attention,
        hidden_states: torch.Tensor,
        encoder_hidden_states: Optional[torch.Tensor] = None,
        attention_mask: Optional[torch.Tensor] = None,
    ) -> torch.Tensor:
        residual = hidden_states
        hidden_states = hidden_states.view(hidden_states.shape[0], hidden_states.shape[1], -1).transpose(1, 2)
        batch_size, sequence_length, _ = hidden_states.shape

        attention_mask = attn.prepare_attention_mask(attention_mask, sequence_length, batch_size)

        if encoder_hidden_states is None:
            encoder_hidden_states = hidden_states
        elif attn.norm_cross:
            encoder_hidden_states = attn.norm_encoder_hidden_states(encoder_hidden_states)

        hidden_states = attn.group_norm(hidden_states.transpose(1, 2)).transpose(1, 2)

        query = attn.to_q(hidden_states)
        query = attn.head_to_batch_dim(query)

        encoder_hidden_states_key_proj = attn.add_k_proj(encoder_hidden_states)
        encoder_hidden_states_value_proj = attn.add_v_proj(encoder_hidden_states)
        encoder_hidden_states_key_proj = attn.head_to_batch_dim(encoder_hidden_states_key_proj)
        encoder_hidden_states_value_proj = attn.head_to_batch_dim(encoder_hidden_states_value_proj)

        if not attn.only_cross_attention:
            key = attn.to_k(hidden_states)
            value = attn.to_v(hidden_states)
            key = attn.head_to_batch_dim(key)
            value = attn.head_to_batch_dim(value)
            key = torch.cat([encoder_hidden_states_key_proj, key], dim=1)
            value = torch.cat([encoder_hidden_states_value_proj, value], dim=1)
        else:
            key = encoder_hidden_states_key_proj
            value = encoder_hidden_states_value_proj

        hidden_states = xformers.ops.memory_efficient_attention(
            query, key, value, attn_bias=attention_mask, op=self.attention_op, scale=attn.scale
        )
        hidden_states = hidden_states.to(query.dtype)
        hidden_states = attn.batch_to_head_dim(hidden_states)

        # linear proj
        hidden_states = attn.to_out[0](hidden_states)
        # dropout
        hidden_states = attn.to_out[1](hidden_states)

        hidden_states = hidden_states.transpose(-1, -2).reshape(residual.shape)
        hidden_states = hidden_states + residual

        return hidden_states


class XFormersAttnProcessor:
    r"""
    Processor for implementing memory efficient attention using xFormers.

    Args:
        attention_op (`Callable`, *optional*, defaults to `None`):
            The base
            [operator](https://facebookresearch.github.io/xformers/components/ops.html#xformers.ops.AttentionOpBase) to
            use as the attention operator. It is recommended to set to `None`, and allow xFormers to choose the best
            operator.
    """

    def __init__(self, attention_op: Optional[Callable] = None):
        self.attention_op = attention_op

    def __call__(
        self,
        attn: Attention,
        hidden_states: torch.Tensor,
        encoder_hidden_states: Optional[torch.Tensor] = None,
        attention_mask: Optional[torch.Tensor] = None,
        temb: Optional[torch.Tensor] = None,
        *args,
        **kwargs,
    ) -> torch.Tensor:
        if len(args) > 0 or kwargs.get("scale", None) is not None:
            deprecation_message = "The `scale` argument is deprecated and will be ignored. Please remove it, as passing it will raise an error in the future. `scale` should directly be passed while calling the underlying pipeline component i.e., via `cross_attention_kwargs`."
            deprecate("scale", "1.0.0", deprecation_message)

        residual = hidden_states

        if attn.spatial_norm is not None:
            hidden_states = attn.spatial_norm(hidden_states, temb)

        input_ndim = hidden_states.ndim

        if input_ndim == 4:
            batch_size, channel, height, width = hidden_states.shape
            hidden_states = hidden_states.view(batch_size, channel, height * width).transpose(1, 2)

        batch_size, key_tokens, _ = (
            hidden_states.shape if encoder_hidden_states is None else encoder_hidden_states.shape
        )

        attention_mask = attn.prepare_attention_mask(attention_mask, key_tokens, batch_size)
        if attention_mask is not None:
            # expand our mask's singleton query_tokens dimension:
            #   [batch*heads,            1, key_tokens] ->
            #   [batch*heads, query_tokens, key_tokens]
            # so that it can be added as a bias onto the attention scores that xformers computes:
            #   [batch*heads, query_tokens, key_tokens]
            # we do this explicitly because xformers doesn't broadcast the singleton dimension for us.
            _, query_tokens, _ = hidden_states.shape
            attention_mask = attention_mask.expand(-1, query_tokens, -1)

        if attn.group_norm is not None:
            hidden_states = attn.group_norm(hidden_states.transpose(1, 2)).transpose(1, 2)

        query = attn.to_q(hidden_states)

        if encoder_hidden_states is None:
            encoder_hidden_states = hidden_states
        elif attn.norm_cross:
            encoder_hidden_states = attn.norm_encoder_hidden_states(encoder_hidden_states)

        key = attn.to_k(encoder_hidden_states)
        value = attn.to_v(encoder_hidden_states)

        query = attn.head_to_batch_dim(query).contiguous()
        key = attn.head_to_batch_dim(key).contiguous()
        value = attn.head_to_batch_dim(value).contiguous()

        hidden_states = xformers.ops.memory_efficient_attention(
            query, key, value, attn_bias=attention_mask, op=self.attention_op, scale=attn.scale
        )
        hidden_states = hidden_states.to(query.dtype)
        hidden_states = attn.batch_to_head_dim(hidden_states)

        # linear proj
        hidden_states = attn.to_out[0](hidden_states)
        # dropout
        hidden_states = attn.to_out[1](hidden_states)

        if input_ndim == 4:
            hidden_states = hidden_states.transpose(-1, -2).reshape(batch_size, channel, height, width)

        if attn.residual_connection:
            hidden_states = hidden_states + residual

        hidden_states = hidden_states / attn.rescale_output_factor

        return hidden_states


class AttnProcessorNPU:
    r"""
    Processor for implementing flash attention using torch_npu. Torch_npu supports only fp16 and bf16 data types. If
    fp32 is used, F.scaled_dot_product_attention will be used for computation, but the acceleration effect on NPU is
    not significant.

    """

    def __init__(self):
        if not is_torch_npu_available():
            raise ImportError("AttnProcessorNPU requires torch_npu extensions and is supported only on npu devices.")

    def __call__(
        self,
        attn: Attention,
        hidden_states: torch.Tensor,
        encoder_hidden_states: Optional[torch.Tensor] = None,
        attention_mask: Optional[torch.Tensor] = None,
        temb: Optional[torch.Tensor] = None,
        *args,
        **kwargs,
    ) -> torch.Tensor:
        if len(args) > 0 or kwargs.get("scale", None) is not None:
            deprecation_message = "The `scale` argument is deprecated and will be ignored. Please remove it, as passing it will raise an error in the future. `scale` should directly be passed while calling the underlying pipeline component i.e., via `cross_attention_kwargs`."
            deprecate("scale", "1.0.0", deprecation_message)

        residual = hidden_states
        if attn.spatial_norm is not None:
            hidden_states = attn.spatial_norm(hidden_states, temb)

        input_ndim = hidden_states.ndim

        if input_ndim == 4:
            batch_size, channel, height, width = hidden_states.shape
            hidden_states = hidden_states.view(batch_size, channel, height * width).transpose(1, 2)

        batch_size, sequence_length, _ = (
            hidden_states.shape if encoder_hidden_states is None else encoder_hidden_states.shape
        )

        if attention_mask is not None:
            attention_mask = attn.prepare_attention_mask(attention_mask, sequence_length, batch_size)
            # scaled_dot_product_attention expects attention_mask shape to be
            # (batch, heads, source_length, target_length)
            attention_mask = attention_mask.view(batch_size, attn.heads, -1, attention_mask.shape[-1])

        if attn.group_norm is not None:
            hidden_states = attn.group_norm(hidden_states.transpose(1, 2)).transpose(1, 2)

        query = attn.to_q(hidden_states)

        if encoder_hidden_states is None:
            encoder_hidden_states = hidden_states
        elif attn.norm_cross:
            encoder_hidden_states = attn.norm_encoder_hidden_states(encoder_hidden_states)

        key = attn.to_k(encoder_hidden_states)
        value = attn.to_v(encoder_hidden_states)

        inner_dim = key.shape[-1]
        head_dim = inner_dim // attn.heads

        query = query.view(batch_size, -1, attn.heads, head_dim).transpose(1, 2)

        key = key.view(batch_size, -1, attn.heads, head_dim).transpose(1, 2)
        value = value.view(batch_size, -1, attn.heads, head_dim).transpose(1, 2)

        # the output of sdp = (batch, num_heads, seq_len, head_dim)
        if query.dtype in (torch.float16, torch.bfloat16):
            hidden_states = torch_npu.npu_fusion_attention(
                query,
                key,
                value,
                attn.heads,
                input_layout="BNSD",
                pse=None,
                atten_mask=attention_mask,
                scale=1.0 / math.sqrt(query.shape[-1]),
                pre_tockens=65536,
                next_tockens=65536,
                keep_prob=1.0,
                sync=False,
                inner_precise=0,
            )[0]
        else:
            # TODO: add support for attn.scale when we move to Torch 2.1
            hidden_states = F.scaled_dot_product_attention(
                query, key, value, attn_mask=attention_mask, dropout_p=0.0, is_causal=False
            )

        hidden_states = hidden_states.transpose(1, 2).reshape(batch_size, -1, attn.heads * head_dim)
        hidden_states = hidden_states.to(query.dtype)

        # linear proj
        hidden_states = attn.to_out[0](hidden_states)
        # dropout
        hidden_states = attn.to_out[1](hidden_states)

        if input_ndim == 4:
            hidden_states = hidden_states.transpose(-1, -2).reshape(batch_size, channel, height, width)

        if attn.residual_connection:
            hidden_states = hidden_states + residual

        hidden_states = hidden_states / attn.rescale_output_factor

        return hidden_states


class AttnProcessor2_0:
    r"""
    Processor for implementing scaled dot-product attention (enabled by default if you're using PyTorch 2.0).
    """

    def __init__(self):
        if not hasattr(F, "scaled_dot_product_attention"):
            raise ImportError("AttnProcessor2_0 requires PyTorch 2.0, to use it, please upgrade PyTorch to 2.0.")

    def __call__(
        self,
        attn: Attention,
        hidden_states: torch.Tensor,
        encoder_hidden_states: Optional[torch.Tensor] = None,
        attention_mask: Optional[torch.Tensor] = None,
        temb: Optional[torch.Tensor] = None,
        *args,
        **kwargs,
    ) -> torch.Tensor:
        if len(args) > 0 or kwargs.get("scale", None) is not None:
            deprecation_message = "The `scale` argument is deprecated and will be ignored. Please remove it, as passing it will raise an error in the future. `scale` should directly be passed while calling the underlying pipeline component i.e., via `cross_attention_kwargs`."
            deprecate("scale", "1.0.0", deprecation_message)

        residual = hidden_states
        if attn.spatial_norm is not None:
            hidden_states = attn.spatial_norm(hidden_states, temb)

        input_ndim = hidden_states.ndim

        if input_ndim == 4:
            batch_size, channel, height, width = hidden_states.shape
            hidden_states = hidden_states.view(batch_size, channel, height * width).transpose(1, 2)

        batch_size, sequence_length, _ = (
            hidden_states.shape if encoder_hidden_states is None else encoder_hidden_states.shape
        )

        if attention_mask is not None:
            attention_mask = attn.prepare_attention_mask(attention_mask, sequence_length, batch_size)
            # scaled_dot_product_attention expects attention_mask shape to be
            # (batch, heads, source_length, target_length)
            attention_mask = attention_mask.view(batch_size, attn.heads, -1, attention_mask.shape[-1])

        if attn.group_norm is not None:
            hidden_states = attn.group_norm(hidden_states.transpose(1, 2)).transpose(1, 2)

        query = attn.to_q(hidden_states)

        if encoder_hidden_states is None:
            encoder_hidden_states = hidden_states
        elif attn.norm_cross:
            encoder_hidden_states = attn.norm_encoder_hidden_states(encoder_hidden_states)

        key = attn.to_k(encoder_hidden_states)
        value = attn.to_v(encoder_hidden_states)

        inner_dim = key.shape[-1]
        head_dim = inner_dim // attn.heads

        query = query.view(batch_size, -1, attn.heads, head_dim).transpose(1, 2)

        key = key.view(batch_size, -1, attn.heads, head_dim).transpose(1, 2)
        value = value.view(batch_size, -1, attn.heads, head_dim).transpose(1, 2)

        if attn.norm_q is not None:
            query = attn.norm_q(query)
        if attn.norm_k is not None:
            key = attn.norm_k(key)

        # the output of sdp = (batch, num_heads, seq_len, head_dim)
        # TODO: add support for attn.scale when we move to Torch 2.1
        hidden_states = F.scaled_dot_product_attention(
            query, key, value, attn_mask=attention_mask, dropout_p=0.0, is_causal=False
        )

        hidden_states = hidden_states.transpose(1, 2).reshape(batch_size, -1, attn.heads * head_dim)
        hidden_states = hidden_states.to(query.dtype)

        # linear proj
        hidden_states = attn.to_out[0](hidden_states)
        # dropout
        hidden_states = attn.to_out[1](hidden_states)

        if input_ndim == 4:
            hidden_states = hidden_states.transpose(-1, -2).reshape(batch_size, channel, height, width)

        if attn.residual_connection:
            hidden_states = hidden_states + residual

        hidden_states = hidden_states / attn.rescale_output_factor

        return hidden_states


class StableAudioAttnProcessor2_0:
    r"""
    Processor for implementing scaled dot-product attention (enabled by default if you're using PyTorch 2.0). This is
    used in the Stable Audio model. It applies rotary embedding on query and key vector, and allows MHA, GQA or MQA.
    """

    def __init__(self):
        if not hasattr(F, "scaled_dot_product_attention"):
            raise ImportError(
                "StableAudioAttnProcessor2_0 requires PyTorch 2.0, to use it, please upgrade PyTorch to 2.0."
            )

    def apply_partial_rotary_emb(
        self,
        x: torch.Tensor,
        freqs_cis: Tuple[torch.Tensor],
    ) -> torch.Tensor:
        from .embeddings import apply_rotary_emb

        rot_dim = freqs_cis[0].shape[-1]
        x_to_rotate, x_unrotated = x[..., :rot_dim], x[..., rot_dim:]

        x_rotated = apply_rotary_emb(x_to_rotate, freqs_cis, use_real=True, use_real_unbind_dim=-2)

        out = torch.cat((x_rotated, x_unrotated), dim=-1)
        return out

    def __call__(
        self,
        attn: Attention,
        hidden_states: torch.Tensor,
        encoder_hidden_states: Optional[torch.Tensor] = None,
        attention_mask: Optional[torch.Tensor] = None,
        rotary_emb: Optional[torch.Tensor] = None,
    ) -> torch.Tensor:
        from .embeddings import apply_rotary_emb

        residual = hidden_states

        input_ndim = hidden_states.ndim

        if input_ndim == 4:
            batch_size, channel, height, width = hidden_states.shape
            hidden_states = hidden_states.view(batch_size, channel, height * width).transpose(1, 2)

        batch_size, sequence_length, _ = (
            hidden_states.shape if encoder_hidden_states is None else encoder_hidden_states.shape
        )

        if attention_mask is not None:
            attention_mask = attn.prepare_attention_mask(attention_mask, sequence_length, batch_size)
            # scaled_dot_product_attention expects attention_mask shape to be
            # (batch, heads, source_length, target_length)
            attention_mask = attention_mask.view(batch_size, attn.heads, -1, attention_mask.shape[-1])

        query = attn.to_q(hidden_states)

        if encoder_hidden_states is None:
            encoder_hidden_states = hidden_states
        elif attn.norm_cross:
            encoder_hidden_states = attn.norm_encoder_hidden_states(encoder_hidden_states)

        key = attn.to_k(encoder_hidden_states)
        value = attn.to_v(encoder_hidden_states)

        head_dim = query.shape[-1] // attn.heads
        kv_heads = key.shape[-1] // head_dim

        query = query.view(batch_size, -1, attn.heads, head_dim).transpose(1, 2)

        key = key.view(batch_size, -1, kv_heads, head_dim).transpose(1, 2)
        value = value.view(batch_size, -1, kv_heads, head_dim).transpose(1, 2)

        if kv_heads != attn.heads:
            # if GQA or MQA, repeat the key/value heads to reach the number of query heads.
            heads_per_kv_head = attn.heads // kv_heads
            key = torch.repeat_interleave(key, heads_per_kv_head, dim=1)
            value = torch.repeat_interleave(value, heads_per_kv_head, dim=1)

        if attn.norm_q is not None:
            query = attn.norm_q(query)
        if attn.norm_k is not None:
            key = attn.norm_k(key)

        # Apply RoPE if needed
        if rotary_emb is not None:
            query_dtype = query.dtype
            key_dtype = key.dtype
            query = query.to(torch.float32)
            key = key.to(torch.float32)

            rot_dim = rotary_emb[0].shape[-1]
            query_to_rotate, query_unrotated = query[..., :rot_dim], query[..., rot_dim:]
            query_rotated = apply_rotary_emb(query_to_rotate, rotary_emb, use_real=True, use_real_unbind_dim=-2)

            query = torch.cat((query_rotated, query_unrotated), dim=-1)

            if not attn.is_cross_attention:
                key_to_rotate, key_unrotated = key[..., :rot_dim], key[..., rot_dim:]
                key_rotated = apply_rotary_emb(key_to_rotate, rotary_emb, use_real=True, use_real_unbind_dim=-2)

                key = torch.cat((key_rotated, key_unrotated), dim=-1)

            query = query.to(query_dtype)
            key = key.to(key_dtype)

        # the output of sdp = (batch, num_heads, seq_len, head_dim)
        # TODO: add support for attn.scale when we move to Torch 2.1
        hidden_states = F.scaled_dot_product_attention(
            query, key, value, attn_mask=attention_mask, dropout_p=0.0, is_causal=False
        )

        hidden_states = hidden_states.transpose(1, 2).reshape(batch_size, -1, attn.heads * head_dim)
        hidden_states = hidden_states.to(query.dtype)

        # linear proj
        hidden_states = attn.to_out[0](hidden_states)
        # dropout
        hidden_states = attn.to_out[1](hidden_states)

        if input_ndim == 4:
            hidden_states = hidden_states.transpose(-1, -2).reshape(batch_size, channel, height, width)

        if attn.residual_connection:
            hidden_states = hidden_states + residual

        hidden_states = hidden_states / attn.rescale_output_factor

        return hidden_states


class HunyuanAttnProcessor2_0:
    r"""
    Processor for implementing scaled dot-product attention (enabled by default if you're using PyTorch 2.0). This is
    used in the HunyuanDiT model. It applies a s normalization layer and rotary embedding on query and key vector.
    """

    def __init__(self):
        if not hasattr(F, "scaled_dot_product_attention"):
            raise ImportError("AttnProcessor2_0 requires PyTorch 2.0, to use it, please upgrade PyTorch to 2.0.")

    def __call__(
        self,
        attn: Attention,
        hidden_states: torch.Tensor,
        encoder_hidden_states: Optional[torch.Tensor] = None,
        attention_mask: Optional[torch.Tensor] = None,
        temb: Optional[torch.Tensor] = None,
        image_rotary_emb: Optional[torch.Tensor] = None,
    ) -> torch.Tensor:
        from .embeddings import apply_rotary_emb

        residual = hidden_states
        if attn.spatial_norm is not None:
            hidden_states = attn.spatial_norm(hidden_states, temb)

        input_ndim = hidden_states.ndim

        if input_ndim == 4:
            batch_size, channel, height, width = hidden_states.shape
            hidden_states = hidden_states.view(batch_size, channel, height * width).transpose(1, 2)

        batch_size, sequence_length, _ = (
            hidden_states.shape if encoder_hidden_states is None else encoder_hidden_states.shape
        )

        if attention_mask is not None:
            attention_mask = attn.prepare_attention_mask(attention_mask, sequence_length, batch_size)
            # scaled_dot_product_attention expects attention_mask shape to be
            # (batch, heads, source_length, target_length)
            attention_mask = attention_mask.view(batch_size, attn.heads, -1, attention_mask.shape[-1])

        if attn.group_norm is not None:
            hidden_states = attn.group_norm(hidden_states.transpose(1, 2)).transpose(1, 2)

        query = attn.to_q(hidden_states)

        if encoder_hidden_states is None:
            encoder_hidden_states = hidden_states
        elif attn.norm_cross:
            encoder_hidden_states = attn.norm_encoder_hidden_states(encoder_hidden_states)

        key = attn.to_k(encoder_hidden_states)
        value = attn.to_v(encoder_hidden_states)

        inner_dim = key.shape[-1]
        head_dim = inner_dim // attn.heads

        query = query.view(batch_size, -1, attn.heads, head_dim).transpose(1, 2)

        key = key.view(batch_size, -1, attn.heads, head_dim).transpose(1, 2)
        value = value.view(batch_size, -1, attn.heads, head_dim).transpose(1, 2)

        if attn.norm_q is not None:
            query = attn.norm_q(query)
        if attn.norm_k is not None:
            key = attn.norm_k(key)

        # Apply RoPE if needed
        if image_rotary_emb is not None:
            query = apply_rotary_emb(query, image_rotary_emb)
            if not attn.is_cross_attention:
                key = apply_rotary_emb(key, image_rotary_emb)

        # the output of sdp = (batch, num_heads, seq_len, head_dim)
        # TODO: add support for attn.scale when we move to Torch 2.1
        hidden_states = F.scaled_dot_product_attention(
            query, key, value, attn_mask=attention_mask, dropout_p=0.0, is_causal=False
        )

        hidden_states = hidden_states.transpose(1, 2).reshape(batch_size, -1, attn.heads * head_dim)
        hidden_states = hidden_states.to(query.dtype)

        # linear proj
        hidden_states = attn.to_out[0](hidden_states)
        # dropout
        hidden_states = attn.to_out[1](hidden_states)

        if input_ndim == 4:
            hidden_states = hidden_states.transpose(-1, -2).reshape(batch_size, channel, height, width)

        if attn.residual_connection:
            hidden_states = hidden_states + residual

        hidden_states = hidden_states / attn.rescale_output_factor

        return hidden_states


class FusedHunyuanAttnProcessor2_0:
    r"""
    Processor for implementing scaled dot-product attention (enabled by default if you're using PyTorch 2.0) with fused
    projection layers. This is used in the HunyuanDiT model. It applies a s normalization layer and rotary embedding on
    query and key vector.
    """

    def __init__(self):
        if not hasattr(F, "scaled_dot_product_attention"):
            raise ImportError(
                "FusedHunyuanAttnProcessor2_0 requires PyTorch 2.0, to use it, please upgrade PyTorch to 2.0."
            )

    def __call__(
        self,
        attn: Attention,
        hidden_states: torch.Tensor,
        encoder_hidden_states: Optional[torch.Tensor] = None,
        attention_mask: Optional[torch.Tensor] = None,
        temb: Optional[torch.Tensor] = None,
        image_rotary_emb: Optional[torch.Tensor] = None,
    ) -> torch.Tensor:
        from .embeddings import apply_rotary_emb

        residual = hidden_states
        if attn.spatial_norm is not None:
            hidden_states = attn.spatial_norm(hidden_states, temb)

        input_ndim = hidden_states.ndim

        if input_ndim == 4:
            batch_size, channel, height, width = hidden_states.shape
            hidden_states = hidden_states.view(batch_size, channel, height * width).transpose(1, 2)

        batch_size, sequence_length, _ = (
            hidden_states.shape if encoder_hidden_states is None else encoder_hidden_states.shape
        )

        if attention_mask is not None:
            attention_mask = attn.prepare_attention_mask(attention_mask, sequence_length, batch_size)
            # scaled_dot_product_attention expects attention_mask shape to be
            # (batch, heads, source_length, target_length)
            attention_mask = attention_mask.view(batch_size, attn.heads, -1, attention_mask.shape[-1])

        if attn.group_norm is not None:
            hidden_states = attn.group_norm(hidden_states.transpose(1, 2)).transpose(1, 2)

        if encoder_hidden_states is None:
            qkv = attn.to_qkv(hidden_states)
            split_size = qkv.shape[-1] // 3
            query, key, value = torch.split(qkv, split_size, dim=-1)
        else:
            if attn.norm_cross:
                encoder_hidden_states = attn.norm_encoder_hidden_states(encoder_hidden_states)
            query = attn.to_q(hidden_states)

            kv = attn.to_kv(encoder_hidden_states)
            split_size = kv.shape[-1] // 2
            key, value = torch.split(kv, split_size, dim=-1)

        inner_dim = key.shape[-1]
        head_dim = inner_dim // attn.heads

        query = query.view(batch_size, -1, attn.heads, head_dim).transpose(1, 2)
        key = key.view(batch_size, -1, attn.heads, head_dim).transpose(1, 2)
        value = value.view(batch_size, -1, attn.heads, head_dim).transpose(1, 2)

        if attn.norm_q is not None:
            query = attn.norm_q(query)
        if attn.norm_k is not None:
            key = attn.norm_k(key)

        # Apply RoPE if needed
        if image_rotary_emb is not None:
            query = apply_rotary_emb(query, image_rotary_emb)
            if not attn.is_cross_attention:
                key = apply_rotary_emb(key, image_rotary_emb)

        # the output of sdp = (batch, num_heads, seq_len, head_dim)
        # TODO: add support for attn.scale when we move to Torch 2.1
        hidden_states = F.scaled_dot_product_attention(
            query, key, value, attn_mask=attention_mask, dropout_p=0.0, is_causal=False
        )

        hidden_states = hidden_states.transpose(1, 2).reshape(batch_size, -1, attn.heads * head_dim)
        hidden_states = hidden_states.to(query.dtype)

        # linear proj
        hidden_states = attn.to_out[0](hidden_states)
        # dropout
        hidden_states = attn.to_out[1](hidden_states)

        if input_ndim == 4:
            hidden_states = hidden_states.transpose(-1, -2).reshape(batch_size, channel, height, width)

        if attn.residual_connection:
            hidden_states = hidden_states + residual

        hidden_states = hidden_states / attn.rescale_output_factor

        return hidden_states


class PAGHunyuanAttnProcessor2_0:
    r"""
    Processor for implementing scaled dot-product attention (enabled by default if you're using PyTorch 2.0). This is
    used in the HunyuanDiT model. It applies a normalization layer and rotary embedding on query and key vector. This
    variant of the processor employs [Pertubed Attention Guidance](https://arxiv.org/abs/2403.17377).
    """

    def __init__(self):
        if not hasattr(F, "scaled_dot_product_attention"):
            raise ImportError(
                "PAGHunyuanAttnProcessor2_0 requires PyTorch 2.0, to use it, please upgrade PyTorch to 2.0."
            )

    def __call__(
        self,
        attn: Attention,
        hidden_states: torch.Tensor,
        encoder_hidden_states: Optional[torch.Tensor] = None,
        attention_mask: Optional[torch.Tensor] = None,
        temb: Optional[torch.Tensor] = None,
        image_rotary_emb: Optional[torch.Tensor] = None,
    ) -> torch.Tensor:
        from .embeddings import apply_rotary_emb

        residual = hidden_states
        if attn.spatial_norm is not None:
            hidden_states = attn.spatial_norm(hidden_states, temb)

        input_ndim = hidden_states.ndim

        if input_ndim == 4:
            batch_size, channel, height, width = hidden_states.shape
            hidden_states = hidden_states.view(batch_size, channel, height * width).transpose(1, 2)

        # chunk
        hidden_states_org, hidden_states_ptb = hidden_states.chunk(2)

        # 1. Original Path
        batch_size, sequence_length, _ = (
            hidden_states_org.shape if encoder_hidden_states is None else encoder_hidden_states.shape
        )

        if attention_mask is not None:
            attention_mask = attn.prepare_attention_mask(attention_mask, sequence_length, batch_size)
            # scaled_dot_product_attention expects attention_mask shape to be
            # (batch, heads, source_length, target_length)
            attention_mask = attention_mask.view(batch_size, attn.heads, -1, attention_mask.shape[-1])

        if attn.group_norm is not None:
            hidden_states_org = attn.group_norm(hidden_states_org.transpose(1, 2)).transpose(1, 2)

        query = attn.to_q(hidden_states_org)

        if encoder_hidden_states is None:
            encoder_hidden_states = hidden_states_org
        elif attn.norm_cross:
            encoder_hidden_states = attn.norm_encoder_hidden_states(encoder_hidden_states)

        key = attn.to_k(encoder_hidden_states)
        value = attn.to_v(encoder_hidden_states)

        inner_dim = key.shape[-1]
        head_dim = inner_dim // attn.heads

        query = query.view(batch_size, -1, attn.heads, head_dim).transpose(1, 2)

        key = key.view(batch_size, -1, attn.heads, head_dim).transpose(1, 2)
        value = value.view(batch_size, -1, attn.heads, head_dim).transpose(1, 2)

        if attn.norm_q is not None:
            query = attn.norm_q(query)
        if attn.norm_k is not None:
            key = attn.norm_k(key)

        # Apply RoPE if needed
        if image_rotary_emb is not None:
            query = apply_rotary_emb(query, image_rotary_emb)
            if not attn.is_cross_attention:
                key = apply_rotary_emb(key, image_rotary_emb)

        # the output of sdp = (batch, num_heads, seq_len, head_dim)
        # TODO: add support for attn.scale when we move to Torch 2.1
        hidden_states_org = F.scaled_dot_product_attention(
            query, key, value, attn_mask=attention_mask, dropout_p=0.0, is_causal=False
        )

        hidden_states_org = hidden_states_org.transpose(1, 2).reshape(batch_size, -1, attn.heads * head_dim)
        hidden_states_org = hidden_states_org.to(query.dtype)

        # linear proj
        hidden_states_org = attn.to_out[0](hidden_states_org)
        # dropout
        hidden_states_org = attn.to_out[1](hidden_states_org)

        if input_ndim == 4:
            hidden_states_org = hidden_states_org.transpose(-1, -2).reshape(batch_size, channel, height, width)

        # 2. Perturbed Path
        if attn.group_norm is not None:
            hidden_states_ptb = attn.group_norm(hidden_states_ptb.transpose(1, 2)).transpose(1, 2)

        hidden_states_ptb = attn.to_v(hidden_states_ptb)
        hidden_states_ptb = hidden_states_ptb.to(query.dtype)

        # linear proj
        hidden_states_ptb = attn.to_out[0](hidden_states_ptb)
        # dropout
        hidden_states_ptb = attn.to_out[1](hidden_states_ptb)

        if input_ndim == 4:
            hidden_states_ptb = hidden_states_ptb.transpose(-1, -2).reshape(batch_size, channel, height, width)

        # cat
        hidden_states = torch.cat([hidden_states_org, hidden_states_ptb])

        if attn.residual_connection:
            hidden_states = hidden_states + residual

        hidden_states = hidden_states / attn.rescale_output_factor

        return hidden_states


class PAGCFGHunyuanAttnProcessor2_0:
    r"""
    Processor for implementing scaled dot-product attention (enabled by default if you're using PyTorch 2.0). This is
    used in the HunyuanDiT model. It applies a normalization layer and rotary embedding on query and key vector. This
    variant of the processor employs [Pertubed Attention Guidance](https://arxiv.org/abs/2403.17377).
    """

    def __init__(self):
        if not hasattr(F, "scaled_dot_product_attention"):
            raise ImportError(
                "PAGCFGHunyuanAttnProcessor2_0 requires PyTorch 2.0, to use it, please upgrade PyTorch to 2.0."
            )

    def __call__(
        self,
        attn: Attention,
        hidden_states: torch.Tensor,
        encoder_hidden_states: Optional[torch.Tensor] = None,
        attention_mask: Optional[torch.Tensor] = None,
        temb: Optional[torch.Tensor] = None,
        image_rotary_emb: Optional[torch.Tensor] = None,
    ) -> torch.Tensor:
        from .embeddings import apply_rotary_emb

        residual = hidden_states
        if attn.spatial_norm is not None:
            hidden_states = attn.spatial_norm(hidden_states, temb)

        input_ndim = hidden_states.ndim

        if input_ndim == 4:
            batch_size, channel, height, width = hidden_states.shape
            hidden_states = hidden_states.view(batch_size, channel, height * width).transpose(1, 2)

        # chunk
        hidden_states_uncond, hidden_states_org, hidden_states_ptb = hidden_states.chunk(3)
        hidden_states_org = torch.cat([hidden_states_uncond, hidden_states_org])

        # 1. Original Path
        batch_size, sequence_length, _ = (
            hidden_states_org.shape if encoder_hidden_states is None else encoder_hidden_states.shape
        )

        if attention_mask is not None:
            attention_mask = attn.prepare_attention_mask(attention_mask, sequence_length, batch_size)
            # scaled_dot_product_attention expects attention_mask shape to be
            # (batch, heads, source_length, target_length)
            attention_mask = attention_mask.view(batch_size, attn.heads, -1, attention_mask.shape[-1])

        if attn.group_norm is not None:
            hidden_states_org = attn.group_norm(hidden_states_org.transpose(1, 2)).transpose(1, 2)

        query = attn.to_q(hidden_states_org)

        if encoder_hidden_states is None:
            encoder_hidden_states = hidden_states_org
        elif attn.norm_cross:
            encoder_hidden_states = attn.norm_encoder_hidden_states(encoder_hidden_states)

        key = attn.to_k(encoder_hidden_states)
        value = attn.to_v(encoder_hidden_states)

        inner_dim = key.shape[-1]
        head_dim = inner_dim // attn.heads

        query = query.view(batch_size, -1, attn.heads, head_dim).transpose(1, 2)

        key = key.view(batch_size, -1, attn.heads, head_dim).transpose(1, 2)
        value = value.view(batch_size, -1, attn.heads, head_dim).transpose(1, 2)

        if attn.norm_q is not None:
            query = attn.norm_q(query)
        if attn.norm_k is not None:
            key = attn.norm_k(key)

        # Apply RoPE if needed
        if image_rotary_emb is not None:
            query = apply_rotary_emb(query, image_rotary_emb)
            if not attn.is_cross_attention:
                key = apply_rotary_emb(key, image_rotary_emb)

        # the output of sdp = (batch, num_heads, seq_len, head_dim)
        # TODO: add support for attn.scale when we move to Torch 2.1
        hidden_states_org = F.scaled_dot_product_attention(
            query, key, value, attn_mask=attention_mask, dropout_p=0.0, is_causal=False
        )

        hidden_states_org = hidden_states_org.transpose(1, 2).reshape(batch_size, -1, attn.heads * head_dim)
        hidden_states_org = hidden_states_org.to(query.dtype)

        # linear proj
        hidden_states_org = attn.to_out[0](hidden_states_org)
        # dropout
        hidden_states_org = attn.to_out[1](hidden_states_org)

        if input_ndim == 4:
            hidden_states_org = hidden_states_org.transpose(-1, -2).reshape(batch_size, channel, height, width)

        # 2. Perturbed Path
        if attn.group_norm is not None:
            hidden_states_ptb = attn.group_norm(hidden_states_ptb.transpose(1, 2)).transpose(1, 2)

        hidden_states_ptb = attn.to_v(hidden_states_ptb)
        hidden_states_ptb = hidden_states_ptb.to(query.dtype)

        # linear proj
        hidden_states_ptb = attn.to_out[0](hidden_states_ptb)
        # dropout
        hidden_states_ptb = attn.to_out[1](hidden_states_ptb)

        if input_ndim == 4:
            hidden_states_ptb = hidden_states_ptb.transpose(-1, -2).reshape(batch_size, channel, height, width)

        # cat
        hidden_states = torch.cat([hidden_states_org, hidden_states_ptb])

        if attn.residual_connection:
            hidden_states = hidden_states + residual

        hidden_states = hidden_states / attn.rescale_output_factor

        return hidden_states


class LuminaAttnProcessor2_0:
    r"""
    Processor for implementing scaled dot-product attention (enabled by default if you're using PyTorch 2.0). This is
    used in the LuminaNextDiT model. It applies a s normalization layer and rotary embedding on query and key vector.
    """

    def __init__(self):
        if not hasattr(F, "scaled_dot_product_attention"):
            raise ImportError("AttnProcessor2_0 requires PyTorch 2.0, to use it, please upgrade PyTorch to 2.0.")

    def __call__(
        self,
        attn: Attention,
        hidden_states: torch.Tensor,
        encoder_hidden_states: torch.Tensor,
        attention_mask: Optional[torch.Tensor] = None,
        query_rotary_emb: Optional[torch.Tensor] = None,
        key_rotary_emb: Optional[torch.Tensor] = None,
        base_sequence_length: Optional[int] = None,
    ) -> torch.Tensor:
        from .embeddings import apply_rotary_emb

        input_ndim = hidden_states.ndim

        if input_ndim == 4:
            batch_size, channel, height, width = hidden_states.shape
            hidden_states = hidden_states.view(batch_size, channel, height * width).transpose(1, 2)

        batch_size, sequence_length, _ = hidden_states.shape

        # Get Query-Key-Value Pair
        query = attn.to_q(hidden_states)
        key = attn.to_k(encoder_hidden_states)
        value = attn.to_v(encoder_hidden_states)

        query_dim = query.shape[-1]
        inner_dim = key.shape[-1]
        head_dim = query_dim // attn.heads
        dtype = query.dtype

        # Get key-value heads
        kv_heads = inner_dim // head_dim

        # Apply Query-Key Norm if needed
        if attn.norm_q is not None:
            query = attn.norm_q(query)
        if attn.norm_k is not None:
            key = attn.norm_k(key)

        query = query.view(batch_size, -1, attn.heads, head_dim)

        key = key.view(batch_size, -1, kv_heads, head_dim)
        value = value.view(batch_size, -1, kv_heads, head_dim)

        # Apply RoPE if needed
        if query_rotary_emb is not None:
            query = apply_rotary_emb(query, query_rotary_emb, use_real=False)
        if key_rotary_emb is not None:
            key = apply_rotary_emb(key, key_rotary_emb, use_real=False)

        query, key = query.to(dtype), key.to(dtype)

        # Apply proportional attention if true
        if key_rotary_emb is None:
            softmax_scale = None
        else:
            if base_sequence_length is not None:
                softmax_scale = math.sqrt(math.log(sequence_length, base_sequence_length)) * attn.scale
            else:
                softmax_scale = attn.scale

        # perform Grouped-qurey Attention (GQA)
        n_rep = attn.heads // kv_heads
        if n_rep >= 1:
            key = key.unsqueeze(3).repeat(1, 1, 1, n_rep, 1).flatten(2, 3)
            value = value.unsqueeze(3).repeat(1, 1, 1, n_rep, 1).flatten(2, 3)

        # scaled_dot_product_attention expects attention_mask shape to be
        # (batch, heads, source_length, target_length)
        attention_mask = attention_mask.bool().view(batch_size, 1, 1, -1)
        attention_mask = attention_mask.expand(-1, attn.heads, sequence_length, -1)

        query = query.transpose(1, 2)
        key = key.transpose(1, 2)
        value = value.transpose(1, 2)

        # the output of sdp = (batch, num_heads, seq_len, head_dim)
        # TODO: add support for attn.scale when we move to Torch 2.1
        hidden_states = F.scaled_dot_product_attention(
            query, key, value, attn_mask=attention_mask, scale=softmax_scale
        )
        hidden_states = hidden_states.transpose(1, 2).to(dtype)

        return hidden_states


class FusedAttnProcessor2_0:
    r"""
    Processor for implementing scaled dot-product attention (enabled by default if you're using PyTorch 2.0). It uses
    fused projection layers. For self-attention modules, all projection matrices (i.e., query, key, value) are fused.
    For cross-attention modules, key and value projection matrices are fused.

    <Tip warning={true}>

    This API is currently 🧪 experimental in nature and can change in future.

    </Tip>
    """

    def __init__(self):
        if not hasattr(F, "scaled_dot_product_attention"):
            raise ImportError(
                "FusedAttnProcessor2_0 requires at least PyTorch 2.0, to use it. Please upgrade PyTorch to > 2.0."
            )

    def __call__(
        self,
        attn: Attention,
        hidden_states: torch.Tensor,
        encoder_hidden_states: Optional[torch.Tensor] = None,
        attention_mask: Optional[torch.Tensor] = None,
        temb: Optional[torch.Tensor] = None,
        *args,
        **kwargs,
    ) -> torch.Tensor:
        if len(args) > 0 or kwargs.get("scale", None) is not None:
            deprecation_message = "The `scale` argument is deprecated and will be ignored. Please remove it, as passing it will raise an error in the future. `scale` should directly be passed while calling the underlying pipeline component i.e., via `cross_attention_kwargs`."
            deprecate("scale", "1.0.0", deprecation_message)

        residual = hidden_states
        if attn.spatial_norm is not None:
            hidden_states = attn.spatial_norm(hidden_states, temb)

        input_ndim = hidden_states.ndim

        if input_ndim == 4:
            batch_size, channel, height, width = hidden_states.shape
            hidden_states = hidden_states.view(batch_size, channel, height * width).transpose(1, 2)

        batch_size, sequence_length, _ = (
            hidden_states.shape if encoder_hidden_states is None else encoder_hidden_states.shape
        )

        if attention_mask is not None:
            attention_mask = attn.prepare_attention_mask(attention_mask, sequence_length, batch_size)
            # scaled_dot_product_attention expects attention_mask shape to be
            # (batch, heads, source_length, target_length)
            attention_mask = attention_mask.view(batch_size, attn.heads, -1, attention_mask.shape[-1])

        if attn.group_norm is not None:
            hidden_states = attn.group_norm(hidden_states.transpose(1, 2)).transpose(1, 2)

        if encoder_hidden_states is None:
            qkv = attn.to_qkv(hidden_states)
            split_size = qkv.shape[-1] // 3
            query, key, value = torch.split(qkv, split_size, dim=-1)
        else:
            if attn.norm_cross:
                encoder_hidden_states = attn.norm_encoder_hidden_states(encoder_hidden_states)
            query = attn.to_q(hidden_states)

            kv = attn.to_kv(encoder_hidden_states)
            split_size = kv.shape[-1] // 2
            key, value = torch.split(kv, split_size, dim=-1)

        inner_dim = key.shape[-1]
        head_dim = inner_dim // attn.heads

        query = query.view(batch_size, -1, attn.heads, head_dim).transpose(1, 2)
        key = key.view(batch_size, -1, attn.heads, head_dim).transpose(1, 2)
        value = value.view(batch_size, -1, attn.heads, head_dim).transpose(1, 2)

        if attn.norm_q is not None:
            query = attn.norm_q(query)
        if attn.norm_k is not None:
            key = attn.norm_k(key)

        # the output of sdp = (batch, num_heads, seq_len, head_dim)
        # TODO: add support for attn.scale when we move to Torch 2.1
        hidden_states = F.scaled_dot_product_attention(
            query, key, value, attn_mask=attention_mask, dropout_p=0.0, is_causal=False
        )

        hidden_states = hidden_states.transpose(1, 2).reshape(batch_size, -1, attn.heads * head_dim)
        hidden_states = hidden_states.to(query.dtype)

        # linear proj
        hidden_states = attn.to_out[0](hidden_states)
        # dropout
        hidden_states = attn.to_out[1](hidden_states)

        if input_ndim == 4:
            hidden_states = hidden_states.transpose(-1, -2).reshape(batch_size, channel, height, width)

        if attn.residual_connection:
            hidden_states = hidden_states + residual

        hidden_states = hidden_states / attn.rescale_output_factor

        return hidden_states


class CustomDiffusionXFormersAttnProcessor(nn.Module):
    r"""
    Processor for implementing memory efficient attention using xFormers for the Custom Diffusion method.

    Args:
    train_kv (`bool`, defaults to `True`):
        Whether to newly train the key and value matrices corresponding to the text features.
    train_q_out (`bool`, defaults to `True`):
        Whether to newly train query matrices corresponding to the latent image features.
    hidden_size (`int`, *optional*, defaults to `None`):
        The hidden size of the attention layer.
    cross_attention_dim (`int`, *optional*, defaults to `None`):
        The number of channels in the `encoder_hidden_states`.
    out_bias (`bool`, defaults to `True`):
        Whether to include the bias parameter in `train_q_out`.
    dropout (`float`, *optional*, defaults to 0.0):
        The dropout probability to use.
    attention_op (`Callable`, *optional*, defaults to `None`):
        The base
        [operator](https://facebookresearch.github.io/xformers/components/ops.html#xformers.ops.AttentionOpBase) to use
        as the attention operator. It is recommended to set to `None`, and allow xFormers to choose the best operator.
    """

    def __init__(
        self,
        train_kv: bool = True,
        train_q_out: bool = False,
        hidden_size: Optional[int] = None,
        cross_attention_dim: Optional[int] = None,
        out_bias: bool = True,
        dropout: float = 0.0,
        attention_op: Optional[Callable] = None,
    ):
        super().__init__()
        self.train_kv = train_kv
        self.train_q_out = train_q_out

        self.hidden_size = hidden_size
        self.cross_attention_dim = cross_attention_dim
        self.attention_op = attention_op

        # `_custom_diffusion` id for easy serialization and loading.
        if self.train_kv:
            self.to_k_custom_diffusion = nn.Linear(cross_attention_dim or hidden_size, hidden_size, bias=False)
            self.to_v_custom_diffusion = nn.Linear(cross_attention_dim or hidden_size, hidden_size, bias=False)
        if self.train_q_out:
            self.to_q_custom_diffusion = nn.Linear(hidden_size, hidden_size, bias=False)
            self.to_out_custom_diffusion = nn.ModuleList([])
            self.to_out_custom_diffusion.append(nn.Linear(hidden_size, hidden_size, bias=out_bias))
            self.to_out_custom_diffusion.append(nn.Dropout(dropout))

    def __call__(
        self,
        attn: Attention,
        hidden_states: torch.Tensor,
        encoder_hidden_states: Optional[torch.Tensor] = None,
        attention_mask: Optional[torch.Tensor] = None,
    ) -> torch.Tensor:
        batch_size, sequence_length, _ = (
            hidden_states.shape if encoder_hidden_states is None else encoder_hidden_states.shape
        )

        attention_mask = attn.prepare_attention_mask(attention_mask, sequence_length, batch_size)

        if self.train_q_out:
            query = self.to_q_custom_diffusion(hidden_states).to(attn.to_q.weight.dtype)
        else:
            query = attn.to_q(hidden_states.to(attn.to_q.weight.dtype))

        if encoder_hidden_states is None:
            crossattn = False
            encoder_hidden_states = hidden_states
        else:
            crossattn = True
            if attn.norm_cross:
                encoder_hidden_states = attn.norm_encoder_hidden_states(encoder_hidden_states)

        if self.train_kv:
            key = self.to_k_custom_diffusion(encoder_hidden_states.to(self.to_k_custom_diffusion.weight.dtype))
            value = self.to_v_custom_diffusion(encoder_hidden_states.to(self.to_v_custom_diffusion.weight.dtype))
            key = key.to(attn.to_q.weight.dtype)
            value = value.to(attn.to_q.weight.dtype)
        else:
            key = attn.to_k(encoder_hidden_states)
            value = attn.to_v(encoder_hidden_states)

        if crossattn:
            detach = torch.ones_like(key)
            detach[:, :1, :] = detach[:, :1, :] * 0.0
            key = detach * key + (1 - detach) * key.detach()
            value = detach * value + (1 - detach) * value.detach()

        query = attn.head_to_batch_dim(query).contiguous()
        key = attn.head_to_batch_dim(key).contiguous()
        value = attn.head_to_batch_dim(value).contiguous()

        hidden_states = xformers.ops.memory_efficient_attention(
            query, key, value, attn_bias=attention_mask, op=self.attention_op, scale=attn.scale
        )
        hidden_states = hidden_states.to(query.dtype)
        hidden_states = attn.batch_to_head_dim(hidden_states)

        if self.train_q_out:
            # linear proj
            hidden_states = self.to_out_custom_diffusion[0](hidden_states)
            # dropout
            hidden_states = self.to_out_custom_diffusion[1](hidden_states)
        else:
            # linear proj
            hidden_states = attn.to_out[0](hidden_states)
            # dropout
            hidden_states = attn.to_out[1](hidden_states)

        return hidden_states


class CustomDiffusionAttnProcessor2_0(nn.Module):
    r"""
    Processor for implementing attention for the Custom Diffusion method using PyTorch 2.0’s memory-efficient scaled
    dot-product attention.

    Args:
        train_kv (`bool`, defaults to `True`):
            Whether to newly train the key and value matrices corresponding to the text features.
        train_q_out (`bool`, defaults to `True`):
            Whether to newly train query matrices corresponding to the latent image features.
        hidden_size (`int`, *optional*, defaults to `None`):
            The hidden size of the attention layer.
        cross_attention_dim (`int`, *optional*, defaults to `None`):
            The number of channels in the `encoder_hidden_states`.
        out_bias (`bool`, defaults to `True`):
            Whether to include the bias parameter in `train_q_out`.
        dropout (`float`, *optional*, defaults to 0.0):
            The dropout probability to use.
    """

    def __init__(
        self,
        train_kv: bool = True,
        train_q_out: bool = True,
        hidden_size: Optional[int] = None,
        cross_attention_dim: Optional[int] = None,
        out_bias: bool = True,
        dropout: float = 0.0,
    ):
        super().__init__()
        self.train_kv = train_kv
        self.train_q_out = train_q_out

        self.hidden_size = hidden_size
        self.cross_attention_dim = cross_attention_dim

        # `_custom_diffusion` id for easy serialization and loading.
        if self.train_kv:
            self.to_k_custom_diffusion = nn.Linear(cross_attention_dim or hidden_size, hidden_size, bias=False)
            self.to_v_custom_diffusion = nn.Linear(cross_attention_dim or hidden_size, hidden_size, bias=False)
        if self.train_q_out:
            self.to_q_custom_diffusion = nn.Linear(hidden_size, hidden_size, bias=False)
            self.to_out_custom_diffusion = nn.ModuleList([])
            self.to_out_custom_diffusion.append(nn.Linear(hidden_size, hidden_size, bias=out_bias))
            self.to_out_custom_diffusion.append(nn.Dropout(dropout))

    def __call__(
        self,
        attn: Attention,
        hidden_states: torch.Tensor,
        encoder_hidden_states: Optional[torch.Tensor] = None,
        attention_mask: Optional[torch.Tensor] = None,
    ) -> torch.Tensor:
        batch_size, sequence_length, _ = hidden_states.shape
        attention_mask = attn.prepare_attention_mask(attention_mask, sequence_length, batch_size)
        if self.train_q_out:
            query = self.to_q_custom_diffusion(hidden_states)
        else:
            query = attn.to_q(hidden_states)

        if encoder_hidden_states is None:
            crossattn = False
            encoder_hidden_states = hidden_states
        else:
            crossattn = True
            if attn.norm_cross:
                encoder_hidden_states = attn.norm_encoder_hidden_states(encoder_hidden_states)

        if self.train_kv:
            key = self.to_k_custom_diffusion(encoder_hidden_states.to(self.to_k_custom_diffusion.weight.dtype))
            value = self.to_v_custom_diffusion(encoder_hidden_states.to(self.to_v_custom_diffusion.weight.dtype))
            key = key.to(attn.to_q.weight.dtype)
            value = value.to(attn.to_q.weight.dtype)

        else:
            key = attn.to_k(encoder_hidden_states)
            value = attn.to_v(encoder_hidden_states)

        if crossattn:
            detach = torch.ones_like(key)
            detach[:, :1, :] = detach[:, :1, :] * 0.0
            key = detach * key + (1 - detach) * key.detach()
            value = detach * value + (1 - detach) * value.detach()

        inner_dim = hidden_states.shape[-1]

        head_dim = inner_dim // attn.heads
        query = query.view(batch_size, -1, attn.heads, head_dim).transpose(1, 2)
        key = key.view(batch_size, -1, attn.heads, head_dim).transpose(1, 2)
        value = value.view(batch_size, -1, attn.heads, head_dim).transpose(1, 2)

        # the output of sdp = (batch, num_heads, seq_len, head_dim)
        # TODO: add support for attn.scale when we move to Torch 2.1
        hidden_states = F.scaled_dot_product_attention(
            query, key, value, attn_mask=attention_mask, dropout_p=0.0, is_causal=False
        )

        hidden_states = hidden_states.transpose(1, 2).reshape(batch_size, -1, attn.heads * head_dim)
        hidden_states = hidden_states.to(query.dtype)

        if self.train_q_out:
            # linear proj
            hidden_states = self.to_out_custom_diffusion[0](hidden_states)
            # dropout
            hidden_states = self.to_out_custom_diffusion[1](hidden_states)
        else:
            # linear proj
            hidden_states = attn.to_out[0](hidden_states)
            # dropout
            hidden_states = attn.to_out[1](hidden_states)

        return hidden_states


class SlicedAttnProcessor:
    r"""
    Processor for implementing sliced attention.

    Args:
        slice_size (`int`, *optional*):
            The number of steps to compute attention. Uses as many slices as `attention_head_dim // slice_size`, and
            `attention_head_dim` must be a multiple of the `slice_size`.
    """

    def __init__(self, slice_size: int):
        self.slice_size = slice_size

    def __call__(
        self,
        attn: Attention,
        hidden_states: torch.Tensor,
        encoder_hidden_states: Optional[torch.Tensor] = None,
        attention_mask: Optional[torch.Tensor] = None,
    ) -> torch.Tensor:
        residual = hidden_states

        input_ndim = hidden_states.ndim

        if input_ndim == 4:
            batch_size, channel, height, width = hidden_states.shape
            hidden_states = hidden_states.view(batch_size, channel, height * width).transpose(1, 2)

        batch_size, sequence_length, _ = (
            hidden_states.shape if encoder_hidden_states is None else encoder_hidden_states.shape
        )
        attention_mask = attn.prepare_attention_mask(attention_mask, sequence_length, batch_size)

        if attn.group_norm is not None:
            hidden_states = attn.group_norm(hidden_states.transpose(1, 2)).transpose(1, 2)

        query = attn.to_q(hidden_states)
        dim = query.shape[-1]
        query = attn.head_to_batch_dim(query)

        if encoder_hidden_states is None:
            encoder_hidden_states = hidden_states
        elif attn.norm_cross:
            encoder_hidden_states = attn.norm_encoder_hidden_states(encoder_hidden_states)

        key = attn.to_k(encoder_hidden_states)
        value = attn.to_v(encoder_hidden_states)
        key = attn.head_to_batch_dim(key)
        value = attn.head_to_batch_dim(value)

        batch_size_attention, query_tokens, _ = query.shape
        hidden_states = torch.zeros(
            (batch_size_attention, query_tokens, dim // attn.heads), device=query.device, dtype=query.dtype
        )

        for i in range((batch_size_attention - 1) // self.slice_size + 1):
            start_idx = i * self.slice_size
            end_idx = (i + 1) * self.slice_size

            query_slice = query[start_idx:end_idx]
            key_slice = key[start_idx:end_idx]
            attn_mask_slice = attention_mask[start_idx:end_idx] if attention_mask is not None else None

            attn_slice = attn.get_attention_scores(query_slice, key_slice, attn_mask_slice)

            attn_slice = torch.bmm(attn_slice, value[start_idx:end_idx])

            hidden_states[start_idx:end_idx] = attn_slice

        hidden_states = attn.batch_to_head_dim(hidden_states)

        # linear proj
        hidden_states = attn.to_out[0](hidden_states)
        # dropout
        hidden_states = attn.to_out[1](hidden_states)

        if input_ndim == 4:
            hidden_states = hidden_states.transpose(-1, -2).reshape(batch_size, channel, height, width)

        if attn.residual_connection:
            hidden_states = hidden_states + residual

        hidden_states = hidden_states / attn.rescale_output_factor

        return hidden_states


class SlicedAttnAddedKVProcessor:
    r"""
    Processor for implementing sliced attention with extra learnable key and value matrices for the text encoder.

    Args:
        slice_size (`int`, *optional*):
            The number of steps to compute attention. Uses as many slices as `attention_head_dim // slice_size`, and
            `attention_head_dim` must be a multiple of the `slice_size`.
    """

    def __init__(self, slice_size):
        self.slice_size = slice_size

    def __call__(
        self,
        attn: "Attention",
        hidden_states: torch.Tensor,
        encoder_hidden_states: Optional[torch.Tensor] = None,
        attention_mask: Optional[torch.Tensor] = None,
        temb: Optional[torch.Tensor] = None,
    ) -> torch.Tensor:
        residual = hidden_states

        if attn.spatial_norm is not None:
            hidden_states = attn.spatial_norm(hidden_states, temb)

        hidden_states = hidden_states.view(hidden_states.shape[0], hidden_states.shape[1], -1).transpose(1, 2)

        batch_size, sequence_length, _ = hidden_states.shape

        attention_mask = attn.prepare_attention_mask(attention_mask, sequence_length, batch_size)

        if encoder_hidden_states is None:
            encoder_hidden_states = hidden_states
        elif attn.norm_cross:
            encoder_hidden_states = attn.norm_encoder_hidden_states(encoder_hidden_states)

        hidden_states = attn.group_norm(hidden_states.transpose(1, 2)).transpose(1, 2)

        query = attn.to_q(hidden_states)
        dim = query.shape[-1]
        query = attn.head_to_batch_dim(query)

        encoder_hidden_states_key_proj = attn.add_k_proj(encoder_hidden_states)
        encoder_hidden_states_value_proj = attn.add_v_proj(encoder_hidden_states)

        encoder_hidden_states_key_proj = attn.head_to_batch_dim(encoder_hidden_states_key_proj)
        encoder_hidden_states_value_proj = attn.head_to_batch_dim(encoder_hidden_states_value_proj)

        if not attn.only_cross_attention:
            key = attn.to_k(hidden_states)
            value = attn.to_v(hidden_states)
            key = attn.head_to_batch_dim(key)
            value = attn.head_to_batch_dim(value)
            key = torch.cat([encoder_hidden_states_key_proj, key], dim=1)
            value = torch.cat([encoder_hidden_states_value_proj, value], dim=1)
        else:
            key = encoder_hidden_states_key_proj
            value = encoder_hidden_states_value_proj

        batch_size_attention, query_tokens, _ = query.shape
        hidden_states = torch.zeros(
            (batch_size_attention, query_tokens, dim // attn.heads), device=query.device, dtype=query.dtype
        )

        for i in range((batch_size_attention - 1) // self.slice_size + 1):
            start_idx = i * self.slice_size
            end_idx = (i + 1) * self.slice_size

            query_slice = query[start_idx:end_idx]
            key_slice = key[start_idx:end_idx]
            attn_mask_slice = attention_mask[start_idx:end_idx] if attention_mask is not None else None

            attn_slice = attn.get_attention_scores(query_slice, key_slice, attn_mask_slice)

            attn_slice = torch.bmm(attn_slice, value[start_idx:end_idx])

            hidden_states[start_idx:end_idx] = attn_slice

        hidden_states = attn.batch_to_head_dim(hidden_states)

        # linear proj
        hidden_states = attn.to_out[0](hidden_states)
        # dropout
        hidden_states = attn.to_out[1](hidden_states)

        hidden_states = hidden_states.transpose(-1, -2).reshape(residual.shape)
        hidden_states = hidden_states + residual

        return hidden_states


class SpatialNorm(nn.Module):
    """
    Spatially conditioned normalization as defined in https://arxiv.org/abs/2209.09002.

    Args:
        f_channels (`int`):
            The number of channels for input to group normalization layer, and output of the spatial norm layer.
        zq_channels (`int`):
            The number of channels for the quantized vector as described in the paper.
    """

    def __init__(
        self,
        f_channels: int,
        zq_channels: int,
    ):
        super().__init__()
        self.norm_layer = nn.GroupNorm(num_channels=f_channels, num_groups=32, eps=1e-6, affine=True)
        self.conv_y = nn.Conv2d(zq_channels, f_channels, kernel_size=1, stride=1, padding=0)
        self.conv_b = nn.Conv2d(zq_channels, f_channels, kernel_size=1, stride=1, padding=0)

    def forward(self, f: torch.Tensor, zq: torch.Tensor) -> torch.Tensor:
        f_size = f.shape[-2:]
        zq = F.interpolate(zq, size=f_size, mode="nearest")
        norm_f = self.norm_layer(f)
        new_f = norm_f * self.conv_y(zq) + self.conv_b(zq)
        return new_f


class IPAdapterAttnProcessor(nn.Module):
    r"""
    Attention processor for Multiple IP-Adapters.

    Args:
        hidden_size (`int`):
            The hidden size of the attention layer.
        cross_attention_dim (`int`):
            The number of channels in the `encoder_hidden_states`.
        num_tokens (`int`, `Tuple[int]` or `List[int]`, defaults to `(4,)`):
            The context length of the image features.
        scale (`float` or List[`float`], defaults to 1.0):
            the weight scale of image prompt.
    """

    def __init__(self, hidden_size, cross_attention_dim=None, num_tokens=(4,), scale=1.0):
        super().__init__()

        self.hidden_size = hidden_size
        self.cross_attention_dim = cross_attention_dim

        if not isinstance(num_tokens, (tuple, list)):
            num_tokens = [num_tokens]
        self.num_tokens = num_tokens

        if not isinstance(scale, list):
            scale = [scale] * len(num_tokens)
        if len(scale) != len(num_tokens):
            raise ValueError("`scale` should be a list of integers with the same length as `num_tokens`.")
        self.scale = scale

        self.to_k_ip = nn.ModuleList(
            [nn.Linear(cross_attention_dim, hidden_size, bias=False) for _ in range(len(num_tokens))]
        )
        self.to_v_ip = nn.ModuleList(
            [nn.Linear(cross_attention_dim, hidden_size, bias=False) for _ in range(len(num_tokens))]
        )

    def __call__(
        self,
        attn: Attention,
        hidden_states: torch.Tensor,
        encoder_hidden_states: Optional[torch.Tensor] = None,
        attention_mask: Optional[torch.Tensor] = None,
        temb: Optional[torch.Tensor] = None,
        scale: float = 1.0,
        ip_adapter_masks: Optional[torch.Tensor] = None,
    ):
        residual = hidden_states

        # separate ip_hidden_states from encoder_hidden_states
        if encoder_hidden_states is not None:
            if isinstance(encoder_hidden_states, tuple):
                encoder_hidden_states, ip_hidden_states = encoder_hidden_states
            else:
                deprecation_message = (
                    "You have passed a tensor as `encoder_hidden_states`. This is deprecated and will be removed in a future release."
                    " Please make sure to update your script to pass `encoder_hidden_states` as a tuple to suppress this warning."
                )
                deprecate("encoder_hidden_states not a tuple", "1.0.0", deprecation_message, standard_warn=False)
                end_pos = encoder_hidden_states.shape[1] - self.num_tokens[0]
                encoder_hidden_states, ip_hidden_states = (
                    encoder_hidden_states[:, :end_pos, :],
                    [encoder_hidden_states[:, end_pos:, :]],
                )

        if attn.spatial_norm is not None:
            hidden_states = attn.spatial_norm(hidden_states, temb)

        input_ndim = hidden_states.ndim

        if input_ndim == 4:
            batch_size, channel, height, width = hidden_states.shape
            hidden_states = hidden_states.view(batch_size, channel, height * width).transpose(1, 2)

        batch_size, sequence_length, _ = (
            hidden_states.shape if encoder_hidden_states is None else encoder_hidden_states.shape
        )
        attention_mask = attn.prepare_attention_mask(attention_mask, sequence_length, batch_size)

        if attn.group_norm is not None:
            hidden_states = attn.group_norm(hidden_states.transpose(1, 2)).transpose(1, 2)

        query = attn.to_q(hidden_states)

        if encoder_hidden_states is None:
            encoder_hidden_states = hidden_states
        elif attn.norm_cross:
            encoder_hidden_states = attn.norm_encoder_hidden_states(encoder_hidden_states)

        key = attn.to_k(encoder_hidden_states)
        value = attn.to_v(encoder_hidden_states)

        query = attn.head_to_batch_dim(query)
        key = attn.head_to_batch_dim(key)
        value = attn.head_to_batch_dim(value)

        attention_probs = attn.get_attention_scores(query, key, attention_mask)
        hidden_states = torch.bmm(attention_probs, value)
        hidden_states = attn.batch_to_head_dim(hidden_states)

        if ip_adapter_masks is not None:
            if not isinstance(ip_adapter_masks, List):
                # for backward compatibility, we accept `ip_adapter_mask` as a tensor of shape [num_ip_adapter, 1, height, width]
                ip_adapter_masks = list(ip_adapter_masks.unsqueeze(1))
            if not (len(ip_adapter_masks) == len(self.scale) == len(ip_hidden_states)):
                raise ValueError(
                    f"Length of ip_adapter_masks array ({len(ip_adapter_masks)}) must match "
                    f"length of self.scale array ({len(self.scale)}) and number of ip_hidden_states "
                    f"({len(ip_hidden_states)})"
                )
            else:
                for index, (mask, scale, ip_state) in enumerate(zip(ip_adapter_masks, self.scale, ip_hidden_states)):
                    if not isinstance(mask, torch.Tensor) or mask.ndim != 4:
                        raise ValueError(
                            "Each element of the ip_adapter_masks array should be a tensor with shape "
                            "[1, num_images_for_ip_adapter, height, width]."
                            " Please use `IPAdapterMaskProcessor` to preprocess your mask"
                        )
                    if mask.shape[1] != ip_state.shape[1]:
                        raise ValueError(
                            f"Number of masks ({mask.shape[1]}) does not match "
                            f"number of ip images ({ip_state.shape[1]}) at index {index}"
                        )
                    if isinstance(scale, list) and not len(scale) == mask.shape[1]:
                        raise ValueError(
                            f"Number of masks ({mask.shape[1]}) does not match "
                            f"number of scales ({len(scale)}) at index {index}"
                        )
        else:
            ip_adapter_masks = [None] * len(self.scale)

        # for ip-adapter
        for current_ip_hidden_states, scale, to_k_ip, to_v_ip, mask in zip(
            ip_hidden_states, self.scale, self.to_k_ip, self.to_v_ip, ip_adapter_masks
        ):
            skip = False
            if isinstance(scale, list):
                if all(s == 0 for s in scale):
                    skip = True
            elif scale == 0:
                skip = True
            if not skip:
                if mask is not None:
                    if not isinstance(scale, list):
                        scale = [scale] * mask.shape[1]

                    current_num_images = mask.shape[1]
                    for i in range(current_num_images):
                        ip_key = to_k_ip(current_ip_hidden_states[:, i, :, :])
                        ip_value = to_v_ip(current_ip_hidden_states[:, i, :, :])

                        ip_key = attn.head_to_batch_dim(ip_key)
                        ip_value = attn.head_to_batch_dim(ip_value)

                        ip_attention_probs = attn.get_attention_scores(query, ip_key, None)
                        _current_ip_hidden_states = torch.bmm(ip_attention_probs, ip_value)
                        _current_ip_hidden_states = attn.batch_to_head_dim(_current_ip_hidden_states)

                        mask_downsample = IPAdapterMaskProcessor.downsample(
                            mask[:, i, :, :],
                            batch_size,
                            _current_ip_hidden_states.shape[1],
                            _current_ip_hidden_states.shape[2],
                        )

                        mask_downsample = mask_downsample.to(dtype=query.dtype, device=query.device)

                        hidden_states = hidden_states + scale[i] * (_current_ip_hidden_states * mask_downsample)
                else:
                    ip_key = to_k_ip(current_ip_hidden_states)
                    ip_value = to_v_ip(current_ip_hidden_states)

                    ip_key = attn.head_to_batch_dim(ip_key)
                    ip_value = attn.head_to_batch_dim(ip_value)

                    ip_attention_probs = attn.get_attention_scores(query, ip_key, None)
                    current_ip_hidden_states = torch.bmm(ip_attention_probs, ip_value)
                    current_ip_hidden_states = attn.batch_to_head_dim(current_ip_hidden_states)

                    hidden_states = hidden_states + scale * current_ip_hidden_states

        # linear proj
        hidden_states = attn.to_out[0](hidden_states)
        # dropout
        hidden_states = attn.to_out[1](hidden_states)

        if input_ndim == 4:
            hidden_states = hidden_states.transpose(-1, -2).reshape(batch_size, channel, height, width)

        if attn.residual_connection:
            hidden_states = hidden_states + residual

        hidden_states = hidden_states / attn.rescale_output_factor

        return hidden_states


class IPAdapterAttnProcessor2_0(torch.nn.Module):
    r"""
    Attention processor for IP-Adapter for PyTorch 2.0.

    Args:
        hidden_size (`int`):
            The hidden size of the attention layer.
        cross_attention_dim (`int`):
            The number of channels in the `encoder_hidden_states`.
        num_tokens (`int`, `Tuple[int]` or `List[int]`, defaults to `(4,)`):
            The context length of the image features.
        scale (`float` or `List[float]`, defaults to 1.0):
            the weight scale of image prompt.
    """

    def __init__(self, hidden_size, cross_attention_dim=None, num_tokens=(4,), scale=1.0):
        super().__init__()

        if not hasattr(F, "scaled_dot_product_attention"):
            raise ImportError(
                f"{self.__class__.__name__} requires PyTorch 2.0, to use it, please upgrade PyTorch to 2.0."
            )

        self.hidden_size = hidden_size
        self.cross_attention_dim = cross_attention_dim

        if not isinstance(num_tokens, (tuple, list)):
            num_tokens = [num_tokens]
        self.num_tokens = num_tokens

        if not isinstance(scale, list):
            scale = [scale] * len(num_tokens)
        if len(scale) != len(num_tokens):
            raise ValueError("`scale` should be a list of integers with the same length as `num_tokens`.")
        self.scale = scale

        self.to_k_ip = nn.ModuleList(
            [nn.Linear(cross_attention_dim, hidden_size, bias=False) for _ in range(len(num_tokens))]
        )
        self.to_v_ip = nn.ModuleList(
            [nn.Linear(cross_attention_dim, hidden_size, bias=False) for _ in range(len(num_tokens))]
        )

    def __call__(
        self,
        attn: Attention,
        hidden_states: torch.Tensor,
        encoder_hidden_states: Optional[torch.Tensor] = None,
        attention_mask: Optional[torch.Tensor] = None,
        temb: Optional[torch.Tensor] = None,
        scale: float = 1.0,
        ip_adapter_masks: Optional[torch.Tensor] = None,
    ):
        residual = hidden_states

        # separate ip_hidden_states from encoder_hidden_states
        if encoder_hidden_states is not None:
            if isinstance(encoder_hidden_states, tuple):
                encoder_hidden_states, ip_hidden_states = encoder_hidden_states
            else:
                deprecation_message = (
                    "You have passed a tensor as `encoder_hidden_states`. This is deprecated and will be removed in a future release."
                    " Please make sure to update your script to pass `encoder_hidden_states` as a tuple to suppress this warning."
                )
                deprecate("encoder_hidden_states not a tuple", "1.0.0", deprecation_message, standard_warn=False)
                end_pos = encoder_hidden_states.shape[1] - self.num_tokens[0]
                encoder_hidden_states, ip_hidden_states = (
                    encoder_hidden_states[:, :end_pos, :],
                    [encoder_hidden_states[:, end_pos:, :]],
                )

        if attn.spatial_norm is not None:
            hidden_states = attn.spatial_norm(hidden_states, temb)

        input_ndim = hidden_states.ndim

        if input_ndim == 4:
            batch_size, channel, height, width = hidden_states.shape
            hidden_states = hidden_states.view(batch_size, channel, height * width).transpose(1, 2)

        batch_size, sequence_length, _ = (
            hidden_states.shape if encoder_hidden_states is None else encoder_hidden_states.shape
        )

        if attention_mask is not None:
            attention_mask = attn.prepare_attention_mask(attention_mask, sequence_length, batch_size)
            # scaled_dot_product_attention expects attention_mask shape to be
            # (batch, heads, source_length, target_length)
            attention_mask = attention_mask.view(batch_size, attn.heads, -1, attention_mask.shape[-1])

        if attn.group_norm is not None:
            hidden_states = attn.group_norm(hidden_states.transpose(1, 2)).transpose(1, 2)

        query = attn.to_q(hidden_states)

        if encoder_hidden_states is None:
            encoder_hidden_states = hidden_states
        elif attn.norm_cross:
            encoder_hidden_states = attn.norm_encoder_hidden_states(encoder_hidden_states)

        key = attn.to_k(encoder_hidden_states)
        value = attn.to_v(encoder_hidden_states)

        inner_dim = key.shape[-1]
        head_dim = inner_dim // attn.heads

        query = query.view(batch_size, -1, attn.heads, head_dim).transpose(1, 2)

        key = key.view(batch_size, -1, attn.heads, head_dim).transpose(1, 2)
        value = value.view(batch_size, -1, attn.heads, head_dim).transpose(1, 2)

        # the output of sdp = (batch, num_heads, seq_len, head_dim)
        # TODO: add support for attn.scale when we move to Torch 2.1
        hidden_states = F.scaled_dot_product_attention(
            query, key, value, attn_mask=attention_mask, dropout_p=0.0, is_causal=False
        )

        hidden_states = hidden_states.transpose(1, 2).reshape(batch_size, -1, attn.heads * head_dim)
        hidden_states = hidden_states.to(query.dtype)

        if ip_adapter_masks is not None:
            if not isinstance(ip_adapter_masks, List):
                # for backward compatibility, we accept `ip_adapter_mask` as a tensor of shape [num_ip_adapter, 1, height, width]
                ip_adapter_masks = list(ip_adapter_masks.unsqueeze(1))
            if not (len(ip_adapter_masks) == len(self.scale) == len(ip_hidden_states)):
                raise ValueError(
                    f"Length of ip_adapter_masks array ({len(ip_adapter_masks)}) must match "
                    f"length of self.scale array ({len(self.scale)}) and number of ip_hidden_states "
                    f"({len(ip_hidden_states)})"
                )
            else:
                for index, (mask, scale, ip_state) in enumerate(zip(ip_adapter_masks, self.scale, ip_hidden_states)):
                    if not isinstance(mask, torch.Tensor) or mask.ndim != 4:
                        raise ValueError(
                            "Each element of the ip_adapter_masks array should be a tensor with shape "
                            "[1, num_images_for_ip_adapter, height, width]."
                            " Please use `IPAdapterMaskProcessor` to preprocess your mask"
                        )
                    if mask.shape[1] != ip_state.shape[1]:
                        raise ValueError(
                            f"Number of masks ({mask.shape[1]}) does not match "
                            f"number of ip images ({ip_state.shape[1]}) at index {index}"
                        )
                    if isinstance(scale, list) and not len(scale) == mask.shape[1]:
                        raise ValueError(
                            f"Number of masks ({mask.shape[1]}) does not match "
                            f"number of scales ({len(scale)}) at index {index}"
                        )
        else:
            ip_adapter_masks = [None] * len(self.scale)

        # for ip-adapter
        for current_ip_hidden_states, scale, to_k_ip, to_v_ip, mask in zip(
            ip_hidden_states, self.scale, self.to_k_ip, self.to_v_ip, ip_adapter_masks
        ):
            skip = False
            if isinstance(scale, list):
                if all(s == 0 for s in scale):
                    skip = True
            elif scale == 0:
                skip = True
            if not skip:
                if mask is not None:
                    if not isinstance(scale, list):
                        scale = [scale] * mask.shape[1]

                    current_num_images = mask.shape[1]
                    for i in range(current_num_images):
                        ip_key = to_k_ip(current_ip_hidden_states[:, i, :, :])
                        ip_value = to_v_ip(current_ip_hidden_states[:, i, :, :])

                        ip_key = ip_key.view(batch_size, -1, attn.heads, head_dim).transpose(1, 2)
                        ip_value = ip_value.view(batch_size, -1, attn.heads, head_dim).transpose(1, 2)

                        # the output of sdp = (batch, num_heads, seq_len, head_dim)
                        # TODO: add support for attn.scale when we move to Torch 2.1
                        _current_ip_hidden_states = F.scaled_dot_product_attention(
                            query, ip_key, ip_value, attn_mask=None, dropout_p=0.0, is_causal=False
                        )

                        _current_ip_hidden_states = _current_ip_hidden_states.transpose(1, 2).reshape(
                            batch_size, -1, attn.heads * head_dim
                        )
                        _current_ip_hidden_states = _current_ip_hidden_states.to(query.dtype)

                        mask_downsample = IPAdapterMaskProcessor.downsample(
                            mask[:, i, :, :],
                            batch_size,
                            _current_ip_hidden_states.shape[1],
                            _current_ip_hidden_states.shape[2],
                        )

                        mask_downsample = mask_downsample.to(dtype=query.dtype, device=query.device)
                        hidden_states = hidden_states + scale[i] * (_current_ip_hidden_states * mask_downsample)
                else:
                    ip_key = to_k_ip(current_ip_hidden_states)
                    ip_value = to_v_ip(current_ip_hidden_states)

                    ip_key = ip_key.view(batch_size, -1, attn.heads, head_dim).transpose(1, 2)
                    ip_value = ip_value.view(batch_size, -1, attn.heads, head_dim).transpose(1, 2)

                    # the output of sdp = (batch, num_heads, seq_len, head_dim)
                    # TODO: add support for attn.scale when we move to Torch 2.1
                    current_ip_hidden_states = F.scaled_dot_product_attention(
                        query, ip_key, ip_value, attn_mask=None, dropout_p=0.0, is_causal=False
                    )

                    current_ip_hidden_states = current_ip_hidden_states.transpose(1, 2).reshape(
                        batch_size, -1, attn.heads * head_dim
                    )
                    current_ip_hidden_states = current_ip_hidden_states.to(query.dtype)

                    hidden_states = hidden_states + scale * current_ip_hidden_states

        # linear proj
        hidden_states = attn.to_out[0](hidden_states)
        # dropout
        hidden_states = attn.to_out[1](hidden_states)

        if input_ndim == 4:
            hidden_states = hidden_states.transpose(-1, -2).reshape(batch_size, channel, height, width)

        if attn.residual_connection:
            hidden_states = hidden_states + residual

        hidden_states = hidden_states / attn.rescale_output_factor

        return hidden_states


class PAGIdentitySelfAttnProcessor2_0:
    r"""
    Processor for implementing PAG using scaled dot-product attention (enabled by default if you're using PyTorch 2.0).
    PAG reference: https://arxiv.org/abs/2403.17377
    """

    def __init__(self):
        if not hasattr(F, "scaled_dot_product_attention"):
            raise ImportError(
                "PAGIdentitySelfAttnProcessor2_0 requires PyTorch 2.0, to use it, please upgrade PyTorch to 2.0."
            )

    def __call__(
        self,
        attn: Attention,
        hidden_states: torch.FloatTensor,
        encoder_hidden_states: Optional[torch.FloatTensor] = None,
        attention_mask: Optional[torch.FloatTensor] = None,
        temb: Optional[torch.FloatTensor] = None,
    ) -> torch.Tensor:
        residual = hidden_states
        if attn.spatial_norm is not None:
            hidden_states = attn.spatial_norm(hidden_states, temb)

        input_ndim = hidden_states.ndim
        if input_ndim == 4:
            batch_size, channel, height, width = hidden_states.shape
            hidden_states = hidden_states.view(batch_size, channel, height * width).transpose(1, 2)

        # chunk
        hidden_states_org, hidden_states_ptb = hidden_states.chunk(2)

        # original path
        batch_size, sequence_length, _ = hidden_states_org.shape

        if attention_mask is not None:
            attention_mask = attn.prepare_attention_mask(attention_mask, sequence_length, batch_size)
            # scaled_dot_product_attention expects attention_mask shape to be
            # (batch, heads, source_length, target_length)
            attention_mask = attention_mask.view(batch_size, attn.heads, -1, attention_mask.shape[-1])

        if attn.group_norm is not None:
            hidden_states_org = attn.group_norm(hidden_states_org.transpose(1, 2)).transpose(1, 2)

        query = attn.to_q(hidden_states_org)
        key = attn.to_k(hidden_states_org)
        value = attn.to_v(hidden_states_org)

        inner_dim = key.shape[-1]
        head_dim = inner_dim // attn.heads

        query = query.view(batch_size, -1, attn.heads, head_dim).transpose(1, 2)
        key = key.view(batch_size, -1, attn.heads, head_dim).transpose(1, 2)
        value = value.view(batch_size, -1, attn.heads, head_dim).transpose(1, 2)

        # the output of sdp = (batch, num_heads, seq_len, head_dim)
        # TODO: add support for attn.scale when we move to Torch 2.1
        hidden_states_org = F.scaled_dot_product_attention(
            query, key, value, attn_mask=attention_mask, dropout_p=0.0, is_causal=False
        )
        hidden_states_org = hidden_states_org.transpose(1, 2).reshape(batch_size, -1, attn.heads * head_dim)
        hidden_states_org = hidden_states_org.to(query.dtype)

        # linear proj
        hidden_states_org = attn.to_out[0](hidden_states_org)
        # dropout
        hidden_states_org = attn.to_out[1](hidden_states_org)

        if input_ndim == 4:
            hidden_states_org = hidden_states_org.transpose(-1, -2).reshape(batch_size, channel, height, width)

        # perturbed path (identity attention)
        batch_size, sequence_length, _ = hidden_states_ptb.shape

        if attn.group_norm is not None:
            hidden_states_ptb = attn.group_norm(hidden_states_ptb.transpose(1, 2)).transpose(1, 2)

        hidden_states_ptb = attn.to_v(hidden_states_ptb)
        hidden_states_ptb = hidden_states_ptb.to(query.dtype)

        # linear proj
        hidden_states_ptb = attn.to_out[0](hidden_states_ptb)
        # dropout
        hidden_states_ptb = attn.to_out[1](hidden_states_ptb)

        if input_ndim == 4:
            hidden_states_ptb = hidden_states_ptb.transpose(-1, -2).reshape(batch_size, channel, height, width)

        # cat
        hidden_states = torch.cat([hidden_states_org, hidden_states_ptb])

        if attn.residual_connection:
            hidden_states = hidden_states + residual

        hidden_states = hidden_states / attn.rescale_output_factor

        return hidden_states


class PAGCFGIdentitySelfAttnProcessor2_0:
    r"""
    Processor for implementing PAG using scaled dot-product attention (enabled by default if you're using PyTorch 2.0).
    PAG reference: https://arxiv.org/abs/2403.17377
    """

    def __init__(self):
        if not hasattr(F, "scaled_dot_product_attention"):
            raise ImportError(
                "PAGCFGIdentitySelfAttnProcessor2_0 requires PyTorch 2.0, to use it, please upgrade PyTorch to 2.0."
            )

    def __call__(
        self,
        attn: Attention,
        hidden_states: torch.FloatTensor,
        encoder_hidden_states: Optional[torch.FloatTensor] = None,
        attention_mask: Optional[torch.FloatTensor] = None,
        temb: Optional[torch.FloatTensor] = None,
    ) -> torch.Tensor:
        residual = hidden_states
        if attn.spatial_norm is not None:
            hidden_states = attn.spatial_norm(hidden_states, temb)

        input_ndim = hidden_states.ndim
        if input_ndim == 4:
            batch_size, channel, height, width = hidden_states.shape
            hidden_states = hidden_states.view(batch_size, channel, height * width).transpose(1, 2)

        # chunk
        hidden_states_uncond, hidden_states_org, hidden_states_ptb = hidden_states.chunk(3)
        hidden_states_org = torch.cat([hidden_states_uncond, hidden_states_org])

        # original path
        batch_size, sequence_length, _ = hidden_states_org.shape

        if attention_mask is not None:
            attention_mask = attn.prepare_attention_mask(attention_mask, sequence_length, batch_size)
            # scaled_dot_product_attention expects attention_mask shape to be
            # (batch, heads, source_length, target_length)
            attention_mask = attention_mask.view(batch_size, attn.heads, -1, attention_mask.shape[-1])

        if attn.group_norm is not None:
            hidden_states_org = attn.group_norm(hidden_states_org.transpose(1, 2)).transpose(1, 2)

        query = attn.to_q(hidden_states_org)
        key = attn.to_k(hidden_states_org)
        value = attn.to_v(hidden_states_org)

        inner_dim = key.shape[-1]
        head_dim = inner_dim // attn.heads

        query = query.view(batch_size, -1, attn.heads, head_dim).transpose(1, 2)

        key = key.view(batch_size, -1, attn.heads, head_dim).transpose(1, 2)
        value = value.view(batch_size, -1, attn.heads, head_dim).transpose(1, 2)

        # the output of sdp = (batch, num_heads, seq_len, head_dim)
        # TODO: add support for attn.scale when we move to Torch 2.1
        hidden_states_org = F.scaled_dot_product_attention(
            query, key, value, attn_mask=attention_mask, dropout_p=0.0, is_causal=False
        )

        hidden_states_org = hidden_states_org.transpose(1, 2).reshape(batch_size, -1, attn.heads * head_dim)
        hidden_states_org = hidden_states_org.to(query.dtype)

        # linear proj
        hidden_states_org = attn.to_out[0](hidden_states_org)
        # dropout
        hidden_states_org = attn.to_out[1](hidden_states_org)

        if input_ndim == 4:
            hidden_states_org = hidden_states_org.transpose(-1, -2).reshape(batch_size, channel, height, width)

        # perturbed path (identity attention)
        batch_size, sequence_length, _ = hidden_states_ptb.shape

        if attn.group_norm is not None:
            hidden_states_ptb = attn.group_norm(hidden_states_ptb.transpose(1, 2)).transpose(1, 2)

        value = attn.to_v(hidden_states_ptb)
        hidden_states_ptb = value
        hidden_states_ptb = hidden_states_ptb.to(query.dtype)

        # linear proj
        hidden_states_ptb = attn.to_out[0](hidden_states_ptb)
        # dropout
        hidden_states_ptb = attn.to_out[1](hidden_states_ptb)

        if input_ndim == 4:
            hidden_states_ptb = hidden_states_ptb.transpose(-1, -2).reshape(batch_size, channel, height, width)

        # cat
        hidden_states = torch.cat([hidden_states_org, hidden_states_ptb])

        if attn.residual_connection:
            hidden_states = hidden_states + residual

        hidden_states = hidden_states / attn.rescale_output_factor

        return hidden_states


class LoRAAttnProcessor:
    def __init__(self):
        pass


class LoRAAttnProcessor2_0:
    def __init__(self):
        pass


class LoRAXFormersAttnProcessor:
    def __init__(self):
        pass


class LoRAAttnAddedKVProcessor:
    def __init__(self):
        pass


class FluxSingleAttnProcessor2_0(FluxAttnProcessor2_0):
    r"""
    Processor for implementing scaled dot-product attention (enabled by default if you're using PyTorch 2.0).
    """

    def __init__(self):
        deprecation_message = "`FluxSingleAttnProcessor2_0` is deprecated and will be removed in a future version. Please use `FluxAttnProcessor2_0` instead."
        deprecate("FluxSingleAttnProcessor2_0", "0.32.0", deprecation_message)
        super().__init__()


ADDED_KV_ATTENTION_PROCESSORS = (
    AttnAddedKVProcessor,
    SlicedAttnAddedKVProcessor,
    AttnAddedKVProcessor2_0,
    XFormersAttnAddedKVProcessor,
)

CROSS_ATTENTION_PROCESSORS = (
    AttnProcessor,
    AttnProcessor2_0,
    XFormersAttnProcessor,
    SlicedAttnProcessor,
    IPAdapterAttnProcessor,
    IPAdapterAttnProcessor2_0,
)

AttentionProcessor = Union[
    AttnProcessor,
    AttnProcessor2_0,
    FusedAttnProcessor2_0,
    XFormersAttnProcessor,
    SlicedAttnProcessor,
    AttnAddedKVProcessor,
    SlicedAttnAddedKVProcessor,
    AttnAddedKVProcessor2_0,
    XFormersAttnAddedKVProcessor,
    CustomDiffusionAttnProcessor,
    CustomDiffusionXFormersAttnProcessor,
    CustomDiffusionAttnProcessor2_0,
    PAGCFGIdentitySelfAttnProcessor2_0,
    PAGIdentitySelfAttnProcessor2_0,
    PAGCFGHunyuanAttnProcessor2_0,
    PAGHunyuanAttnProcessor2_0,
]<|MERGE_RESOLUTION|>--- conflicted
+++ resolved
@@ -1783,7 +1783,6 @@
             return hidden_states
 
 
-<<<<<<< HEAD
 class FusedFluxAttnProcessor2_0:
     """Attention processor used typically in processing the SD3-like self-attention projections."""
 
@@ -1792,22 +1791,10 @@
             raise ImportError(
                 "FusedFluxAttnProcessor2_0 requires PyTorch 2.0, to use it, please upgrade PyTorch to 2.0."
             )
-=======
-class CogVideoXAttnProcessor2_0:
-    r"""
-    Processor for implementing scaled dot-product attention for the CogVideoX model. It applies a rotary embedding on
-    query and key vectors, but does not include spatial normalization.
-    """
-
-    def __init__(self):
-        if not hasattr(F, "scaled_dot_product_attention"):
-            raise ImportError("CogVideoXAttnProcessor requires PyTorch 2.0, to use it, please upgrade PyTorch to 2.0.")
->>>>>>> 960c149c
 
     def __call__(
         self,
         attn: Attention,
-<<<<<<< HEAD
         hidden_states: torch.FloatTensor,
         encoder_hidden_states: torch.FloatTensor = None,
         attention_mask: Optional[torch.FloatTensor] = None,
@@ -1816,27 +1803,9 @@
         batch_size, _, _ = hidden_states.shape if encoder_hidden_states is None else encoder_hidden_states.shape
 
         # `sample` projections.
-=======
-        hidden_states: torch.Tensor,
-        encoder_hidden_states: torch.Tensor,
-        attention_mask: Optional[torch.Tensor] = None,
-        image_rotary_emb: Optional[torch.Tensor] = None,
-    ) -> torch.Tensor:
-        text_seq_length = encoder_hidden_states.size(1)
-
-        hidden_states = torch.cat([encoder_hidden_states, hidden_states], dim=1)
-
-        batch_size, sequence_length, _ = (
-            hidden_states.shape if encoder_hidden_states is None else encoder_hidden_states.shape
-        )
-
-        if attention_mask is not None:
-            attention_mask = attn.prepare_attention_mask(attention_mask, sequence_length, batch_size)
-            attention_mask = attention_mask.view(batch_size, attn.heads, -1, attention_mask.shape[-1])
-
-        query = attn.to_q(hidden_states)
-        key = attn.to_k(hidden_states)
-        value = attn.to_v(hidden_states)
+        qkv = attn.to_qkv(hidden_states)
+        split_size = qkv.shape[-1] // 3
+        query, key, value = torch.split(qkv, split_size, dim=-1)
 
         inner_dim = key.shape[-1]
         head_dim = inner_dim // attn.heads
@@ -1850,79 +1819,6 @@
         if attn.norm_k is not None:
             key = attn.norm_k(key)
 
-        # Apply RoPE if needed
-        if image_rotary_emb is not None:
-            from .embeddings import apply_rotary_emb
-
-            query[:, :, text_seq_length:] = apply_rotary_emb(query[:, :, text_seq_length:], image_rotary_emb)
-            if not attn.is_cross_attention:
-                key[:, :, text_seq_length:] = apply_rotary_emb(key[:, :, text_seq_length:], image_rotary_emb)
-
-        hidden_states = F.scaled_dot_product_attention(
-            query, key, value, attn_mask=attention_mask, dropout_p=0.0, is_causal=False
-        )
-
-        hidden_states = hidden_states.transpose(1, 2).reshape(batch_size, -1, attn.heads * head_dim)
-
-        # linear proj
-        hidden_states = attn.to_out[0](hidden_states)
-        # dropout
-        hidden_states = attn.to_out[1](hidden_states)
-
-        encoder_hidden_states, hidden_states = hidden_states.split(
-            [text_seq_length, hidden_states.size(1) - text_seq_length], dim=1
-        )
-        return hidden_states, encoder_hidden_states
-
-
-class FusedCogVideoXAttnProcessor2_0:
-    r"""
-    Processor for implementing scaled dot-product attention for the CogVideoX model. It applies a rotary embedding on
-    query and key vectors, but does not include spatial normalization.
-    """
-
-    def __init__(self):
-        if not hasattr(F, "scaled_dot_product_attention"):
-            raise ImportError("CogVideoXAttnProcessor requires PyTorch 2.0, to use it, please upgrade PyTorch to 2.0.")
-
-    def __call__(
-        self,
-        attn: Attention,
-        hidden_states: torch.Tensor,
-        encoder_hidden_states: torch.Tensor,
-        attention_mask: Optional[torch.Tensor] = None,
-        image_rotary_emb: Optional[torch.Tensor] = None,
-    ) -> torch.Tensor:
-        text_seq_length = encoder_hidden_states.size(1)
-
-        hidden_states = torch.cat([encoder_hidden_states, hidden_states], dim=1)
-
-        batch_size, sequence_length, _ = (
-            hidden_states.shape if encoder_hidden_states is None else encoder_hidden_states.shape
-        )
-
-        if attention_mask is not None:
-            attention_mask = attn.prepare_attention_mask(attention_mask, sequence_length, batch_size)
-            attention_mask = attention_mask.view(batch_size, attn.heads, -1, attention_mask.shape[-1])
-
->>>>>>> 960c149c
-        qkv = attn.to_qkv(hidden_states)
-        split_size = qkv.shape[-1] // 3
-        query, key, value = torch.split(qkv, split_size, dim=-1)
-
-        inner_dim = key.shape[-1]
-        head_dim = inner_dim // attn.heads
-
-        query = query.view(batch_size, -1, attn.heads, head_dim).transpose(1, 2)
-        key = key.view(batch_size, -1, attn.heads, head_dim).transpose(1, 2)
-        value = value.view(batch_size, -1, attn.heads, head_dim).transpose(1, 2)
-
-        if attn.norm_q is not None:
-            query = attn.norm_q(query)
-        if attn.norm_k is not None:
-            key = attn.norm_k(key)
-
-<<<<<<< HEAD
         # the attention in FluxSingleTransformerBlock does not use `encoder_hidden_states`
         # `context` projections.
         if encoder_hidden_states is not None:
@@ -1979,7 +1875,54 @@
             return hidden_states, encoder_hidden_states
         else:
             return hidden_states
-=======
+
+
+class CogVideoXAttnProcessor2_0:
+    r"""
+    Processor for implementing scaled dot-product attention for the CogVideoX model. It applies a rotary embedding on
+    query and key vectors, but does not include spatial normalization.
+    """
+
+    def __init__(self):
+        if not hasattr(F, "scaled_dot_product_attention"):
+            raise ImportError("CogVideoXAttnProcessor requires PyTorch 2.0, to use it, please upgrade PyTorch to 2.0.")
+
+    def __call__(
+        self,
+        attn: Attention,
+        hidden_states: torch.Tensor,
+        encoder_hidden_states: torch.Tensor,
+        attention_mask: Optional[torch.Tensor] = None,
+        image_rotary_emb: Optional[torch.Tensor] = None,
+    ) -> torch.Tensor:
+        text_seq_length = encoder_hidden_states.size(1)
+
+        hidden_states = torch.cat([encoder_hidden_states, hidden_states], dim=1)
+
+        batch_size, sequence_length, _ = (
+            hidden_states.shape if encoder_hidden_states is None else encoder_hidden_states.shape
+        )
+
+        if attention_mask is not None:
+            attention_mask = attn.prepare_attention_mask(attention_mask, sequence_length, batch_size)
+            attention_mask = attention_mask.view(batch_size, attn.heads, -1, attention_mask.shape[-1])
+
+        query = attn.to_q(hidden_states)
+        key = attn.to_k(hidden_states)
+        value = attn.to_v(hidden_states)
+
+        inner_dim = key.shape[-1]
+        head_dim = inner_dim // attn.heads
+
+        query = query.view(batch_size, -1, attn.heads, head_dim).transpose(1, 2)
+        key = key.view(batch_size, -1, attn.heads, head_dim).transpose(1, 2)
+        value = value.view(batch_size, -1, attn.heads, head_dim).transpose(1, 2)
+
+        if attn.norm_q is not None:
+            query = attn.norm_q(query)
+        if attn.norm_k is not None:
+            key = attn.norm_k(key)
+
         # Apply RoPE if needed
         if image_rotary_emb is not None:
             from .embeddings import apply_rotary_emb
@@ -2003,7 +1946,77 @@
             [text_seq_length, hidden_states.size(1) - text_seq_length], dim=1
         )
         return hidden_states, encoder_hidden_states
->>>>>>> 960c149c
+
+
+class FusedCogVideoXAttnProcessor2_0:
+    r"""
+    Processor for implementing scaled dot-product attention for the CogVideoX model. It applies a rotary embedding on
+    query and key vectors, but does not include spatial normalization.
+    """
+
+    def __init__(self):
+        if not hasattr(F, "scaled_dot_product_attention"):
+            raise ImportError("CogVideoXAttnProcessor requires PyTorch 2.0, to use it, please upgrade PyTorch to 2.0.")
+
+    def __call__(
+        self,
+        attn: Attention,
+        hidden_states: torch.Tensor,
+        encoder_hidden_states: torch.Tensor,
+        attention_mask: Optional[torch.Tensor] = None,
+        image_rotary_emb: Optional[torch.Tensor] = None,
+    ) -> torch.Tensor:
+        text_seq_length = encoder_hidden_states.size(1)
+
+        hidden_states = torch.cat([encoder_hidden_states, hidden_states], dim=1)
+
+        batch_size, sequence_length, _ = (
+            hidden_states.shape if encoder_hidden_states is None else encoder_hidden_states.shape
+        )
+
+        if attention_mask is not None:
+            attention_mask = attn.prepare_attention_mask(attention_mask, sequence_length, batch_size)
+            attention_mask = attention_mask.view(batch_size, attn.heads, -1, attention_mask.shape[-1])
+
+        qkv = attn.to_qkv(hidden_states)
+        split_size = qkv.shape[-1] // 3
+        query, key, value = torch.split(qkv, split_size, dim=-1)
+
+        inner_dim = key.shape[-1]
+        head_dim = inner_dim // attn.heads
+
+        query = query.view(batch_size, -1, attn.heads, head_dim).transpose(1, 2)
+        key = key.view(batch_size, -1, attn.heads, head_dim).transpose(1, 2)
+        value = value.view(batch_size, -1, attn.heads, head_dim).transpose(1, 2)
+
+        if attn.norm_q is not None:
+            query = attn.norm_q(query)
+        if attn.norm_k is not None:
+            key = attn.norm_k(key)
+
+        # Apply RoPE if needed
+        if image_rotary_emb is not None:
+            from .embeddings import apply_rotary_emb
+
+            query[:, :, text_seq_length:] = apply_rotary_emb(query[:, :, text_seq_length:], image_rotary_emb)
+            if not attn.is_cross_attention:
+                key[:, :, text_seq_length:] = apply_rotary_emb(key[:, :, text_seq_length:], image_rotary_emb)
+
+        hidden_states = F.scaled_dot_product_attention(
+            query, key, value, attn_mask=attention_mask, dropout_p=0.0, is_causal=False
+        )
+
+        hidden_states = hidden_states.transpose(1, 2).reshape(batch_size, -1, attn.heads * head_dim)
+
+        # linear proj
+        hidden_states = attn.to_out[0](hidden_states)
+        # dropout
+        hidden_states = attn.to_out[1](hidden_states)
+
+        encoder_hidden_states, hidden_states = hidden_states.split(
+            [text_seq_length, hidden_states.size(1) - text_seq_length], dim=1
+        )
+        return hidden_states, encoder_hidden_states
 
 
 class XFormersAttnAddedKVProcessor:
