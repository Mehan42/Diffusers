# Copyright 2024 The HuggingFace Team. All rights reserved.
#
# Licensed under the Apache License, Version 2.0 (the "License");
# you may not use this file except in compliance with the License.
# You may obtain a copy of the License at
#
#     http://www.apache.org/licenses/LICENSE-2.0
#
# Unless required by applicable law or agreed to in writing, software
# distributed under the License is distributed on an "AS IS" BASIS,
# WITHOUT WARRANTIES OR CONDITIONS OF ANY KIND, either express or implied.
# See the License for the specific language governing permissions and
# limitations under the License.
import inspect
import math
from typing import Callable, List, Optional, Tuple, Union

import torch
import torch.nn.functional as F
from torch import nn

from ..image_processor import IPAdapterMaskProcessor
from ..utils import deprecate, logging
from ..utils.import_utils import is_torch_npu_available, is_xformers_available
from ..utils.torch_utils import is_torch_version, maybe_allow_in_graph


logger = logging.get_logger(__name__)  # pylint: disable=invalid-name

if is_torch_npu_available():
    import torch_npu

if is_xformers_available():
    import xformers
    import xformers.ops
else:
    xformers = None


@maybe_allow_in_graph
class Attention(nn.Module):
    r"""
    A cross attention layer.

    Parameters:
        query_dim (`int`):
            The number of channels in the query.
        cross_attention_dim (`int`, *optional*):
            The number of channels in the encoder_hidden_states. If not given, defaults to `query_dim`.
        heads (`int`,  *optional*, defaults to 8):
            The number of heads to use for multi-head attention.
        kv_heads (`int`,  *optional*, defaults to `None`):
            The number of key and value heads to use for multi-head attention. Defaults to `heads`. If
            `kv_heads=heads`, the model will use Multi Head Attention (MHA), if `kv_heads=1` the model will use Multi
            Query Attention (MQA) otherwise GQA is used.
        dim_head (`int`,  *optional*, defaults to 64):
            The number of channels in each head.
        dropout (`float`, *optional*, defaults to 0.0):
            The dropout probability to use.
        bias (`bool`, *optional*, defaults to False):
            Set to `True` for the query, key, and value linear layers to contain a bias parameter.
        upcast_attention (`bool`, *optional*, defaults to False):
            Set to `True` to upcast the attention computation to `float32`.
        upcast_softmax (`bool`, *optional*, defaults to False):
            Set to `True` to upcast the softmax computation to `float32`.
        cross_attention_norm (`str`, *optional*, defaults to `None`):
            The type of normalization to use for the cross attention. Can be `None`, `layer_norm`, or `group_norm`.
        cross_attention_norm_num_groups (`int`, *optional*, defaults to 32):
            The number of groups to use for the group norm in the cross attention.
        added_kv_proj_dim (`int`, *optional*, defaults to `None`):
            The number of channels to use for the added key and value projections. If `None`, no projection is used.
        norm_num_groups (`int`, *optional*, defaults to `None`):
            The number of groups to use for the group norm in the attention.
        spatial_norm_dim (`int`, *optional*, defaults to `None`):
            The number of channels to use for the spatial normalization.
        out_bias (`bool`, *optional*, defaults to `True`):
            Set to `True` to use a bias in the output linear layer.
        scale_qk (`bool`, *optional*, defaults to `True`):
            Set to `True` to scale the query and key by `1 / sqrt(dim_head)`.
        only_cross_attention (`bool`, *optional*, defaults to `False`):
            Set to `True` to only use cross attention and not added_kv_proj_dim. Can only be set to `True` if
            `added_kv_proj_dim` is not `None`.
        eps (`float`, *optional*, defaults to 1e-5):
            An additional value added to the denominator in group normalization that is used for numerical stability.
        rescale_output_factor (`float`, *optional*, defaults to 1.0):
            A factor to rescale the output by dividing it with this value.
        residual_connection (`bool`, *optional*, defaults to `False`):
            Set to `True` to add the residual connection to the output.
        _from_deprecated_attn_block (`bool`, *optional*, defaults to `False`):
            Set to `True` if the attention block is loaded from a deprecated state dict.
        processor (`AttnProcessor`, *optional*, defaults to `None`):
            The attention processor to use. If `None`, defaults to `AttnProcessor2_0` if `torch 2.x` is used and
            `AttnProcessor` otherwise.
    """

    def __init__(
        self,
        query_dim: int,
        cross_attention_dim: Optional[int] = None,
        heads: int = 8,
        kv_heads: Optional[int] = None,
        dim_head: int = 64,
        dropout: float = 0.0,
        bias: bool = False,
        upcast_attention: bool = False,
        upcast_softmax: bool = False,
        cross_attention_norm: Optional[str] = None,
        cross_attention_norm_num_groups: int = 32,
        qk_norm: Optional[str] = None,
        added_kv_proj_dim: Optional[int] = None,
        added_proj_bias: Optional[bool] = True,
        norm_num_groups: Optional[int] = None,
        spatial_norm_dim: Optional[int] = None,
        out_bias: bool = True,
        scale_qk: bool = True,
        only_cross_attention: bool = False,
        eps: float = 1e-5,
        rescale_output_factor: float = 1.0,
        residual_connection: bool = False,
        _from_deprecated_attn_block: bool = False,
        processor: Optional["AttnProcessor"] = None,
        out_dim: int = None,
        out_context_dim: int = None,
        context_pre_only=None,
        pre_only=False,
        elementwise_affine: bool = True,
        is_causal: bool = False,
    ):
        super().__init__()

        # To prevent circular import.
        from .normalization import FP32LayerNorm, LpNorm, RMSNorm

        self.inner_dim = out_dim if out_dim is not None else dim_head * heads
        self.inner_kv_dim = self.inner_dim if kv_heads is None else dim_head * kv_heads
        self.query_dim = query_dim
        self.use_bias = bias
        self.is_cross_attention = cross_attention_dim is not None
        self.cross_attention_dim = cross_attention_dim if cross_attention_dim is not None else query_dim
        self.upcast_attention = upcast_attention
        self.upcast_softmax = upcast_softmax
        self.rescale_output_factor = rescale_output_factor
        self.residual_connection = residual_connection
        self.dropout = dropout
        self.fused_projections = False
        self.out_dim = out_dim if out_dim is not None else query_dim
        self.out_context_dim = out_context_dim if out_context_dim is not None else query_dim
        self.context_pre_only = context_pre_only
        self.pre_only = pre_only
        self.is_causal = is_causal

        # we make use of this private variable to know whether this class is loaded
        # with an deprecated state dict so that we can convert it on the fly
        self._from_deprecated_attn_block = _from_deprecated_attn_block

        self.scale_qk = scale_qk
        self.scale = dim_head**-0.5 if self.scale_qk else 1.0

        self.heads = out_dim // dim_head if out_dim is not None else heads
        # for slice_size > 0 the attention score computation
        # is split across the batch axis to save memory
        # You can set slice_size with `set_attention_slice`
        self.sliceable_head_dim = heads

        self.added_kv_proj_dim = added_kv_proj_dim
        self.only_cross_attention = only_cross_attention

        if self.added_kv_proj_dim is None and self.only_cross_attention:
            raise ValueError(
                "`only_cross_attention` can only be set to True if `added_kv_proj_dim` is not None. Make sure to set either `only_cross_attention=False` or define `added_kv_proj_dim`."
            )

        if norm_num_groups is not None:
            self.group_norm = nn.GroupNorm(num_channels=query_dim, num_groups=norm_num_groups, eps=eps, affine=True)
        else:
            self.group_norm = None

        if spatial_norm_dim is not None:
            self.spatial_norm = SpatialNorm(f_channels=query_dim, zq_channels=spatial_norm_dim)
        else:
            self.spatial_norm = None

        if qk_norm is None:
            self.norm_q = None
            self.norm_k = None
        elif qk_norm == "layer_norm":
            self.norm_q = nn.LayerNorm(dim_head, eps=eps, elementwise_affine=elementwise_affine)
            self.norm_k = nn.LayerNorm(dim_head, eps=eps, elementwise_affine=elementwise_affine)
        elif qk_norm == "fp32_layer_norm":
            self.norm_q = FP32LayerNorm(dim_head, elementwise_affine=False, bias=False, eps=eps)
            self.norm_k = FP32LayerNorm(dim_head, elementwise_affine=False, bias=False, eps=eps)
        elif qk_norm == "layer_norm_across_heads":
            # Lumina applys qk norm across all heads
            self.norm_q = nn.LayerNorm(dim_head * heads, eps=eps)
            self.norm_k = nn.LayerNorm(dim_head * kv_heads, eps=eps)
        elif qk_norm == "rms_norm":
            self.norm_q = RMSNorm(dim_head, eps=eps)
            self.norm_k = RMSNorm(dim_head, eps=eps)
        elif qk_norm == "l2":
            self.norm_q = LpNorm(p=2, dim=-1, eps=eps)
            self.norm_k = LpNorm(p=2, dim=-1, eps=eps)
        else:
            raise ValueError(f"unknown qk_norm: {qk_norm}. Should be None,'layer_norm','fp32_layer_norm','rms_norm'")

        if cross_attention_norm is None:
            self.norm_cross = None
        elif cross_attention_norm == "layer_norm":
            self.norm_cross = nn.LayerNorm(self.cross_attention_dim)
        elif cross_attention_norm == "group_norm":
            if self.added_kv_proj_dim is not None:
                # The given `encoder_hidden_states` are initially of shape
                # (batch_size, seq_len, added_kv_proj_dim) before being projected
                # to (batch_size, seq_len, cross_attention_dim). The norm is applied
                # before the projection, so we need to use `added_kv_proj_dim` as
                # the number of channels for the group norm.
                norm_cross_num_channels = added_kv_proj_dim
            else:
                norm_cross_num_channels = self.cross_attention_dim

            self.norm_cross = nn.GroupNorm(
                num_channels=norm_cross_num_channels, num_groups=cross_attention_norm_num_groups, eps=1e-5, affine=True
            )
        else:
            raise ValueError(
                f"unknown cross_attention_norm: {cross_attention_norm}. Should be None, 'layer_norm' or 'group_norm'"
            )

        self.to_q = nn.Linear(query_dim, self.inner_dim, bias=bias)

        if not self.only_cross_attention:
            # only relevant for the `AddedKVProcessor` classes
            self.to_k = nn.Linear(self.cross_attention_dim, self.inner_kv_dim, bias=bias)
            self.to_v = nn.Linear(self.cross_attention_dim, self.inner_kv_dim, bias=bias)
        else:
            self.to_k = None
            self.to_v = None

        self.added_proj_bias = added_proj_bias
        if self.added_kv_proj_dim is not None:
            self.add_k_proj = nn.Linear(added_kv_proj_dim, self.inner_kv_dim, bias=added_proj_bias)
            self.add_v_proj = nn.Linear(added_kv_proj_dim, self.inner_kv_dim, bias=added_proj_bias)
            if self.context_pre_only is not None:
                self.add_q_proj = nn.Linear(added_kv_proj_dim, self.inner_dim, bias=added_proj_bias)

        if not self.pre_only:
            self.to_out = nn.ModuleList([])
            self.to_out.append(nn.Linear(self.inner_dim, self.out_dim, bias=out_bias))
            self.to_out.append(nn.Dropout(dropout))

        if self.context_pre_only is not None and not self.context_pre_only:
            self.to_add_out = nn.Linear(self.inner_dim, self.out_context_dim, bias=out_bias)

        if qk_norm is not None and added_kv_proj_dim is not None:
            if qk_norm == "fp32_layer_norm":
                self.norm_added_q = FP32LayerNorm(dim_head, elementwise_affine=False, bias=False, eps=eps)
                self.norm_added_k = FP32LayerNorm(dim_head, elementwise_affine=False, bias=False, eps=eps)
            elif qk_norm == "rms_norm":
                self.norm_added_q = RMSNorm(dim_head, eps=eps)
                self.norm_added_k = RMSNorm(dim_head, eps=eps)
            else:
                raise ValueError(
                    f"unknown qk_norm: {qk_norm}. Should be one of `None,'layer_norm','fp32_layer_norm','rms_norm'`"
                )
        else:
            self.norm_added_q = None
            self.norm_added_k = None

        # set attention processor
        # We use the AttnProcessor2_0 by default when torch 2.x is used which uses
        # torch.nn.functional.scaled_dot_product_attention for native Flash/memory_efficient_attention
        # but only if it has the default `scale` argument. TODO remove scale_qk check when we move to torch 2.1
        if processor is None:
            processor = (
                AttnProcessor2_0() if hasattr(F, "scaled_dot_product_attention") and self.scale_qk else AttnProcessor()
            )
        self.set_processor(processor)

    def set_use_npu_flash_attention(self, use_npu_flash_attention: bool) -> None:
        r"""
        Set whether to use npu flash attention from `torch_npu` or not.

        """
        if use_npu_flash_attention:
            processor = AttnProcessorNPU()
        else:
            # set attention processor
            # We use the AttnProcessor2_0 by default when torch 2.x is used which uses
            # torch.nn.functional.scaled_dot_product_attention for native Flash/memory_efficient_attention
            # but only if it has the default `scale` argument. TODO remove scale_qk check when we move to torch 2.1
            processor = (
                AttnProcessor2_0() if hasattr(F, "scaled_dot_product_attention") and self.scale_qk else AttnProcessor()
            )
        self.set_processor(processor)

    def set_use_memory_efficient_attention_xformers(
        self, use_memory_efficient_attention_xformers: bool, attention_op: Optional[Callable] = None
    ) -> None:
        r"""
        Set whether to use memory efficient attention from `xformers` or not.

        Args:
            use_memory_efficient_attention_xformers (`bool`):
                Whether to use memory efficient attention from `xformers` or not.
            attention_op (`Callable`, *optional*):
                The attention operation to use. Defaults to `None` which uses the default attention operation from
                `xformers`.
        """
        is_custom_diffusion = hasattr(self, "processor") and isinstance(
            self.processor,
            (CustomDiffusionAttnProcessor, CustomDiffusionXFormersAttnProcessor, CustomDiffusionAttnProcessor2_0),
        )
        is_added_kv_processor = hasattr(self, "processor") and isinstance(
            self.processor,
            (
                AttnAddedKVProcessor,
                AttnAddedKVProcessor2_0,
                SlicedAttnAddedKVProcessor,
                XFormersAttnAddedKVProcessor,
            ),
        )
<<<<<<< HEAD
        is_joint_processor = hasattr(self, "processor") and isinstance(
            self.processor,
            (
                JointAttnProcessor2_0,
                XFormersJointAttnProcessor,
            ),
        )

=======
        is_ip_adapter = hasattr(self, "processor") and isinstance(
            self.processor,
            (IPAdapterAttnProcessor, IPAdapterAttnProcessor2_0, IPAdapterXFormersAttnProcessor),
        )
>>>>>>> dac623b5
        if use_memory_efficient_attention_xformers:
            if is_added_kv_processor and is_custom_diffusion:
                raise NotImplementedError(
                    f"Memory efficient attention is currently not supported for custom diffusion for attention processor type {self.processor}"
                )
            if not is_xformers_available():
                raise ModuleNotFoundError(
                    (
                        "Refer to https://github.com/facebookresearch/xformers for more information on how to install"
                        " xformers"
                    ),
                    name="xformers",
                )
            elif not torch.cuda.is_available():
                raise ValueError(
                    "torch.cuda.is_available() should be True but is False. xformers' memory efficient attention is"
                    " only available for GPU "
                )
            else:
                try:
                    # Make sure we can run the memory efficient attention
                    _ = xformers.ops.memory_efficient_attention(
                        torch.randn((1, 2, 40), device="cuda"),
                        torch.randn((1, 2, 40), device="cuda"),
                        torch.randn((1, 2, 40), device="cuda"),
                    )
                except Exception as e:
                    raise e

            if is_custom_diffusion:
                processor = CustomDiffusionXFormersAttnProcessor(
                    train_kv=self.processor.train_kv,
                    train_q_out=self.processor.train_q_out,
                    hidden_size=self.processor.hidden_size,
                    cross_attention_dim=self.processor.cross_attention_dim,
                    attention_op=attention_op,
                )
                processor.load_state_dict(self.processor.state_dict())
                if hasattr(self.processor, "to_k_custom_diffusion"):
                    processor.to(self.processor.to_k_custom_diffusion.weight.device)
            elif is_added_kv_processor:
                # TODO(Patrick, Suraj, William) - currently xformers doesn't work for UnCLIP
                # which uses this type of cross attention ONLY because the attention mask of format
                # [0, ..., -10.000, ..., 0, ...,] is not supported
                # throw warning
                logger.info(
                    "Memory efficient attention with `xformers` might currently not work correctly if an attention mask is required for the attention operation."
                )
                processor = XFormersAttnAddedKVProcessor(attention_op=attention_op)
<<<<<<< HEAD
            elif is_joint_processor:
                processor = XFormersJointAttnProcessor(attention_op=attention_op)
=======
            elif is_ip_adapter:
                processor = IPAdapterXFormersAttnProcessor(
                    hidden_size=self.processor.hidden_size,
                    cross_attention_dim=self.processor.cross_attention_dim,
                    num_tokens=self.processor.num_tokens,
                    scale=self.processor.scale,
                    attention_op=attention_op,
                )
                processor.load_state_dict(self.processor.state_dict())
                if hasattr(self.processor, "to_k_ip"):
                    processor.to(
                        device=self.processor.to_k_ip[0].weight.device, dtype=self.processor.to_k_ip[0].weight.dtype
                    )
>>>>>>> dac623b5
            else:
                processor = XFormersAttnProcessor(attention_op=attention_op)
        else:
            if is_custom_diffusion:
                attn_processor_class = (
                    CustomDiffusionAttnProcessor2_0
                    if hasattr(F, "scaled_dot_product_attention")
                    else CustomDiffusionAttnProcessor
                )
                processor = attn_processor_class(
                    train_kv=self.processor.train_kv,
                    train_q_out=self.processor.train_q_out,
                    hidden_size=self.processor.hidden_size,
                    cross_attention_dim=self.processor.cross_attention_dim,
                )
                processor.load_state_dict(self.processor.state_dict())
                if hasattr(self.processor, "to_k_custom_diffusion"):
                    processor.to(self.processor.to_k_custom_diffusion.weight.device)
            elif is_ip_adapter:
                processor = IPAdapterAttnProcessor2_0(
                    hidden_size=self.processor.hidden_size,
                    cross_attention_dim=self.processor.cross_attention_dim,
                    num_tokens=self.processor.num_tokens,
                    scale=self.processor.scale,
                )
                processor.load_state_dict(self.processor.state_dict())
                if hasattr(self.processor, "to_k_ip"):
                    processor.to(
                        device=self.processor.to_k_ip[0].weight.device, dtype=self.processor.to_k_ip[0].weight.dtype
                    )
            else:
                # set attention processor
                # We use the AttnProcessor2_0 by default when torch 2.x is used which uses
                # torch.nn.functional.scaled_dot_product_attention for native Flash/memory_efficient_attention
                # but only if it has the default `scale` argument. TODO remove scale_qk check when we move to torch 2.1
                processor = (
                    AttnProcessor2_0()
                    if hasattr(F, "scaled_dot_product_attention") and self.scale_qk
                    else AttnProcessor()
                )

        self.set_processor(processor)

    def set_attention_slice(self, slice_size: int) -> None:
        r"""
        Set the slice size for attention computation.

        Args:
            slice_size (`int`):
                The slice size for attention computation.
        """
        if slice_size is not None and slice_size > self.sliceable_head_dim:
            raise ValueError(f"slice_size {slice_size} has to be smaller or equal to {self.sliceable_head_dim}.")

        if slice_size is not None and self.added_kv_proj_dim is not None:
            processor = SlicedAttnAddedKVProcessor(slice_size)
        elif slice_size is not None:
            processor = SlicedAttnProcessor(slice_size)
        elif self.added_kv_proj_dim is not None:
            processor = AttnAddedKVProcessor()
        else:
            # set attention processor
            # We use the AttnProcessor2_0 by default when torch 2.x is used which uses
            # torch.nn.functional.scaled_dot_product_attention for native Flash/memory_efficient_attention
            # but only if it has the default `scale` argument. TODO remove scale_qk check when we move to torch 2.1
            processor = (
                AttnProcessor2_0() if hasattr(F, "scaled_dot_product_attention") and self.scale_qk else AttnProcessor()
            )

        self.set_processor(processor)

    def set_processor(self, processor: "AttnProcessor") -> None:
        r"""
        Set the attention processor to use.

        Args:
            processor (`AttnProcessor`):
                The attention processor to use.
        """
        # if current processor is in `self._modules` and if passed `processor` is not, we need to
        # pop `processor` from `self._modules`
        if (
            hasattr(self, "processor")
            and isinstance(self.processor, torch.nn.Module)
            and not isinstance(processor, torch.nn.Module)
        ):
            logger.info(f"You are removing possibly trained weights of {self.processor} with {processor}")
            self._modules.pop("processor")

        self.processor = processor

    def get_processor(self, return_deprecated_lora: bool = False) -> "AttentionProcessor":
        r"""
        Get the attention processor in use.

        Args:
            return_deprecated_lora (`bool`, *optional*, defaults to `False`):
                Set to `True` to return the deprecated LoRA attention processor.

        Returns:
            "AttentionProcessor": The attention processor in use.
        """
        if not return_deprecated_lora:
            return self.processor

    def forward(
        self,
        hidden_states: torch.Tensor,
        encoder_hidden_states: Optional[torch.Tensor] = None,
        attention_mask: Optional[torch.Tensor] = None,
        **cross_attention_kwargs,
    ) -> torch.Tensor:
        r"""
        The forward method of the `Attention` class.

        Args:
            hidden_states (`torch.Tensor`):
                The hidden states of the query.
            encoder_hidden_states (`torch.Tensor`, *optional*):
                The hidden states of the encoder.
            attention_mask (`torch.Tensor`, *optional*):
                The attention mask to use. If `None`, no mask is applied.
            **cross_attention_kwargs:
                Additional keyword arguments to pass along to the cross attention.

        Returns:
            `torch.Tensor`: The output of the attention layer.
        """
        # The `Attention` class can call different attention processors / attention functions
        # here we simply pass along all tensors to the selected processor class
        # For standard processors that are defined here, `**cross_attention_kwargs` is empty

        attn_parameters = set(inspect.signature(self.processor.__call__).parameters.keys())
        quiet_attn_parameters = {"ip_adapter_masks"}
        unused_kwargs = [
            k for k, _ in cross_attention_kwargs.items() if k not in attn_parameters and k not in quiet_attn_parameters
        ]
        if len(unused_kwargs) > 0:
            logger.warning(
                f"cross_attention_kwargs {unused_kwargs} are not expected by {self.processor.__class__.__name__} and will be ignored."
            )
        cross_attention_kwargs = {k: w for k, w in cross_attention_kwargs.items() if k in attn_parameters}

        return self.processor(
            self,
            hidden_states,
            encoder_hidden_states=encoder_hidden_states,
            attention_mask=attention_mask,
            **cross_attention_kwargs,
        )

    def batch_to_head_dim(self, tensor: torch.Tensor) -> torch.Tensor:
        r"""
        Reshape the tensor from `[batch_size, seq_len, dim]` to `[batch_size // heads, seq_len, dim * heads]`. `heads`
        is the number of heads initialized while constructing the `Attention` class.

        Args:
            tensor (`torch.Tensor`): The tensor to reshape.

        Returns:
            `torch.Tensor`: The reshaped tensor.
        """
        head_size = self.heads
        batch_size, seq_len, dim = tensor.shape
        tensor = tensor.reshape(batch_size // head_size, head_size, seq_len, dim)
        tensor = tensor.permute(0, 2, 1, 3).reshape(batch_size // head_size, seq_len, dim * head_size)
        return tensor

    def head_to_batch_dim(self, tensor: torch.Tensor, out_dim: int = 3) -> torch.Tensor:
        r"""
        Reshape the tensor from `[batch_size, seq_len, dim]` to `[batch_size, seq_len, heads, dim // heads]` `heads` is
        the number of heads initialized while constructing the `Attention` class.

        Args:
            tensor (`torch.Tensor`): The tensor to reshape.
            out_dim (`int`, *optional*, defaults to `3`): The output dimension of the tensor. If `3`, the tensor is
                reshaped to `[batch_size * heads, seq_len, dim // heads]`.

        Returns:
            `torch.Tensor`: The reshaped tensor.
        """
        head_size = self.heads
        if tensor.ndim == 3:
            batch_size, seq_len, dim = tensor.shape
            extra_dim = 1
        else:
            batch_size, extra_dim, seq_len, dim = tensor.shape
        tensor = tensor.reshape(batch_size, seq_len * extra_dim, head_size, dim // head_size)
        tensor = tensor.permute(0, 2, 1, 3)

        if out_dim == 3:
            tensor = tensor.reshape(batch_size * head_size, seq_len * extra_dim, dim // head_size)

        return tensor

    def get_attention_scores(
        self, query: torch.Tensor, key: torch.Tensor, attention_mask: Optional[torch.Tensor] = None
    ) -> torch.Tensor:
        r"""
        Compute the attention scores.

        Args:
            query (`torch.Tensor`): The query tensor.
            key (`torch.Tensor`): The key tensor.
            attention_mask (`torch.Tensor`, *optional*): The attention mask to use. If `None`, no mask is applied.

        Returns:
            `torch.Tensor`: The attention probabilities/scores.
        """
        dtype = query.dtype
        if self.upcast_attention:
            query = query.float()
            key = key.float()

        if attention_mask is None:
            baddbmm_input = torch.empty(
                query.shape[0], query.shape[1], key.shape[1], dtype=query.dtype, device=query.device
            )
            beta = 0
        else:
            baddbmm_input = attention_mask
            beta = 1

        attention_scores = torch.baddbmm(
            baddbmm_input,
            query,
            key.transpose(-1, -2),
            beta=beta,
            alpha=self.scale,
        )
        del baddbmm_input

        if self.upcast_softmax:
            attention_scores = attention_scores.float()

        attention_probs = attention_scores.softmax(dim=-1)
        del attention_scores

        attention_probs = attention_probs.to(dtype)

        return attention_probs

    def prepare_attention_mask(
        self, attention_mask: torch.Tensor, target_length: int, batch_size: int, out_dim: int = 3
    ) -> torch.Tensor:
        r"""
        Prepare the attention mask for the attention computation.

        Args:
            attention_mask (`torch.Tensor`):
                The attention mask to prepare.
            target_length (`int`):
                The target length of the attention mask. This is the length of the attention mask after padding.
            batch_size (`int`):
                The batch size, which is used to repeat the attention mask.
            out_dim (`int`, *optional*, defaults to `3`):
                The output dimension of the attention mask. Can be either `3` or `4`.

        Returns:
            `torch.Tensor`: The prepared attention mask.
        """
        head_size = self.heads
        if attention_mask is None:
            return attention_mask

        current_length: int = attention_mask.shape[-1]
        if current_length != target_length:
            if attention_mask.device.type == "mps":
                # HACK: MPS: Does not support padding by greater than dimension of input tensor.
                # Instead, we can manually construct the padding tensor.
                padding_shape = (attention_mask.shape[0], attention_mask.shape[1], target_length)
                padding = torch.zeros(padding_shape, dtype=attention_mask.dtype, device=attention_mask.device)
                attention_mask = torch.cat([attention_mask, padding], dim=2)
            else:
                # TODO: for pipelines such as stable-diffusion, padding cross-attn mask:
                #       we want to instead pad by (0, remaining_length), where remaining_length is:
                #       remaining_length: int = target_length - current_length
                # TODO: re-enable tests/models/test_models_unet_2d_condition.py#test_model_xattn_padding
                attention_mask = F.pad(attention_mask, (0, target_length), value=0.0)

        if out_dim == 3:
            if attention_mask.shape[0] < batch_size * head_size:
                attention_mask = attention_mask.repeat_interleave(head_size, dim=0)
        elif out_dim == 4:
            attention_mask = attention_mask.unsqueeze(1)
            attention_mask = attention_mask.repeat_interleave(head_size, dim=1)

        return attention_mask

    def norm_encoder_hidden_states(self, encoder_hidden_states: torch.Tensor) -> torch.Tensor:
        r"""
        Normalize the encoder hidden states. Requires `self.norm_cross` to be specified when constructing the
        `Attention` class.

        Args:
            encoder_hidden_states (`torch.Tensor`): Hidden states of the encoder.

        Returns:
            `torch.Tensor`: The normalized encoder hidden states.
        """
        assert self.norm_cross is not None, "self.norm_cross must be defined to call self.norm_encoder_hidden_states"

        if isinstance(self.norm_cross, nn.LayerNorm):
            encoder_hidden_states = self.norm_cross(encoder_hidden_states)
        elif isinstance(self.norm_cross, nn.GroupNorm):
            # Group norm norms along the channels dimension and expects
            # input to be in the shape of (N, C, *). In this case, we want
            # to norm along the hidden dimension, so we need to move
            # (batch_size, sequence_length, hidden_size) ->
            # (batch_size, hidden_size, sequence_length)
            encoder_hidden_states = encoder_hidden_states.transpose(1, 2)
            encoder_hidden_states = self.norm_cross(encoder_hidden_states)
            encoder_hidden_states = encoder_hidden_states.transpose(1, 2)
        else:
            assert False

        return encoder_hidden_states

    @torch.no_grad()
    def fuse_projections(self, fuse=True):
        device = self.to_q.weight.data.device
        dtype = self.to_q.weight.data.dtype

        if not self.is_cross_attention:
            # fetch weight matrices.
            concatenated_weights = torch.cat([self.to_q.weight.data, self.to_k.weight.data, self.to_v.weight.data])
            in_features = concatenated_weights.shape[1]
            out_features = concatenated_weights.shape[0]

            # create a new single projection layer and copy over the weights.
            self.to_qkv = nn.Linear(in_features, out_features, bias=self.use_bias, device=device, dtype=dtype)
            self.to_qkv.weight.copy_(concatenated_weights)
            if self.use_bias:
                concatenated_bias = torch.cat([self.to_q.bias.data, self.to_k.bias.data, self.to_v.bias.data])
                self.to_qkv.bias.copy_(concatenated_bias)

        else:
            concatenated_weights = torch.cat([self.to_k.weight.data, self.to_v.weight.data])
            in_features = concatenated_weights.shape[1]
            out_features = concatenated_weights.shape[0]

            self.to_kv = nn.Linear(in_features, out_features, bias=self.use_bias, device=device, dtype=dtype)
            self.to_kv.weight.copy_(concatenated_weights)
            if self.use_bias:
                concatenated_bias = torch.cat([self.to_k.bias.data, self.to_v.bias.data])
                self.to_kv.bias.copy_(concatenated_bias)

        # handle added projections for SD3 and others.
        if hasattr(self, "add_q_proj") and hasattr(self, "add_k_proj") and hasattr(self, "add_v_proj"):
            concatenated_weights = torch.cat(
                [self.add_q_proj.weight.data, self.add_k_proj.weight.data, self.add_v_proj.weight.data]
            )
            in_features = concatenated_weights.shape[1]
            out_features = concatenated_weights.shape[0]

            self.to_added_qkv = nn.Linear(
                in_features, out_features, bias=self.added_proj_bias, device=device, dtype=dtype
            )
            self.to_added_qkv.weight.copy_(concatenated_weights)
            if self.added_proj_bias:
                concatenated_bias = torch.cat(
                    [self.add_q_proj.bias.data, self.add_k_proj.bias.data, self.add_v_proj.bias.data]
                )
                self.to_added_qkv.bias.copy_(concatenated_bias)

        self.fused_projections = fuse


class AttnProcessor:
    r"""
    Default processor for performing attention-related computations.
    """

    def __call__(
        self,
        attn: Attention,
        hidden_states: torch.Tensor,
        encoder_hidden_states: Optional[torch.Tensor] = None,
        attention_mask: Optional[torch.Tensor] = None,
        temb: Optional[torch.Tensor] = None,
        *args,
        **kwargs,
    ) -> torch.Tensor:
        if len(args) > 0 or kwargs.get("scale", None) is not None:
            deprecation_message = "The `scale` argument is deprecated and will be ignored. Please remove it, as passing it will raise an error in the future. `scale` should directly be passed while calling the underlying pipeline component i.e., via `cross_attention_kwargs`."
            deprecate("scale", "1.0.0", deprecation_message)

        residual = hidden_states

        if attn.spatial_norm is not None:
            hidden_states = attn.spatial_norm(hidden_states, temb)

        input_ndim = hidden_states.ndim

        if input_ndim == 4:
            batch_size, channel, height, width = hidden_states.shape
            hidden_states = hidden_states.view(batch_size, channel, height * width).transpose(1, 2)

        batch_size, sequence_length, _ = (
            hidden_states.shape if encoder_hidden_states is None else encoder_hidden_states.shape
        )
        attention_mask = attn.prepare_attention_mask(attention_mask, sequence_length, batch_size)

        if attn.group_norm is not None:
            hidden_states = attn.group_norm(hidden_states.transpose(1, 2)).transpose(1, 2)

        query = attn.to_q(hidden_states)

        if encoder_hidden_states is None:
            encoder_hidden_states = hidden_states
        elif attn.norm_cross:
            encoder_hidden_states = attn.norm_encoder_hidden_states(encoder_hidden_states)

        key = attn.to_k(encoder_hidden_states)
        value = attn.to_v(encoder_hidden_states)

        query = attn.head_to_batch_dim(query)
        key = attn.head_to_batch_dim(key)
        value = attn.head_to_batch_dim(value)

        attention_probs = attn.get_attention_scores(query, key, attention_mask)
        hidden_states = torch.bmm(attention_probs, value)
        hidden_states = attn.batch_to_head_dim(hidden_states)

        # linear proj
        hidden_states = attn.to_out[0](hidden_states)
        # dropout
        hidden_states = attn.to_out[1](hidden_states)

        if input_ndim == 4:
            hidden_states = hidden_states.transpose(-1, -2).reshape(batch_size, channel, height, width)

        if attn.residual_connection:
            hidden_states = hidden_states + residual

        hidden_states = hidden_states / attn.rescale_output_factor

        return hidden_states


class CustomDiffusionAttnProcessor(nn.Module):
    r"""
    Processor for implementing attention for the Custom Diffusion method.

    Args:
        train_kv (`bool`, defaults to `True`):
            Whether to newly train the key and value matrices corresponding to the text features.
        train_q_out (`bool`, defaults to `True`):
            Whether to newly train query matrices corresponding to the latent image features.
        hidden_size (`int`, *optional*, defaults to `None`):
            The hidden size of the attention layer.
        cross_attention_dim (`int`, *optional*, defaults to `None`):
            The number of channels in the `encoder_hidden_states`.
        out_bias (`bool`, defaults to `True`):
            Whether to include the bias parameter in `train_q_out`.
        dropout (`float`, *optional*, defaults to 0.0):
            The dropout probability to use.
    """

    def __init__(
        self,
        train_kv: bool = True,
        train_q_out: bool = True,
        hidden_size: Optional[int] = None,
        cross_attention_dim: Optional[int] = None,
        out_bias: bool = True,
        dropout: float = 0.0,
    ):
        super().__init__()
        self.train_kv = train_kv
        self.train_q_out = train_q_out

        self.hidden_size = hidden_size
        self.cross_attention_dim = cross_attention_dim

        # `_custom_diffusion` id for easy serialization and loading.
        if self.train_kv:
            self.to_k_custom_diffusion = nn.Linear(cross_attention_dim or hidden_size, hidden_size, bias=False)
            self.to_v_custom_diffusion = nn.Linear(cross_attention_dim or hidden_size, hidden_size, bias=False)
        if self.train_q_out:
            self.to_q_custom_diffusion = nn.Linear(hidden_size, hidden_size, bias=False)
            self.to_out_custom_diffusion = nn.ModuleList([])
            self.to_out_custom_diffusion.append(nn.Linear(hidden_size, hidden_size, bias=out_bias))
            self.to_out_custom_diffusion.append(nn.Dropout(dropout))

    def __call__(
        self,
        attn: Attention,
        hidden_states: torch.Tensor,
        encoder_hidden_states: Optional[torch.Tensor] = None,
        attention_mask: Optional[torch.Tensor] = None,
    ) -> torch.Tensor:
        batch_size, sequence_length, _ = hidden_states.shape
        attention_mask = attn.prepare_attention_mask(attention_mask, sequence_length, batch_size)
        if self.train_q_out:
            query = self.to_q_custom_diffusion(hidden_states).to(attn.to_q.weight.dtype)
        else:
            query = attn.to_q(hidden_states.to(attn.to_q.weight.dtype))

        if encoder_hidden_states is None:
            crossattn = False
            encoder_hidden_states = hidden_states
        else:
            crossattn = True
            if attn.norm_cross:
                encoder_hidden_states = attn.norm_encoder_hidden_states(encoder_hidden_states)

        if self.train_kv:
            key = self.to_k_custom_diffusion(encoder_hidden_states.to(self.to_k_custom_diffusion.weight.dtype))
            value = self.to_v_custom_diffusion(encoder_hidden_states.to(self.to_v_custom_diffusion.weight.dtype))
            key = key.to(attn.to_q.weight.dtype)
            value = value.to(attn.to_q.weight.dtype)
        else:
            key = attn.to_k(encoder_hidden_states)
            value = attn.to_v(encoder_hidden_states)

        if crossattn:
            detach = torch.ones_like(key)
            detach[:, :1, :] = detach[:, :1, :] * 0.0
            key = detach * key + (1 - detach) * key.detach()
            value = detach * value + (1 - detach) * value.detach()

        query = attn.head_to_batch_dim(query)
        key = attn.head_to_batch_dim(key)
        value = attn.head_to_batch_dim(value)

        attention_probs = attn.get_attention_scores(query, key, attention_mask)
        hidden_states = torch.bmm(attention_probs, value)
        hidden_states = attn.batch_to_head_dim(hidden_states)

        if self.train_q_out:
            # linear proj
            hidden_states = self.to_out_custom_diffusion[0](hidden_states)
            # dropout
            hidden_states = self.to_out_custom_diffusion[1](hidden_states)
        else:
            # linear proj
            hidden_states = attn.to_out[0](hidden_states)
            # dropout
            hidden_states = attn.to_out[1](hidden_states)

        return hidden_states


class AttnAddedKVProcessor:
    r"""
    Processor for performing attention-related computations with extra learnable key and value matrices for the text
    encoder.
    """

    def __call__(
        self,
        attn: Attention,
        hidden_states: torch.Tensor,
        encoder_hidden_states: Optional[torch.Tensor] = None,
        attention_mask: Optional[torch.Tensor] = None,
        *args,
        **kwargs,
    ) -> torch.Tensor:
        if len(args) > 0 or kwargs.get("scale", None) is not None:
            deprecation_message = "The `scale` argument is deprecated and will be ignored. Please remove it, as passing it will raise an error in the future. `scale` should directly be passed while calling the underlying pipeline component i.e., via `cross_attention_kwargs`."
            deprecate("scale", "1.0.0", deprecation_message)

        residual = hidden_states

        hidden_states = hidden_states.view(hidden_states.shape[0], hidden_states.shape[1], -1).transpose(1, 2)
        batch_size, sequence_length, _ = hidden_states.shape

        attention_mask = attn.prepare_attention_mask(attention_mask, sequence_length, batch_size)

        if encoder_hidden_states is None:
            encoder_hidden_states = hidden_states
        elif attn.norm_cross:
            encoder_hidden_states = attn.norm_encoder_hidden_states(encoder_hidden_states)

        hidden_states = attn.group_norm(hidden_states.transpose(1, 2)).transpose(1, 2)

        query = attn.to_q(hidden_states)
        query = attn.head_to_batch_dim(query)

        encoder_hidden_states_key_proj = attn.add_k_proj(encoder_hidden_states)
        encoder_hidden_states_value_proj = attn.add_v_proj(encoder_hidden_states)
        encoder_hidden_states_key_proj = attn.head_to_batch_dim(encoder_hidden_states_key_proj)
        encoder_hidden_states_value_proj = attn.head_to_batch_dim(encoder_hidden_states_value_proj)

        if not attn.only_cross_attention:
            key = attn.to_k(hidden_states)
            value = attn.to_v(hidden_states)
            key = attn.head_to_batch_dim(key)
            value = attn.head_to_batch_dim(value)
            key = torch.cat([encoder_hidden_states_key_proj, key], dim=1)
            value = torch.cat([encoder_hidden_states_value_proj, value], dim=1)
        else:
            key = encoder_hidden_states_key_proj
            value = encoder_hidden_states_value_proj

        attention_probs = attn.get_attention_scores(query, key, attention_mask)
        hidden_states = torch.bmm(attention_probs, value)
        hidden_states = attn.batch_to_head_dim(hidden_states)

        # linear proj
        hidden_states = attn.to_out[0](hidden_states)
        # dropout
        hidden_states = attn.to_out[1](hidden_states)

        hidden_states = hidden_states.transpose(-1, -2).reshape(residual.shape)
        hidden_states = hidden_states + residual

        return hidden_states


class AttnAddedKVProcessor2_0:
    r"""
    Processor for performing scaled dot-product attention (enabled by default if you're using PyTorch 2.0), with extra
    learnable key and value matrices for the text encoder.
    """

    def __init__(self):
        if not hasattr(F, "scaled_dot_product_attention"):
            raise ImportError(
                "AttnAddedKVProcessor2_0 requires PyTorch 2.0, to use it, please upgrade PyTorch to 2.0."
            )

    def __call__(
        self,
        attn: Attention,
        hidden_states: torch.Tensor,
        encoder_hidden_states: Optional[torch.Tensor] = None,
        attention_mask: Optional[torch.Tensor] = None,
        *args,
        **kwargs,
    ) -> torch.Tensor:
        if len(args) > 0 or kwargs.get("scale", None) is not None:
            deprecation_message = "The `scale` argument is deprecated and will be ignored. Please remove it, as passing it will raise an error in the future. `scale` should directly be passed while calling the underlying pipeline component i.e., via `cross_attention_kwargs`."
            deprecate("scale", "1.0.0", deprecation_message)

        residual = hidden_states

        hidden_states = hidden_states.view(hidden_states.shape[0], hidden_states.shape[1], -1).transpose(1, 2)
        batch_size, sequence_length, _ = hidden_states.shape

        attention_mask = attn.prepare_attention_mask(attention_mask, sequence_length, batch_size, out_dim=4)

        if encoder_hidden_states is None:
            encoder_hidden_states = hidden_states
        elif attn.norm_cross:
            encoder_hidden_states = attn.norm_encoder_hidden_states(encoder_hidden_states)

        hidden_states = attn.group_norm(hidden_states.transpose(1, 2)).transpose(1, 2)

        query = attn.to_q(hidden_states)
        query = attn.head_to_batch_dim(query, out_dim=4)

        encoder_hidden_states_key_proj = attn.add_k_proj(encoder_hidden_states)
        encoder_hidden_states_value_proj = attn.add_v_proj(encoder_hidden_states)
        encoder_hidden_states_key_proj = attn.head_to_batch_dim(encoder_hidden_states_key_proj, out_dim=4)
        encoder_hidden_states_value_proj = attn.head_to_batch_dim(encoder_hidden_states_value_proj, out_dim=4)

        if not attn.only_cross_attention:
            key = attn.to_k(hidden_states)
            value = attn.to_v(hidden_states)
            key = attn.head_to_batch_dim(key, out_dim=4)
            value = attn.head_to_batch_dim(value, out_dim=4)
            key = torch.cat([encoder_hidden_states_key_proj, key], dim=2)
            value = torch.cat([encoder_hidden_states_value_proj, value], dim=2)
        else:
            key = encoder_hidden_states_key_proj
            value = encoder_hidden_states_value_proj

        # the output of sdp = (batch, num_heads, seq_len, head_dim)
        # TODO: add support for attn.scale when we move to Torch 2.1
        hidden_states = F.scaled_dot_product_attention(
            query, key, value, attn_mask=attention_mask, dropout_p=0.0, is_causal=False
        )
        hidden_states = hidden_states.transpose(1, 2).reshape(batch_size, -1, residual.shape[1])

        # linear proj
        hidden_states = attn.to_out[0](hidden_states)
        # dropout
        hidden_states = attn.to_out[1](hidden_states)

        hidden_states = hidden_states.transpose(-1, -2).reshape(residual.shape)
        hidden_states = hidden_states + residual

        return hidden_states


class JointAttnProcessor2_0:
    """Attention processor used typically in processing the SD3-like self-attention projections."""

    def __init__(self):
        if not hasattr(F, "scaled_dot_product_attention"):
            raise ImportError("AttnProcessor2_0 requires PyTorch 2.0, to use it, please upgrade PyTorch to 2.0.")

    def __call__(
        self,
        attn: Attention,
        hidden_states: torch.FloatTensor,
        encoder_hidden_states: torch.FloatTensor = None,
        attention_mask: Optional[torch.FloatTensor] = None,
        *args,
        **kwargs,
    ) -> torch.FloatTensor:
        residual = hidden_states

        batch_size = hidden_states.shape[0]

        # `sample` projections.
        query = attn.to_q(hidden_states)
        key = attn.to_k(hidden_states)
        value = attn.to_v(hidden_states)

        inner_dim = key.shape[-1]
        head_dim = inner_dim // attn.heads

        query = query.view(batch_size, -1, attn.heads, head_dim).transpose(1, 2)
        key = key.view(batch_size, -1, attn.heads, head_dim).transpose(1, 2)
        value = value.view(batch_size, -1, attn.heads, head_dim).transpose(1, 2)

        if attn.norm_q is not None:
            query = attn.norm_q(query)
        if attn.norm_k is not None:
            key = attn.norm_k(key)

        # `context` projections.
        if encoder_hidden_states is not None:
            encoder_hidden_states_query_proj = attn.add_q_proj(encoder_hidden_states)
            encoder_hidden_states_key_proj = attn.add_k_proj(encoder_hidden_states)
            encoder_hidden_states_value_proj = attn.add_v_proj(encoder_hidden_states)

            encoder_hidden_states_query_proj = encoder_hidden_states_query_proj.view(
                batch_size, -1, attn.heads, head_dim
            ).transpose(1, 2)
            encoder_hidden_states_key_proj = encoder_hidden_states_key_proj.view(
                batch_size, -1, attn.heads, head_dim
            ).transpose(1, 2)
            encoder_hidden_states_value_proj = encoder_hidden_states_value_proj.view(
                batch_size, -1, attn.heads, head_dim
            ).transpose(1, 2)

            if attn.norm_added_q is not None:
                encoder_hidden_states_query_proj = attn.norm_added_q(encoder_hidden_states_query_proj)
            if attn.norm_added_k is not None:
                encoder_hidden_states_key_proj = attn.norm_added_k(encoder_hidden_states_key_proj)

            query = torch.cat([query, encoder_hidden_states_query_proj], dim=2)
            key = torch.cat([key, encoder_hidden_states_key_proj], dim=2)
            value = torch.cat([value, encoder_hidden_states_value_proj], dim=2)

        hidden_states = F.scaled_dot_product_attention(query, key, value, dropout_p=0.0, is_causal=False)
        hidden_states = hidden_states.transpose(1, 2).reshape(batch_size, -1, attn.heads * head_dim)
        hidden_states = hidden_states.to(query.dtype)

        if encoder_hidden_states is not None:
            # Split the attention outputs.
            hidden_states, encoder_hidden_states = (
                hidden_states[:, : residual.shape[1]],
                hidden_states[:, residual.shape[1] :],
            )
            if not attn.context_pre_only:
                encoder_hidden_states = attn.to_add_out(encoder_hidden_states)

        # linear proj
        hidden_states = attn.to_out[0](hidden_states)
        # dropout
        hidden_states = attn.to_out[1](hidden_states)

        if encoder_hidden_states is not None:
            return hidden_states, encoder_hidden_states
        else:
            return hidden_states


class PAGJointAttnProcessor2_0:
    """Attention processor used typically in processing the SD3-like self-attention projections."""

    def __init__(self):
        if not hasattr(F, "scaled_dot_product_attention"):
            raise ImportError(
                "PAGJointAttnProcessor2_0 requires PyTorch 2.0, to use it, please upgrade PyTorch to 2.0."
            )

    def __call__(
        self,
        attn: Attention,
        hidden_states: torch.FloatTensor,
        encoder_hidden_states: torch.FloatTensor = None,
    ) -> torch.FloatTensor:
        residual = hidden_states

        input_ndim = hidden_states.ndim
        if input_ndim == 4:
            batch_size, channel, height, width = hidden_states.shape
            hidden_states = hidden_states.view(batch_size, channel, height * width).transpose(1, 2)
        context_input_ndim = encoder_hidden_states.ndim
        if context_input_ndim == 4:
            batch_size, channel, height, width = encoder_hidden_states.shape
            encoder_hidden_states = encoder_hidden_states.view(batch_size, channel, height * width).transpose(1, 2)

        # store the length of image patch sequences to create a mask that prevents interaction between patches
        # similar to making the self-attention map an identity matrix
        identity_block_size = hidden_states.shape[1]

        # chunk
        hidden_states_org, hidden_states_ptb = hidden_states.chunk(2)
        encoder_hidden_states_org, encoder_hidden_states_ptb = encoder_hidden_states.chunk(2)

        ################## original path ##################
        batch_size = encoder_hidden_states_org.shape[0]

        # `sample` projections.
        query_org = attn.to_q(hidden_states_org)
        key_org = attn.to_k(hidden_states_org)
        value_org = attn.to_v(hidden_states_org)

        # `context` projections.
        encoder_hidden_states_org_query_proj = attn.add_q_proj(encoder_hidden_states_org)
        encoder_hidden_states_org_key_proj = attn.add_k_proj(encoder_hidden_states_org)
        encoder_hidden_states_org_value_proj = attn.add_v_proj(encoder_hidden_states_org)

        # attention
        query_org = torch.cat([query_org, encoder_hidden_states_org_query_proj], dim=1)
        key_org = torch.cat([key_org, encoder_hidden_states_org_key_proj], dim=1)
        value_org = torch.cat([value_org, encoder_hidden_states_org_value_proj], dim=1)

        inner_dim = key_org.shape[-1]
        head_dim = inner_dim // attn.heads
        query_org = query_org.view(batch_size, -1, attn.heads, head_dim).transpose(1, 2)
        key_org = key_org.view(batch_size, -1, attn.heads, head_dim).transpose(1, 2)
        value_org = value_org.view(batch_size, -1, attn.heads, head_dim).transpose(1, 2)

        hidden_states_org = F.scaled_dot_product_attention(
            query_org, key_org, value_org, dropout_p=0.0, is_causal=False
        )
        hidden_states_org = hidden_states_org.transpose(1, 2).reshape(batch_size, -1, attn.heads * head_dim)
        hidden_states_org = hidden_states_org.to(query_org.dtype)

        # Split the attention outputs.
        hidden_states_org, encoder_hidden_states_org = (
            hidden_states_org[:, : residual.shape[1]],
            hidden_states_org[:, residual.shape[1] :],
        )

        # linear proj
        hidden_states_org = attn.to_out[0](hidden_states_org)
        # dropout
        hidden_states_org = attn.to_out[1](hidden_states_org)
        if not attn.context_pre_only:
            encoder_hidden_states_org = attn.to_add_out(encoder_hidden_states_org)

        if input_ndim == 4:
            hidden_states_org = hidden_states_org.transpose(-1, -2).reshape(batch_size, channel, height, width)
        if context_input_ndim == 4:
            encoder_hidden_states_org = encoder_hidden_states_org.transpose(-1, -2).reshape(
                batch_size, channel, height, width
            )

        ################## perturbed path ##################

        batch_size = encoder_hidden_states_ptb.shape[0]

        # `sample` projections.
        query_ptb = attn.to_q(hidden_states_ptb)
        key_ptb = attn.to_k(hidden_states_ptb)
        value_ptb = attn.to_v(hidden_states_ptb)

        # `context` projections.
        encoder_hidden_states_ptb_query_proj = attn.add_q_proj(encoder_hidden_states_ptb)
        encoder_hidden_states_ptb_key_proj = attn.add_k_proj(encoder_hidden_states_ptb)
        encoder_hidden_states_ptb_value_proj = attn.add_v_proj(encoder_hidden_states_ptb)

        # attention
        query_ptb = torch.cat([query_ptb, encoder_hidden_states_ptb_query_proj], dim=1)
        key_ptb = torch.cat([key_ptb, encoder_hidden_states_ptb_key_proj], dim=1)
        value_ptb = torch.cat([value_ptb, encoder_hidden_states_ptb_value_proj], dim=1)

        inner_dim = key_ptb.shape[-1]
        head_dim = inner_dim // attn.heads
        query_ptb = query_ptb.view(batch_size, -1, attn.heads, head_dim).transpose(1, 2)
        key_ptb = key_ptb.view(batch_size, -1, attn.heads, head_dim).transpose(1, 2)
        value_ptb = value_ptb.view(batch_size, -1, attn.heads, head_dim).transpose(1, 2)

        # create a full mask with all entries set to 0
        seq_len = query_ptb.size(2)
        full_mask = torch.zeros((seq_len, seq_len), device=query_ptb.device, dtype=query_ptb.dtype)

        # set the attention value between image patches to -inf
        full_mask[:identity_block_size, :identity_block_size] = float("-inf")

        # set the diagonal of the attention value between image patches to 0
        full_mask[:identity_block_size, :identity_block_size].fill_diagonal_(0)

        # expand the mask to match the attention weights shape
        full_mask = full_mask.unsqueeze(0).unsqueeze(0)  # Add batch and num_heads dimensions

        hidden_states_ptb = F.scaled_dot_product_attention(
            query_ptb, key_ptb, value_ptb, attn_mask=full_mask, dropout_p=0.0, is_causal=False
        )
        hidden_states_ptb = hidden_states_ptb.transpose(1, 2).reshape(batch_size, -1, attn.heads * head_dim)
        hidden_states_ptb = hidden_states_ptb.to(query_ptb.dtype)

        # split the attention outputs.
        hidden_states_ptb, encoder_hidden_states_ptb = (
            hidden_states_ptb[:, : residual.shape[1]],
            hidden_states_ptb[:, residual.shape[1] :],
        )

        # linear proj
        hidden_states_ptb = attn.to_out[0](hidden_states_ptb)
        # dropout
        hidden_states_ptb = attn.to_out[1](hidden_states_ptb)
        if not attn.context_pre_only:
            encoder_hidden_states_ptb = attn.to_add_out(encoder_hidden_states_ptb)

        if input_ndim == 4:
            hidden_states_ptb = hidden_states_ptb.transpose(-1, -2).reshape(batch_size, channel, height, width)
        if context_input_ndim == 4:
            encoder_hidden_states_ptb = encoder_hidden_states_ptb.transpose(-1, -2).reshape(
                batch_size, channel, height, width
            )

        ################ concat ###############
        hidden_states = torch.cat([hidden_states_org, hidden_states_ptb])
        encoder_hidden_states = torch.cat([encoder_hidden_states_org, encoder_hidden_states_ptb])

        return hidden_states, encoder_hidden_states


class PAGCFGJointAttnProcessor2_0:
    """Attention processor used typically in processing the SD3-like self-attention projections."""

    def __init__(self):
        if not hasattr(F, "scaled_dot_product_attention"):
            raise ImportError(
                "PAGCFGJointAttnProcessor2_0 requires PyTorch 2.0, to use it, please upgrade PyTorch to 2.0."
            )

    def __call__(
        self,
        attn: Attention,
        hidden_states: torch.FloatTensor,
        encoder_hidden_states: torch.FloatTensor = None,
        attention_mask: Optional[torch.FloatTensor] = None,
        *args,
        **kwargs,
    ) -> torch.FloatTensor:
        residual = hidden_states

        input_ndim = hidden_states.ndim
        if input_ndim == 4:
            batch_size, channel, height, width = hidden_states.shape
            hidden_states = hidden_states.view(batch_size, channel, height * width).transpose(1, 2)
        context_input_ndim = encoder_hidden_states.ndim
        if context_input_ndim == 4:
            batch_size, channel, height, width = encoder_hidden_states.shape
            encoder_hidden_states = encoder_hidden_states.view(batch_size, channel, height * width).transpose(1, 2)

        identity_block_size = hidden_states.shape[
            1
        ]  # patch embeddings width * height (correspond to self-attention map width or height)

        # chunk
        hidden_states_uncond, hidden_states_org, hidden_states_ptb = hidden_states.chunk(3)
        hidden_states_org = torch.cat([hidden_states_uncond, hidden_states_org])

        (
            encoder_hidden_states_uncond,
            encoder_hidden_states_org,
            encoder_hidden_states_ptb,
        ) = encoder_hidden_states.chunk(3)
        encoder_hidden_states_org = torch.cat([encoder_hidden_states_uncond, encoder_hidden_states_org])

        ################## original path ##################
        batch_size = encoder_hidden_states_org.shape[0]

        # `sample` projections.
        query_org = attn.to_q(hidden_states_org)
        key_org = attn.to_k(hidden_states_org)
        value_org = attn.to_v(hidden_states_org)

        # `context` projections.
        encoder_hidden_states_org_query_proj = attn.add_q_proj(encoder_hidden_states_org)
        encoder_hidden_states_org_key_proj = attn.add_k_proj(encoder_hidden_states_org)
        encoder_hidden_states_org_value_proj = attn.add_v_proj(encoder_hidden_states_org)

        # attention
        query_org = torch.cat([query_org, encoder_hidden_states_org_query_proj], dim=1)
        key_org = torch.cat([key_org, encoder_hidden_states_org_key_proj], dim=1)
        value_org = torch.cat([value_org, encoder_hidden_states_org_value_proj], dim=1)

        inner_dim = key_org.shape[-1]
        head_dim = inner_dim // attn.heads
        query_org = query_org.view(batch_size, -1, attn.heads, head_dim).transpose(1, 2)
        key_org = key_org.view(batch_size, -1, attn.heads, head_dim).transpose(1, 2)
        value_org = value_org.view(batch_size, -1, attn.heads, head_dim).transpose(1, 2)

        hidden_states_org = F.scaled_dot_product_attention(
            query_org, key_org, value_org, dropout_p=0.0, is_causal=False
        )
        hidden_states_org = hidden_states_org.transpose(1, 2).reshape(batch_size, -1, attn.heads * head_dim)
        hidden_states_org = hidden_states_org.to(query_org.dtype)

        # Split the attention outputs.
        hidden_states_org, encoder_hidden_states_org = (
            hidden_states_org[:, : residual.shape[1]],
            hidden_states_org[:, residual.shape[1] :],
        )

        # linear proj
        hidden_states_org = attn.to_out[0](hidden_states_org)
        # dropout
        hidden_states_org = attn.to_out[1](hidden_states_org)
        if not attn.context_pre_only:
            encoder_hidden_states_org = attn.to_add_out(encoder_hidden_states_org)

        if input_ndim == 4:
            hidden_states_org = hidden_states_org.transpose(-1, -2).reshape(batch_size, channel, height, width)
        if context_input_ndim == 4:
            encoder_hidden_states_org = encoder_hidden_states_org.transpose(-1, -2).reshape(
                batch_size, channel, height, width
            )

        ################## perturbed path ##################

        batch_size = encoder_hidden_states_ptb.shape[0]

        # `sample` projections.
        query_ptb = attn.to_q(hidden_states_ptb)
        key_ptb = attn.to_k(hidden_states_ptb)
        value_ptb = attn.to_v(hidden_states_ptb)

        # `context` projections.
        encoder_hidden_states_ptb_query_proj = attn.add_q_proj(encoder_hidden_states_ptb)
        encoder_hidden_states_ptb_key_proj = attn.add_k_proj(encoder_hidden_states_ptb)
        encoder_hidden_states_ptb_value_proj = attn.add_v_proj(encoder_hidden_states_ptb)

        # attention
        query_ptb = torch.cat([query_ptb, encoder_hidden_states_ptb_query_proj], dim=1)
        key_ptb = torch.cat([key_ptb, encoder_hidden_states_ptb_key_proj], dim=1)
        value_ptb = torch.cat([value_ptb, encoder_hidden_states_ptb_value_proj], dim=1)

        inner_dim = key_ptb.shape[-1]
        head_dim = inner_dim // attn.heads
        query_ptb = query_ptb.view(batch_size, -1, attn.heads, head_dim).transpose(1, 2)
        key_ptb = key_ptb.view(batch_size, -1, attn.heads, head_dim).transpose(1, 2)
        value_ptb = value_ptb.view(batch_size, -1, attn.heads, head_dim).transpose(1, 2)

        # create a full mask with all entries set to 0
        seq_len = query_ptb.size(2)
        full_mask = torch.zeros((seq_len, seq_len), device=query_ptb.device, dtype=query_ptb.dtype)

        # set the attention value between image patches to -inf
        full_mask[:identity_block_size, :identity_block_size] = float("-inf")

        # set the diagonal of the attention value between image patches to 0
        full_mask[:identity_block_size, :identity_block_size].fill_diagonal_(0)

        # expand the mask to match the attention weights shape
        full_mask = full_mask.unsqueeze(0).unsqueeze(0)  # Add batch and num_heads dimensions

        hidden_states_ptb = F.scaled_dot_product_attention(
            query_ptb, key_ptb, value_ptb, attn_mask=full_mask, dropout_p=0.0, is_causal=False
        )
        hidden_states_ptb = hidden_states_ptb.transpose(1, 2).reshape(batch_size, -1, attn.heads * head_dim)
        hidden_states_ptb = hidden_states_ptb.to(query_ptb.dtype)

        # split the attention outputs.
        hidden_states_ptb, encoder_hidden_states_ptb = (
            hidden_states_ptb[:, : residual.shape[1]],
            hidden_states_ptb[:, residual.shape[1] :],
        )

        # linear proj
        hidden_states_ptb = attn.to_out[0](hidden_states_ptb)
        # dropout
        hidden_states_ptb = attn.to_out[1](hidden_states_ptb)
        if not attn.context_pre_only:
            encoder_hidden_states_ptb = attn.to_add_out(encoder_hidden_states_ptb)

        if input_ndim == 4:
            hidden_states_ptb = hidden_states_ptb.transpose(-1, -2).reshape(batch_size, channel, height, width)
        if context_input_ndim == 4:
            encoder_hidden_states_ptb = encoder_hidden_states_ptb.transpose(-1, -2).reshape(
                batch_size, channel, height, width
            )

        ################ concat ###############
        hidden_states = torch.cat([hidden_states_org, hidden_states_ptb])
        encoder_hidden_states = torch.cat([encoder_hidden_states_org, encoder_hidden_states_ptb])

        return hidden_states, encoder_hidden_states


class FusedJointAttnProcessor2_0:
    """Attention processor used typically in processing the SD3-like self-attention projections."""

    def __init__(self):
        if not hasattr(F, "scaled_dot_product_attention"):
            raise ImportError("AttnProcessor2_0 requires PyTorch 2.0, to use it, please upgrade PyTorch to 2.0.")

    def __call__(
        self,
        attn: Attention,
        hidden_states: torch.FloatTensor,
        encoder_hidden_states: torch.FloatTensor = None,
        attention_mask: Optional[torch.FloatTensor] = None,
        *args,
        **kwargs,
    ) -> torch.FloatTensor:
        residual = hidden_states

        input_ndim = hidden_states.ndim
        if input_ndim == 4:
            batch_size, channel, height, width = hidden_states.shape
            hidden_states = hidden_states.view(batch_size, channel, height * width).transpose(1, 2)
        context_input_ndim = encoder_hidden_states.ndim
        if context_input_ndim == 4:
            batch_size, channel, height, width = encoder_hidden_states.shape
            encoder_hidden_states = encoder_hidden_states.view(batch_size, channel, height * width).transpose(1, 2)

        batch_size = encoder_hidden_states.shape[0]

        # `sample` projections.
        qkv = attn.to_qkv(hidden_states)
        split_size = qkv.shape[-1] // 3
        query, key, value = torch.split(qkv, split_size, dim=-1)

        # `context` projections.
        encoder_qkv = attn.to_added_qkv(encoder_hidden_states)
        split_size = encoder_qkv.shape[-1] // 3
        (
            encoder_hidden_states_query_proj,
            encoder_hidden_states_key_proj,
            encoder_hidden_states_value_proj,
        ) = torch.split(encoder_qkv, split_size, dim=-1)

        # attention
        query = torch.cat([query, encoder_hidden_states_query_proj], dim=1)
        key = torch.cat([key, encoder_hidden_states_key_proj], dim=1)
        value = torch.cat([value, encoder_hidden_states_value_proj], dim=1)

        inner_dim = key.shape[-1]
        head_dim = inner_dim // attn.heads
        query = query.view(batch_size, -1, attn.heads, head_dim).transpose(1, 2)
        key = key.view(batch_size, -1, attn.heads, head_dim).transpose(1, 2)
        value = value.view(batch_size, -1, attn.heads, head_dim).transpose(1, 2)

        hidden_states = F.scaled_dot_product_attention(query, key, value, dropout_p=0.0, is_causal=False)
        hidden_states = hidden_states.transpose(1, 2).reshape(batch_size, -1, attn.heads * head_dim)
        hidden_states = hidden_states.to(query.dtype)

        # Split the attention outputs.
        hidden_states, encoder_hidden_states = (
            hidden_states[:, : residual.shape[1]],
            hidden_states[:, residual.shape[1] :],
        )

        # linear proj
        hidden_states = attn.to_out[0](hidden_states)
        # dropout
        hidden_states = attn.to_out[1](hidden_states)
        if not attn.context_pre_only:
            encoder_hidden_states = attn.to_add_out(encoder_hidden_states)

        if input_ndim == 4:
            hidden_states = hidden_states.transpose(-1, -2).reshape(batch_size, channel, height, width)
        if context_input_ndim == 4:
            encoder_hidden_states = encoder_hidden_states.transpose(-1, -2).reshape(batch_size, channel, height, width)

        return hidden_states, encoder_hidden_states


<<<<<<< HEAD
class XFormersJointAttnProcessor:
    r"""
    Processor for implementing memory efficient attention using xFormers.

    Args:
        attention_op (`Callable`, *optional*, defaults to `None`):
            The base
            [operator](https://facebookresearch.github.io/xformers/components/ops.html#xformers.ops.AttentionOpBase) to
            use as the attention operator. It is recommended to set to `None`, and allow xFormers to choose the best
            operator.
    """

    def __init__(self, attention_op: Optional[Callable] = None):
        self.attention_op = attention_op
=======
class AllegroAttnProcessor2_0:
    r"""
    Processor for implementing scaled dot-product attention (enabled by default if you're using PyTorch 2.0). This is
    used in the Allegro model. It applies a normalization layer and rotary embedding on the query and key vector.
    """

    def __init__(self):
        if not hasattr(F, "scaled_dot_product_attention"):
            raise ImportError(
                "AllegroAttnProcessor2_0 requires PyTorch 2.0, to use it, please upgrade PyTorch to 2.0."
            )
>>>>>>> dac623b5

    def __call__(
        self,
        attn: Attention,
<<<<<<< HEAD
        hidden_states: torch.FloatTensor,
        encoder_hidden_states: torch.FloatTensor = None,
        attention_mask: Optional[torch.FloatTensor] = None,
        *args,
        **kwargs,
    ) -> torch.FloatTensor:
        residual = hidden_states

        input_ndim = hidden_states.ndim
        if input_ndim == 4:
            batch_size, channel, height, width = hidden_states.shape
            hidden_states = hidden_states.view(batch_size, channel, height * width).transpose(1, 2)
        context_input_ndim = encoder_hidden_states.ndim
        if context_input_ndim == 4:
            batch_size, channel, height, width = encoder_hidden_states.shape
            encoder_hidden_states = encoder_hidden_states.view(batch_size, channel, height * width).transpose(1, 2)

        batch_size = encoder_hidden_states.shape[0]

        # `sample` projections.
        query = attn.to_q(hidden_states)
        key = attn.to_k(hidden_states)
        value = attn.to_v(hidden_states)

        # `context` projections.
        encoder_hidden_states_query_proj = attn.add_q_proj(encoder_hidden_states)
        encoder_hidden_states_key_proj = attn.add_k_proj(encoder_hidden_states)
        encoder_hidden_states_value_proj = attn.add_v_proj(encoder_hidden_states)

        # attention
        query = torch.cat([query, encoder_hidden_states_query_proj], dim=1)
        key = torch.cat([key, encoder_hidden_states_key_proj], dim=1)
        value = torch.cat([value, encoder_hidden_states_value_proj], dim=1)

        query = attn.head_to_batch_dim(query).contiguous()
        key = attn.head_to_batch_dim(key).contiguous()
        value = attn.head_to_batch_dim(value).contiguous()

        hidden_states = xformers.ops.memory_efficient_attention(
            query, key, value, attn_bias=attention_mask, op=self.attention_op, scale=attn.scale
        )
        hidden_states = hidden_states.to(query.dtype)
        hidden_states = attn.batch_to_head_dim(hidden_states)

        # Split the attention outputs.
        hidden_states, encoder_hidden_states = (
            hidden_states[:, : residual.shape[1]],
            hidden_states[:, residual.shape[1] :],
        )

=======
        hidden_states: torch.Tensor,
        encoder_hidden_states: Optional[torch.Tensor] = None,
        attention_mask: Optional[torch.Tensor] = None,
        temb: Optional[torch.Tensor] = None,
        image_rotary_emb: Optional[torch.Tensor] = None,
    ) -> torch.Tensor:
        residual = hidden_states

        if attn.spatial_norm is not None:
            hidden_states = attn.spatial_norm(hidden_states, temb)

        input_ndim = hidden_states.ndim

        if input_ndim == 4:
            batch_size, channel, height, width = hidden_states.shape
            hidden_states = hidden_states.view(batch_size, channel, height * width).transpose(1, 2)

        batch_size, sequence_length, _ = (
            hidden_states.shape if encoder_hidden_states is None else encoder_hidden_states.shape
        )

        if attention_mask is not None:
            attention_mask = attn.prepare_attention_mask(attention_mask, sequence_length, batch_size)
            # scaled_dot_product_attention expects attention_mask shape to be
            # (batch, heads, source_length, target_length)
            attention_mask = attention_mask.view(batch_size, attn.heads, -1, attention_mask.shape[-1])

        if attn.group_norm is not None:
            hidden_states = attn.group_norm(hidden_states.transpose(1, 2)).transpose(1, 2)

        query = attn.to_q(hidden_states)

        if encoder_hidden_states is None:
            encoder_hidden_states = hidden_states
        elif attn.norm_cross:
            encoder_hidden_states = attn.norm_encoder_hidden_states(encoder_hidden_states)

        key = attn.to_k(encoder_hidden_states)
        value = attn.to_v(encoder_hidden_states)

        inner_dim = key.shape[-1]
        head_dim = inner_dim // attn.heads

        query = query.view(batch_size, -1, attn.heads, head_dim).transpose(1, 2)
        key = key.view(batch_size, -1, attn.heads, head_dim).transpose(1, 2)
        value = value.view(batch_size, -1, attn.heads, head_dim).transpose(1, 2)

        # Apply RoPE if needed
        if image_rotary_emb is not None and not attn.is_cross_attention:
            from .embeddings import apply_rotary_emb_allegro

            query = apply_rotary_emb_allegro(query, image_rotary_emb[0], image_rotary_emb[1])
            key = apply_rotary_emb_allegro(key, image_rotary_emb[0], image_rotary_emb[1])

        # the output of sdp = (batch, num_heads, seq_len, head_dim)
        # TODO: add support for attn.scale when we move to Torch 2.1
        hidden_states = F.scaled_dot_product_attention(
            query, key, value, attn_mask=attention_mask, dropout_p=0.0, is_causal=False
        )

        hidden_states = hidden_states.transpose(1, 2).reshape(batch_size, -1, attn.heads * head_dim)
        hidden_states = hidden_states.to(query.dtype)

>>>>>>> dac623b5
        # linear proj
        hidden_states = attn.to_out[0](hidden_states)
        # dropout
        hidden_states = attn.to_out[1](hidden_states)
<<<<<<< HEAD
        if not attn.context_pre_only:
            encoder_hidden_states = attn.to_add_out(encoder_hidden_states)

        if input_ndim == 4:
            hidden_states = hidden_states.transpose(-1, -2).reshape(batch_size, channel, height, width)
        if context_input_ndim == 4:
            encoder_hidden_states = encoder_hidden_states.transpose(-1, -2).reshape(batch_size, channel, height, width)

        return hidden_states, encoder_hidden_states
=======

        if input_ndim == 4:
            hidden_states = hidden_states.transpose(-1, -2).reshape(batch_size, channel, height, width)

        if attn.residual_connection:
            hidden_states = hidden_states + residual

        hidden_states = hidden_states / attn.rescale_output_factor

        return hidden_states
>>>>>>> dac623b5


class AuraFlowAttnProcessor2_0:
    """Attention processor used typically in processing Aura Flow."""

    def __init__(self):
        if not hasattr(F, "scaled_dot_product_attention") and is_torch_version("<", "2.1"):
            raise ImportError(
                "AuraFlowAttnProcessor2_0 requires PyTorch 2.0, to use it, please upgrade PyTorch to at least 2.1 or above as we use `scale` in `F.scaled_dot_product_attention()`. "
            )

    def __call__(
        self,
        attn: Attention,
        hidden_states: torch.FloatTensor,
        encoder_hidden_states: torch.FloatTensor = None,
        *args,
        **kwargs,
    ) -> torch.FloatTensor:
        batch_size = hidden_states.shape[0]

        # `sample` projections.
        query = attn.to_q(hidden_states)
        key = attn.to_k(hidden_states)
        value = attn.to_v(hidden_states)

        # `context` projections.
        if encoder_hidden_states is not None:
            encoder_hidden_states_query_proj = attn.add_q_proj(encoder_hidden_states)
            encoder_hidden_states_key_proj = attn.add_k_proj(encoder_hidden_states)
            encoder_hidden_states_value_proj = attn.add_v_proj(encoder_hidden_states)

        # Reshape.
        inner_dim = key.shape[-1]
        head_dim = inner_dim // attn.heads
        query = query.view(batch_size, -1, attn.heads, head_dim)
        key = key.view(batch_size, -1, attn.heads, head_dim)
        value = value.view(batch_size, -1, attn.heads, head_dim)

        # Apply QK norm.
        if attn.norm_q is not None:
            query = attn.norm_q(query)
        if attn.norm_k is not None:
            key = attn.norm_k(key)

        # Concatenate the projections.
        if encoder_hidden_states is not None:
            encoder_hidden_states_query_proj = encoder_hidden_states_query_proj.view(
                batch_size, -1, attn.heads, head_dim
            )
            encoder_hidden_states_key_proj = encoder_hidden_states_key_proj.view(batch_size, -1, attn.heads, head_dim)
            encoder_hidden_states_value_proj = encoder_hidden_states_value_proj.view(
                batch_size, -1, attn.heads, head_dim
            )

            if attn.norm_added_q is not None:
                encoder_hidden_states_query_proj = attn.norm_added_q(encoder_hidden_states_query_proj)
            if attn.norm_added_k is not None:
                encoder_hidden_states_key_proj = attn.norm_added_q(encoder_hidden_states_key_proj)

            query = torch.cat([encoder_hidden_states_query_proj, query], dim=1)
            key = torch.cat([encoder_hidden_states_key_proj, key], dim=1)
            value = torch.cat([encoder_hidden_states_value_proj, value], dim=1)

        query = query.transpose(1, 2)
        key = key.transpose(1, 2)
        value = value.transpose(1, 2)

        # Attention.
        hidden_states = F.scaled_dot_product_attention(
            query, key, value, dropout_p=0.0, scale=attn.scale, is_causal=False
        )
        hidden_states = hidden_states.transpose(1, 2).reshape(batch_size, -1, attn.heads * head_dim)
        hidden_states = hidden_states.to(query.dtype)

        # Split the attention outputs.
        if encoder_hidden_states is not None:
            hidden_states, encoder_hidden_states = (
                hidden_states[:, encoder_hidden_states.shape[1] :],
                hidden_states[:, : encoder_hidden_states.shape[1]],
            )

        # linear proj
        hidden_states = attn.to_out[0](hidden_states)
        # dropout
        hidden_states = attn.to_out[1](hidden_states)
        if encoder_hidden_states is not None:
            encoder_hidden_states = attn.to_add_out(encoder_hidden_states)

        if encoder_hidden_states is not None:
            return hidden_states, encoder_hidden_states
        else:
            return hidden_states


class FusedAuraFlowAttnProcessor2_0:
    """Attention processor used typically in processing Aura Flow with fused projections."""

    def __init__(self):
        if not hasattr(F, "scaled_dot_product_attention") and is_torch_version("<", "2.1"):
            raise ImportError(
                "FusedAuraFlowAttnProcessor2_0 requires PyTorch 2.0, to use it, please upgrade PyTorch to at least 2.1 or above as we use `scale` in `F.scaled_dot_product_attention()`. "
            )

    def __call__(
        self,
        attn: Attention,
        hidden_states: torch.FloatTensor,
        encoder_hidden_states: torch.FloatTensor = None,
        *args,
        **kwargs,
    ) -> torch.FloatTensor:
        batch_size = hidden_states.shape[0]

        # `sample` projections.
        qkv = attn.to_qkv(hidden_states)
        split_size = qkv.shape[-1] // 3
        query, key, value = torch.split(qkv, split_size, dim=-1)

        # `context` projections.
        if encoder_hidden_states is not None:
            encoder_qkv = attn.to_added_qkv(encoder_hidden_states)
            split_size = encoder_qkv.shape[-1] // 3
            (
                encoder_hidden_states_query_proj,
                encoder_hidden_states_key_proj,
                encoder_hidden_states_value_proj,
            ) = torch.split(encoder_qkv, split_size, dim=-1)

        # Reshape.
        inner_dim = key.shape[-1]
        head_dim = inner_dim // attn.heads
        query = query.view(batch_size, -1, attn.heads, head_dim)
        key = key.view(batch_size, -1, attn.heads, head_dim)
        value = value.view(batch_size, -1, attn.heads, head_dim)

        # Apply QK norm.
        if attn.norm_q is not None:
            query = attn.norm_q(query)
        if attn.norm_k is not None:
            key = attn.norm_k(key)

        # Concatenate the projections.
        if encoder_hidden_states is not None:
            encoder_hidden_states_query_proj = encoder_hidden_states_query_proj.view(
                batch_size, -1, attn.heads, head_dim
            )
            encoder_hidden_states_key_proj = encoder_hidden_states_key_proj.view(batch_size, -1, attn.heads, head_dim)
            encoder_hidden_states_value_proj = encoder_hidden_states_value_proj.view(
                batch_size, -1, attn.heads, head_dim
            )

            if attn.norm_added_q is not None:
                encoder_hidden_states_query_proj = attn.norm_added_q(encoder_hidden_states_query_proj)
            if attn.norm_added_k is not None:
                encoder_hidden_states_key_proj = attn.norm_added_q(encoder_hidden_states_key_proj)

            query = torch.cat([encoder_hidden_states_query_proj, query], dim=1)
            key = torch.cat([encoder_hidden_states_key_proj, key], dim=1)
            value = torch.cat([encoder_hidden_states_value_proj, value], dim=1)

        query = query.transpose(1, 2)
        key = key.transpose(1, 2)
        value = value.transpose(1, 2)

        # Attention.
        hidden_states = F.scaled_dot_product_attention(
            query, key, value, dropout_p=0.0, scale=attn.scale, is_causal=False
        )
        hidden_states = hidden_states.transpose(1, 2).reshape(batch_size, -1, attn.heads * head_dim)
        hidden_states = hidden_states.to(query.dtype)

        # Split the attention outputs.
        if encoder_hidden_states is not None:
            hidden_states, encoder_hidden_states = (
                hidden_states[:, encoder_hidden_states.shape[1] :],
                hidden_states[:, : encoder_hidden_states.shape[1]],
            )

        # linear proj
        hidden_states = attn.to_out[0](hidden_states)
        # dropout
        hidden_states = attn.to_out[1](hidden_states)
        if encoder_hidden_states is not None:
            encoder_hidden_states = attn.to_add_out(encoder_hidden_states)

        if encoder_hidden_states is not None:
            return hidden_states, encoder_hidden_states
        else:
            return hidden_states


class FluxAttnProcessor2_0:
    """Attention processor used typically in processing the SD3-like self-attention projections."""

    def __init__(self):
        if not hasattr(F, "scaled_dot_product_attention"):
            raise ImportError("FluxAttnProcessor2_0 requires PyTorch 2.0, to use it, please upgrade PyTorch to 2.0.")

    def __call__(
        self,
        attn: Attention,
        hidden_states: torch.FloatTensor,
        encoder_hidden_states: torch.FloatTensor = None,
        attention_mask: Optional[torch.FloatTensor] = None,
        image_rotary_emb: Optional[torch.Tensor] = None,
    ) -> torch.FloatTensor:
        batch_size, _, _ = hidden_states.shape if encoder_hidden_states is None else encoder_hidden_states.shape

        # `sample` projections.
        query = attn.to_q(hidden_states)
        key = attn.to_k(hidden_states)
        value = attn.to_v(hidden_states)

        inner_dim = key.shape[-1]
        head_dim = inner_dim // attn.heads

        query = query.view(batch_size, -1, attn.heads, head_dim).transpose(1, 2)
        key = key.view(batch_size, -1, attn.heads, head_dim).transpose(1, 2)
        value = value.view(batch_size, -1, attn.heads, head_dim).transpose(1, 2)

        if attn.norm_q is not None:
            query = attn.norm_q(query)
        if attn.norm_k is not None:
            key = attn.norm_k(key)

        # the attention in FluxSingleTransformerBlock does not use `encoder_hidden_states`
        if encoder_hidden_states is not None:
            # `context` projections.
            encoder_hidden_states_query_proj = attn.add_q_proj(encoder_hidden_states)
            encoder_hidden_states_key_proj = attn.add_k_proj(encoder_hidden_states)
            encoder_hidden_states_value_proj = attn.add_v_proj(encoder_hidden_states)

            encoder_hidden_states_query_proj = encoder_hidden_states_query_proj.view(
                batch_size, -1, attn.heads, head_dim
            ).transpose(1, 2)
            encoder_hidden_states_key_proj = encoder_hidden_states_key_proj.view(
                batch_size, -1, attn.heads, head_dim
            ).transpose(1, 2)
            encoder_hidden_states_value_proj = encoder_hidden_states_value_proj.view(
                batch_size, -1, attn.heads, head_dim
            ).transpose(1, 2)

            if attn.norm_added_q is not None:
                encoder_hidden_states_query_proj = attn.norm_added_q(encoder_hidden_states_query_proj)
            if attn.norm_added_k is not None:
                encoder_hidden_states_key_proj = attn.norm_added_k(encoder_hidden_states_key_proj)

            # attention
            query = torch.cat([encoder_hidden_states_query_proj, query], dim=2)
            key = torch.cat([encoder_hidden_states_key_proj, key], dim=2)
            value = torch.cat([encoder_hidden_states_value_proj, value], dim=2)

        if image_rotary_emb is not None:
            from .embeddings import apply_rotary_emb

            query = apply_rotary_emb(query, image_rotary_emb)
            key = apply_rotary_emb(key, image_rotary_emb)

        hidden_states = F.scaled_dot_product_attention(query, key, value, dropout_p=0.0, is_causal=False)
        hidden_states = hidden_states.transpose(1, 2).reshape(batch_size, -1, attn.heads * head_dim)
        hidden_states = hidden_states.to(query.dtype)

        if encoder_hidden_states is not None:
            encoder_hidden_states, hidden_states = (
                hidden_states[:, : encoder_hidden_states.shape[1]],
                hidden_states[:, encoder_hidden_states.shape[1] :],
            )

            # linear proj
            hidden_states = attn.to_out[0](hidden_states)
            # dropout
            hidden_states = attn.to_out[1](hidden_states)

            encoder_hidden_states = attn.to_add_out(encoder_hidden_states)

            return hidden_states, encoder_hidden_states
        else:
            return hidden_states


class FluxAttnProcessor2_0_NPU:
    """Attention processor used typically in processing the SD3-like self-attention projections."""

    def __init__(self):
        if not hasattr(F, "scaled_dot_product_attention"):
            raise ImportError(
                "FluxAttnProcessor2_0_NPU requires PyTorch 2.0 and torch NPU, to use it, please upgrade PyTorch to 2.0 and install torch NPU"
            )

    def __call__(
        self,
        attn: Attention,
        hidden_states: torch.FloatTensor,
        encoder_hidden_states: torch.FloatTensor = None,
        attention_mask: Optional[torch.FloatTensor] = None,
        image_rotary_emb: Optional[torch.Tensor] = None,
    ) -> torch.FloatTensor:
        batch_size, _, _ = hidden_states.shape if encoder_hidden_states is None else encoder_hidden_states.shape

        # `sample` projections.
        query = attn.to_q(hidden_states)
        key = attn.to_k(hidden_states)
        value = attn.to_v(hidden_states)

        inner_dim = key.shape[-1]
        head_dim = inner_dim // attn.heads

        query = query.view(batch_size, -1, attn.heads, head_dim).transpose(1, 2)
        key = key.view(batch_size, -1, attn.heads, head_dim).transpose(1, 2)
        value = value.view(batch_size, -1, attn.heads, head_dim).transpose(1, 2)

        if attn.norm_q is not None:
            query = attn.norm_q(query)
        if attn.norm_k is not None:
            key = attn.norm_k(key)

        # the attention in FluxSingleTransformerBlock does not use `encoder_hidden_states`
        if encoder_hidden_states is not None:
            # `context` projections.
            encoder_hidden_states_query_proj = attn.add_q_proj(encoder_hidden_states)
            encoder_hidden_states_key_proj = attn.add_k_proj(encoder_hidden_states)
            encoder_hidden_states_value_proj = attn.add_v_proj(encoder_hidden_states)

            encoder_hidden_states_query_proj = encoder_hidden_states_query_proj.view(
                batch_size, -1, attn.heads, head_dim
            ).transpose(1, 2)
            encoder_hidden_states_key_proj = encoder_hidden_states_key_proj.view(
                batch_size, -1, attn.heads, head_dim
            ).transpose(1, 2)
            encoder_hidden_states_value_proj = encoder_hidden_states_value_proj.view(
                batch_size, -1, attn.heads, head_dim
            ).transpose(1, 2)

            if attn.norm_added_q is not None:
                encoder_hidden_states_query_proj = attn.norm_added_q(encoder_hidden_states_query_proj)
            if attn.norm_added_k is not None:
                encoder_hidden_states_key_proj = attn.norm_added_k(encoder_hidden_states_key_proj)

            # attention
            query = torch.cat([encoder_hidden_states_query_proj, query], dim=2)
            key = torch.cat([encoder_hidden_states_key_proj, key], dim=2)
            value = torch.cat([encoder_hidden_states_value_proj, value], dim=2)

        if image_rotary_emb is not None:
            from .embeddings import apply_rotary_emb

            query = apply_rotary_emb(query, image_rotary_emb)
            key = apply_rotary_emb(key, image_rotary_emb)

        if query.dtype in (torch.float16, torch.bfloat16):
            hidden_states = torch_npu.npu_fusion_attention(
                query,
                key,
                value,
                attn.heads,
                input_layout="BNSD",
                pse=None,
                scale=1.0 / math.sqrt(query.shape[-1]),
                pre_tockens=65536,
                next_tockens=65536,
                keep_prob=1.0,
                sync=False,
                inner_precise=0,
            )[0]
        else:
            hidden_states = F.scaled_dot_product_attention(query, key, value, dropout_p=0.0, is_causal=False)
        hidden_states = hidden_states.transpose(1, 2).reshape(batch_size, -1, attn.heads * head_dim)
        hidden_states = hidden_states.to(query.dtype)

        if encoder_hidden_states is not None:
            encoder_hidden_states, hidden_states = (
                hidden_states[:, : encoder_hidden_states.shape[1]],
                hidden_states[:, encoder_hidden_states.shape[1] :],
            )

            # linear proj
            hidden_states = attn.to_out[0](hidden_states)
            # dropout
            hidden_states = attn.to_out[1](hidden_states)
            encoder_hidden_states = attn.to_add_out(encoder_hidden_states)

            return hidden_states, encoder_hidden_states
        else:
            return hidden_states


class FusedFluxAttnProcessor2_0:
    """Attention processor used typically in processing the SD3-like self-attention projections."""

    def __init__(self):
        if not hasattr(F, "scaled_dot_product_attention"):
            raise ImportError(
                "FusedFluxAttnProcessor2_0 requires PyTorch 2.0, to use it, please upgrade PyTorch to 2.0."
            )

    def __call__(
        self,
        attn: Attention,
        hidden_states: torch.FloatTensor,
        encoder_hidden_states: torch.FloatTensor = None,
        attention_mask: Optional[torch.FloatTensor] = None,
        image_rotary_emb: Optional[torch.Tensor] = None,
    ) -> torch.FloatTensor:
        batch_size, _, _ = hidden_states.shape if encoder_hidden_states is None else encoder_hidden_states.shape

        # `sample` projections.
        qkv = attn.to_qkv(hidden_states)
        split_size = qkv.shape[-1] // 3
        query, key, value = torch.split(qkv, split_size, dim=-1)

        inner_dim = key.shape[-1]
        head_dim = inner_dim // attn.heads

        query = query.view(batch_size, -1, attn.heads, head_dim).transpose(1, 2)
        key = key.view(batch_size, -1, attn.heads, head_dim).transpose(1, 2)
        value = value.view(batch_size, -1, attn.heads, head_dim).transpose(1, 2)

        if attn.norm_q is not None:
            query = attn.norm_q(query)
        if attn.norm_k is not None:
            key = attn.norm_k(key)

        # the attention in FluxSingleTransformerBlock does not use `encoder_hidden_states`
        # `context` projections.
        if encoder_hidden_states is not None:
            encoder_qkv = attn.to_added_qkv(encoder_hidden_states)
            split_size = encoder_qkv.shape[-1] // 3
            (
                encoder_hidden_states_query_proj,
                encoder_hidden_states_key_proj,
                encoder_hidden_states_value_proj,
            ) = torch.split(encoder_qkv, split_size, dim=-1)

            encoder_hidden_states_query_proj = encoder_hidden_states_query_proj.view(
                batch_size, -1, attn.heads, head_dim
            ).transpose(1, 2)
            encoder_hidden_states_key_proj = encoder_hidden_states_key_proj.view(
                batch_size, -1, attn.heads, head_dim
            ).transpose(1, 2)
            encoder_hidden_states_value_proj = encoder_hidden_states_value_proj.view(
                batch_size, -1, attn.heads, head_dim
            ).transpose(1, 2)

            if attn.norm_added_q is not None:
                encoder_hidden_states_query_proj = attn.norm_added_q(encoder_hidden_states_query_proj)
            if attn.norm_added_k is not None:
                encoder_hidden_states_key_proj = attn.norm_added_k(encoder_hidden_states_key_proj)

            # attention
            query = torch.cat([encoder_hidden_states_query_proj, query], dim=2)
            key = torch.cat([encoder_hidden_states_key_proj, key], dim=2)
            value = torch.cat([encoder_hidden_states_value_proj, value], dim=2)

        if image_rotary_emb is not None:
            from .embeddings import apply_rotary_emb

            query = apply_rotary_emb(query, image_rotary_emb)
            key = apply_rotary_emb(key, image_rotary_emb)

        hidden_states = F.scaled_dot_product_attention(query, key, value, dropout_p=0.0, is_causal=False)
        hidden_states = hidden_states.transpose(1, 2).reshape(batch_size, -1, attn.heads * head_dim)
        hidden_states = hidden_states.to(query.dtype)

        if encoder_hidden_states is not None:
            encoder_hidden_states, hidden_states = (
                hidden_states[:, : encoder_hidden_states.shape[1]],
                hidden_states[:, encoder_hidden_states.shape[1] :],
            )

            # linear proj
            hidden_states = attn.to_out[0](hidden_states)
            # dropout
            hidden_states = attn.to_out[1](hidden_states)
            encoder_hidden_states = attn.to_add_out(encoder_hidden_states)

            return hidden_states, encoder_hidden_states
        else:
            return hidden_states


class FusedFluxAttnProcessor2_0_NPU:
    """Attention processor used typically in processing the SD3-like self-attention projections."""

    def __init__(self):
        if not hasattr(F, "scaled_dot_product_attention"):
            raise ImportError(
                "FluxAttnProcessor2_0_NPU requires PyTorch 2.0 and torch NPU, to use it, please upgrade PyTorch to 2.0, and install torch NPU"
            )

    def __call__(
        self,
        attn: Attention,
        hidden_states: torch.FloatTensor,
        encoder_hidden_states: torch.FloatTensor = None,
        attention_mask: Optional[torch.FloatTensor] = None,
        image_rotary_emb: Optional[torch.Tensor] = None,
    ) -> torch.FloatTensor:
        batch_size, _, _ = hidden_states.shape if encoder_hidden_states is None else encoder_hidden_states.shape

        # `sample` projections.
        qkv = attn.to_qkv(hidden_states)
        split_size = qkv.shape[-1] // 3
        query, key, value = torch.split(qkv, split_size, dim=-1)

        inner_dim = key.shape[-1]
        head_dim = inner_dim // attn.heads

        query = query.view(batch_size, -1, attn.heads, head_dim).transpose(1, 2)
        key = key.view(batch_size, -1, attn.heads, head_dim).transpose(1, 2)
        value = value.view(batch_size, -1, attn.heads, head_dim).transpose(1, 2)

        if attn.norm_q is not None:
            query = attn.norm_q(query)
        if attn.norm_k is not None:
            key = attn.norm_k(key)

        # the attention in FluxSingleTransformerBlock does not use `encoder_hidden_states`
        # `context` projections.
        if encoder_hidden_states is not None:
            encoder_qkv = attn.to_added_qkv(encoder_hidden_states)
            split_size = encoder_qkv.shape[-1] // 3
            (
                encoder_hidden_states_query_proj,
                encoder_hidden_states_key_proj,
                encoder_hidden_states_value_proj,
            ) = torch.split(encoder_qkv, split_size, dim=-1)

            encoder_hidden_states_query_proj = encoder_hidden_states_query_proj.view(
                batch_size, -1, attn.heads, head_dim
            ).transpose(1, 2)
            encoder_hidden_states_key_proj = encoder_hidden_states_key_proj.view(
                batch_size, -1, attn.heads, head_dim
            ).transpose(1, 2)
            encoder_hidden_states_value_proj = encoder_hidden_states_value_proj.view(
                batch_size, -1, attn.heads, head_dim
            ).transpose(1, 2)

            if attn.norm_added_q is not None:
                encoder_hidden_states_query_proj = attn.norm_added_q(encoder_hidden_states_query_proj)
            if attn.norm_added_k is not None:
                encoder_hidden_states_key_proj = attn.norm_added_k(encoder_hidden_states_key_proj)

            # attention
            query = torch.cat([encoder_hidden_states_query_proj, query], dim=2)
            key = torch.cat([encoder_hidden_states_key_proj, key], dim=2)
            value = torch.cat([encoder_hidden_states_value_proj, value], dim=2)

        if image_rotary_emb is not None:
            from .embeddings import apply_rotary_emb

            query = apply_rotary_emb(query, image_rotary_emb)
            key = apply_rotary_emb(key, image_rotary_emb)

        if query.dtype in (torch.float16, torch.bfloat16):
            hidden_states = torch_npu.npu_fusion_attention(
                query,
                key,
                value,
                attn.heads,
                input_layout="BNSD",
                pse=None,
                scale=1.0 / math.sqrt(query.shape[-1]),
                pre_tockens=65536,
                next_tockens=65536,
                keep_prob=1.0,
                sync=False,
                inner_precise=0,
            )[0]
        else:
            hidden_states = F.scaled_dot_product_attention(query, key, value, dropout_p=0.0, is_causal=False)

        hidden_states = hidden_states.transpose(1, 2).reshape(batch_size, -1, attn.heads * head_dim)
        hidden_states = hidden_states.to(query.dtype)

        if encoder_hidden_states is not None:
            encoder_hidden_states, hidden_states = (
                hidden_states[:, : encoder_hidden_states.shape[1]],
                hidden_states[:, encoder_hidden_states.shape[1] :],
            )

            # linear proj
            hidden_states = attn.to_out[0](hidden_states)
            # dropout
            hidden_states = attn.to_out[1](hidden_states)
            encoder_hidden_states = attn.to_add_out(encoder_hidden_states)

            return hidden_states, encoder_hidden_states
        else:
            return hidden_states


class CogVideoXAttnProcessor2_0:
    r"""
    Processor for implementing scaled dot-product attention for the CogVideoX model. It applies a rotary embedding on
    query and key vectors, but does not include spatial normalization.
    """

    def __init__(self):
        if not hasattr(F, "scaled_dot_product_attention"):
            raise ImportError("CogVideoXAttnProcessor requires PyTorch 2.0, to use it, please upgrade PyTorch to 2.0.")

    def __call__(
        self,
        attn: Attention,
        hidden_states: torch.Tensor,
        encoder_hidden_states: torch.Tensor,
        attention_mask: Optional[torch.Tensor] = None,
        image_rotary_emb: Optional[torch.Tensor] = None,
    ) -> torch.Tensor:
        text_seq_length = encoder_hidden_states.size(1)

        hidden_states = torch.cat([encoder_hidden_states, hidden_states], dim=1)

        batch_size, sequence_length, _ = (
            hidden_states.shape if encoder_hidden_states is None else encoder_hidden_states.shape
        )

        if attention_mask is not None:
            attention_mask = attn.prepare_attention_mask(attention_mask, sequence_length, batch_size)
            attention_mask = attention_mask.view(batch_size, attn.heads, -1, attention_mask.shape[-1])

        query = attn.to_q(hidden_states)
        key = attn.to_k(hidden_states)
        value = attn.to_v(hidden_states)

        inner_dim = key.shape[-1]
        head_dim = inner_dim // attn.heads

        query = query.view(batch_size, -1, attn.heads, head_dim).transpose(1, 2)
        key = key.view(batch_size, -1, attn.heads, head_dim).transpose(1, 2)
        value = value.view(batch_size, -1, attn.heads, head_dim).transpose(1, 2)

        if attn.norm_q is not None:
            query = attn.norm_q(query)
        if attn.norm_k is not None:
            key = attn.norm_k(key)

        # Apply RoPE if needed
        if image_rotary_emb is not None:
            from .embeddings import apply_rotary_emb

            query[:, :, text_seq_length:] = apply_rotary_emb(query[:, :, text_seq_length:], image_rotary_emb)
            if not attn.is_cross_attention:
                key[:, :, text_seq_length:] = apply_rotary_emb(key[:, :, text_seq_length:], image_rotary_emb)

        hidden_states = F.scaled_dot_product_attention(
            query, key, value, attn_mask=attention_mask, dropout_p=0.0, is_causal=False
        )

        hidden_states = hidden_states.transpose(1, 2).reshape(batch_size, -1, attn.heads * head_dim)

        # linear proj
        hidden_states = attn.to_out[0](hidden_states)
        # dropout
        hidden_states = attn.to_out[1](hidden_states)

        encoder_hidden_states, hidden_states = hidden_states.split(
            [text_seq_length, hidden_states.size(1) - text_seq_length], dim=1
        )
        return hidden_states, encoder_hidden_states


class FusedCogVideoXAttnProcessor2_0:
    r"""
    Processor for implementing scaled dot-product attention for the CogVideoX model. It applies a rotary embedding on
    query and key vectors, but does not include spatial normalization.
    """

    def __init__(self):
        if not hasattr(F, "scaled_dot_product_attention"):
            raise ImportError("CogVideoXAttnProcessor requires PyTorch 2.0, to use it, please upgrade PyTorch to 2.0.")

    def __call__(
        self,
        attn: Attention,
        hidden_states: torch.Tensor,
        encoder_hidden_states: torch.Tensor,
        attention_mask: Optional[torch.Tensor] = None,
        image_rotary_emb: Optional[torch.Tensor] = None,
    ) -> torch.Tensor:
        text_seq_length = encoder_hidden_states.size(1)

        hidden_states = torch.cat([encoder_hidden_states, hidden_states], dim=1)

        batch_size, sequence_length, _ = (
            hidden_states.shape if encoder_hidden_states is None else encoder_hidden_states.shape
        )

        if attention_mask is not None:
            attention_mask = attn.prepare_attention_mask(attention_mask, sequence_length, batch_size)
            attention_mask = attention_mask.view(batch_size, attn.heads, -1, attention_mask.shape[-1])

        qkv = attn.to_qkv(hidden_states)
        split_size = qkv.shape[-1] // 3
        query, key, value = torch.split(qkv, split_size, dim=-1)

        inner_dim = key.shape[-1]
        head_dim = inner_dim // attn.heads

        query = query.view(batch_size, -1, attn.heads, head_dim).transpose(1, 2)
        key = key.view(batch_size, -1, attn.heads, head_dim).transpose(1, 2)
        value = value.view(batch_size, -1, attn.heads, head_dim).transpose(1, 2)

        if attn.norm_q is not None:
            query = attn.norm_q(query)
        if attn.norm_k is not None:
            key = attn.norm_k(key)

        # Apply RoPE if needed
        if image_rotary_emb is not None:
            from .embeddings import apply_rotary_emb

            query[:, :, text_seq_length:] = apply_rotary_emb(query[:, :, text_seq_length:], image_rotary_emb)
            if not attn.is_cross_attention:
                key[:, :, text_seq_length:] = apply_rotary_emb(key[:, :, text_seq_length:], image_rotary_emb)

        hidden_states = F.scaled_dot_product_attention(
            query, key, value, attn_mask=attention_mask, dropout_p=0.0, is_causal=False
        )

        hidden_states = hidden_states.transpose(1, 2).reshape(batch_size, -1, attn.heads * head_dim)

        # linear proj
        hidden_states = attn.to_out[0](hidden_states)
        # dropout
        hidden_states = attn.to_out[1](hidden_states)

        encoder_hidden_states, hidden_states = hidden_states.split(
            [text_seq_length, hidden_states.size(1) - text_seq_length], dim=1
        )
        return hidden_states, encoder_hidden_states


class XFormersAttnAddedKVProcessor:
    r"""
    Processor for implementing memory efficient attention using xFormers.

    Args:
        attention_op (`Callable`, *optional*, defaults to `None`):
            The base
            [operator](https://facebookresearch.github.io/xformers/components/ops.html#xformers.ops.AttentionOpBase) to
            use as the attention operator. It is recommended to set to `None`, and allow xFormers to choose the best
            operator.
    """

    def __init__(self, attention_op: Optional[Callable] = None):
        self.attention_op = attention_op

    def __call__(
        self,
        attn: Attention,
        hidden_states: torch.Tensor,
        encoder_hidden_states: Optional[torch.Tensor] = None,
        attention_mask: Optional[torch.Tensor] = None,
    ) -> torch.Tensor:
        residual = hidden_states
        hidden_states = hidden_states.view(hidden_states.shape[0], hidden_states.shape[1], -1).transpose(1, 2)
        batch_size, sequence_length, _ = hidden_states.shape

        attention_mask = attn.prepare_attention_mask(attention_mask, sequence_length, batch_size)

        if encoder_hidden_states is None:
            encoder_hidden_states = hidden_states
        elif attn.norm_cross:
            encoder_hidden_states = attn.norm_encoder_hidden_states(encoder_hidden_states)

        hidden_states = attn.group_norm(hidden_states.transpose(1, 2)).transpose(1, 2)

        query = attn.to_q(hidden_states)
        query = attn.head_to_batch_dim(query)

        encoder_hidden_states_key_proj = attn.add_k_proj(encoder_hidden_states)
        encoder_hidden_states_value_proj = attn.add_v_proj(encoder_hidden_states)
        encoder_hidden_states_key_proj = attn.head_to_batch_dim(encoder_hidden_states_key_proj)
        encoder_hidden_states_value_proj = attn.head_to_batch_dim(encoder_hidden_states_value_proj)

        if not attn.only_cross_attention:
            key = attn.to_k(hidden_states)
            value = attn.to_v(hidden_states)
            key = attn.head_to_batch_dim(key)
            value = attn.head_to_batch_dim(value)
            key = torch.cat([encoder_hidden_states_key_proj, key], dim=1)
            value = torch.cat([encoder_hidden_states_value_proj, value], dim=1)
        else:
            key = encoder_hidden_states_key_proj
            value = encoder_hidden_states_value_proj

        hidden_states = xformers.ops.memory_efficient_attention(
            query, key, value, attn_bias=attention_mask, op=self.attention_op, scale=attn.scale
        )
        hidden_states = hidden_states.to(query.dtype)
        hidden_states = attn.batch_to_head_dim(hidden_states)

        # linear proj
        hidden_states = attn.to_out[0](hidden_states)
        # dropout
        hidden_states = attn.to_out[1](hidden_states)

        hidden_states = hidden_states.transpose(-1, -2).reshape(residual.shape)
        hidden_states = hidden_states + residual

        return hidden_states


class XFormersAttnProcessor:
    r"""
    Processor for implementing memory efficient attention using xFormers.

    Args:
        attention_op (`Callable`, *optional*, defaults to `None`):
            The base
            [operator](https://facebookresearch.github.io/xformers/components/ops.html#xformers.ops.AttentionOpBase) to
            use as the attention operator. It is recommended to set to `None`, and allow xFormers to choose the best
            operator.
    """

    def __init__(self, attention_op: Optional[Callable] = None):
        self.attention_op = attention_op

    def __call__(
        self,
        attn: Attention,
        hidden_states: torch.Tensor,
        encoder_hidden_states: Optional[torch.Tensor] = None,
        attention_mask: Optional[torch.Tensor] = None,
        temb: Optional[torch.Tensor] = None,
        *args,
        **kwargs,
    ) -> torch.Tensor:
        if len(args) > 0 or kwargs.get("scale", None) is not None:
            deprecation_message = "The `scale` argument is deprecated and will be ignored. Please remove it, as passing it will raise an error in the future. `scale` should directly be passed while calling the underlying pipeline component i.e., via `cross_attention_kwargs`."
            deprecate("scale", "1.0.0", deprecation_message)

        residual = hidden_states

        if attn.spatial_norm is not None:
            hidden_states = attn.spatial_norm(hidden_states, temb)

        input_ndim = hidden_states.ndim

        if input_ndim == 4:
            batch_size, channel, height, width = hidden_states.shape
            hidden_states = hidden_states.view(batch_size, channel, height * width).transpose(1, 2)

        batch_size, key_tokens, _ = (
            hidden_states.shape if encoder_hidden_states is None else encoder_hidden_states.shape
        )

        attention_mask = attn.prepare_attention_mask(attention_mask, key_tokens, batch_size)
        if attention_mask is not None:
            # expand our mask's singleton query_tokens dimension:
            #   [batch*heads,            1, key_tokens] ->
            #   [batch*heads, query_tokens, key_tokens]
            # so that it can be added as a bias onto the attention scores that xformers computes:
            #   [batch*heads, query_tokens, key_tokens]
            # we do this explicitly because xformers doesn't broadcast the singleton dimension for us.
            _, query_tokens, _ = hidden_states.shape
            attention_mask = attention_mask.expand(-1, query_tokens, -1)

        if attn.group_norm is not None:
            hidden_states = attn.group_norm(hidden_states.transpose(1, 2)).transpose(1, 2)

        query = attn.to_q(hidden_states)

        if encoder_hidden_states is None:
            encoder_hidden_states = hidden_states
        elif attn.norm_cross:
            encoder_hidden_states = attn.norm_encoder_hidden_states(encoder_hidden_states)

        key = attn.to_k(encoder_hidden_states)
        value = attn.to_v(encoder_hidden_states)

        query = attn.head_to_batch_dim(query).contiguous()
        key = attn.head_to_batch_dim(key).contiguous()
        value = attn.head_to_batch_dim(value).contiguous()

        hidden_states = xformers.ops.memory_efficient_attention(
            query, key, value, attn_bias=attention_mask, op=self.attention_op, scale=attn.scale
        )
        hidden_states = hidden_states.to(query.dtype)
        hidden_states = attn.batch_to_head_dim(hidden_states)

        # linear proj
        hidden_states = attn.to_out[0](hidden_states)
        # dropout
        hidden_states = attn.to_out[1](hidden_states)

        if input_ndim == 4:
            hidden_states = hidden_states.transpose(-1, -2).reshape(batch_size, channel, height, width)

        if attn.residual_connection:
            hidden_states = hidden_states + residual

        hidden_states = hidden_states / attn.rescale_output_factor

        return hidden_states


class AttnProcessorNPU:
    r"""
    Processor for implementing flash attention using torch_npu. Torch_npu supports only fp16 and bf16 data types. If
    fp32 is used, F.scaled_dot_product_attention will be used for computation, but the acceleration effect on NPU is
    not significant.

    """

    def __init__(self):
        if not is_torch_npu_available():
            raise ImportError("AttnProcessorNPU requires torch_npu extensions and is supported only on npu devices.")

    def __call__(
        self,
        attn: Attention,
        hidden_states: torch.Tensor,
        encoder_hidden_states: Optional[torch.Tensor] = None,
        attention_mask: Optional[torch.Tensor] = None,
        temb: Optional[torch.Tensor] = None,
        *args,
        **kwargs,
    ) -> torch.Tensor:
        if len(args) > 0 or kwargs.get("scale", None) is not None:
            deprecation_message = "The `scale` argument is deprecated and will be ignored. Please remove it, as passing it will raise an error in the future. `scale` should directly be passed while calling the underlying pipeline component i.e., via `cross_attention_kwargs`."
            deprecate("scale", "1.0.0", deprecation_message)

        residual = hidden_states
        if attn.spatial_norm is not None:
            hidden_states = attn.spatial_norm(hidden_states, temb)

        input_ndim = hidden_states.ndim

        if input_ndim == 4:
            batch_size, channel, height, width = hidden_states.shape
            hidden_states = hidden_states.view(batch_size, channel, height * width).transpose(1, 2)

        batch_size, sequence_length, _ = (
            hidden_states.shape if encoder_hidden_states is None else encoder_hidden_states.shape
        )

        if attention_mask is not None:
            attention_mask = attn.prepare_attention_mask(attention_mask, sequence_length, batch_size)
            # scaled_dot_product_attention expects attention_mask shape to be
            # (batch, heads, source_length, target_length)
            attention_mask = attention_mask.view(batch_size, attn.heads, -1, attention_mask.shape[-1])

        if attn.group_norm is not None:
            hidden_states = attn.group_norm(hidden_states.transpose(1, 2)).transpose(1, 2)

        query = attn.to_q(hidden_states)

        if encoder_hidden_states is None:
            encoder_hidden_states = hidden_states
        elif attn.norm_cross:
            encoder_hidden_states = attn.norm_encoder_hidden_states(encoder_hidden_states)

        key = attn.to_k(encoder_hidden_states)
        value = attn.to_v(encoder_hidden_states)

        inner_dim = key.shape[-1]
        head_dim = inner_dim // attn.heads

        query = query.view(batch_size, -1, attn.heads, head_dim).transpose(1, 2)

        key = key.view(batch_size, -1, attn.heads, head_dim).transpose(1, 2)
        value = value.view(batch_size, -1, attn.heads, head_dim).transpose(1, 2)

        # the output of sdp = (batch, num_heads, seq_len, head_dim)
        if query.dtype in (torch.float16, torch.bfloat16):
            hidden_states = torch_npu.npu_fusion_attention(
                query,
                key,
                value,
                attn.heads,
                input_layout="BNSD",
                pse=None,
                atten_mask=attention_mask,
                scale=1.0 / math.sqrt(query.shape[-1]),
                pre_tockens=65536,
                next_tockens=65536,
                keep_prob=1.0,
                sync=False,
                inner_precise=0,
            )[0]
        else:
            # TODO: add support for attn.scale when we move to Torch 2.1
            hidden_states = F.scaled_dot_product_attention(
                query, key, value, attn_mask=attention_mask, dropout_p=0.0, is_causal=False
            )

        hidden_states = hidden_states.transpose(1, 2).reshape(batch_size, -1, attn.heads * head_dim)
        hidden_states = hidden_states.to(query.dtype)

        # linear proj
        hidden_states = attn.to_out[0](hidden_states)
        # dropout
        hidden_states = attn.to_out[1](hidden_states)

        if input_ndim == 4:
            hidden_states = hidden_states.transpose(-1, -2).reshape(batch_size, channel, height, width)

        if attn.residual_connection:
            hidden_states = hidden_states + residual

        hidden_states = hidden_states / attn.rescale_output_factor

        return hidden_states


class AttnProcessor2_0:
    r"""
    Processor for implementing scaled dot-product attention (enabled by default if you're using PyTorch 2.0).
    """

    def __init__(self):
        if not hasattr(F, "scaled_dot_product_attention"):
            raise ImportError("AttnProcessor2_0 requires PyTorch 2.0, to use it, please upgrade PyTorch to 2.0.")

    def __call__(
        self,
        attn: Attention,
        hidden_states: torch.Tensor,
        encoder_hidden_states: Optional[torch.Tensor] = None,
        attention_mask: Optional[torch.Tensor] = None,
        temb: Optional[torch.Tensor] = None,
        *args,
        **kwargs,
    ) -> torch.Tensor:
        if len(args) > 0 or kwargs.get("scale", None) is not None:
            deprecation_message = "The `scale` argument is deprecated and will be ignored. Please remove it, as passing it will raise an error in the future. `scale` should directly be passed while calling the underlying pipeline component i.e., via `cross_attention_kwargs`."
            deprecate("scale", "1.0.0", deprecation_message)

        residual = hidden_states
        if attn.spatial_norm is not None:
            hidden_states = attn.spatial_norm(hidden_states, temb)

        input_ndim = hidden_states.ndim

        if input_ndim == 4:
            batch_size, channel, height, width = hidden_states.shape
            hidden_states = hidden_states.view(batch_size, channel, height * width).transpose(1, 2)

        batch_size, sequence_length, _ = (
            hidden_states.shape if encoder_hidden_states is None else encoder_hidden_states.shape
        )

        if attention_mask is not None:
            attention_mask = attn.prepare_attention_mask(attention_mask, sequence_length, batch_size)
            # scaled_dot_product_attention expects attention_mask shape to be
            # (batch, heads, source_length, target_length)
            attention_mask = attention_mask.view(batch_size, attn.heads, -1, attention_mask.shape[-1])

        if attn.group_norm is not None:
            hidden_states = attn.group_norm(hidden_states.transpose(1, 2)).transpose(1, 2)

        query = attn.to_q(hidden_states)

        if encoder_hidden_states is None:
            encoder_hidden_states = hidden_states
        elif attn.norm_cross:
            encoder_hidden_states = attn.norm_encoder_hidden_states(encoder_hidden_states)

        key = attn.to_k(encoder_hidden_states)
        value = attn.to_v(encoder_hidden_states)

        inner_dim = key.shape[-1]
        head_dim = inner_dim // attn.heads

        query = query.view(batch_size, -1, attn.heads, head_dim).transpose(1, 2)

        key = key.view(batch_size, -1, attn.heads, head_dim).transpose(1, 2)
        value = value.view(batch_size, -1, attn.heads, head_dim).transpose(1, 2)

        if attn.norm_q is not None:
            query = attn.norm_q(query)
        if attn.norm_k is not None:
            key = attn.norm_k(key)

        # the output of sdp = (batch, num_heads, seq_len, head_dim)
        # TODO: add support for attn.scale when we move to Torch 2.1
        hidden_states = F.scaled_dot_product_attention(
            query, key, value, attn_mask=attention_mask, dropout_p=0.0, is_causal=False
        )

        hidden_states = hidden_states.transpose(1, 2).reshape(batch_size, -1, attn.heads * head_dim)
        hidden_states = hidden_states.to(query.dtype)

        # linear proj
        hidden_states = attn.to_out[0](hidden_states)
        # dropout
        hidden_states = attn.to_out[1](hidden_states)

        if input_ndim == 4:
            hidden_states = hidden_states.transpose(-1, -2).reshape(batch_size, channel, height, width)

        if attn.residual_connection:
            hidden_states = hidden_states + residual

        hidden_states = hidden_states / attn.rescale_output_factor

        return hidden_states


class MochiVaeAttnProcessor2_0:
    r"""
    Attention processor used in Mochi VAE.
    """

    def __init__(self):
        if not hasattr(F, "scaled_dot_product_attention"):
            raise ImportError("AttnProcessor2_0 requires PyTorch 2.0, to use it, please upgrade PyTorch to 2.0.")

    def __call__(
        self,
        attn: Attention,
        hidden_states: torch.Tensor,
        encoder_hidden_states: Optional[torch.Tensor] = None,
        attention_mask: Optional[torch.Tensor] = None,
    ) -> torch.Tensor:
        residual = hidden_states
        is_single_frame = hidden_states.shape[1] == 1

        batch_size, sequence_length, _ = (
            hidden_states.shape if encoder_hidden_states is None else encoder_hidden_states.shape
        )

        if attention_mask is not None:
            attention_mask = attn.prepare_attention_mask(attention_mask, sequence_length, batch_size)
            # scaled_dot_product_attention expects attention_mask shape to be
            # (batch, heads, source_length, target_length)
            attention_mask = attention_mask.view(batch_size, attn.heads, -1, attention_mask.shape[-1])

        if is_single_frame:
            hidden_states = attn.to_v(hidden_states)

            # linear proj
            hidden_states = attn.to_out[0](hidden_states)
            # dropout
            hidden_states = attn.to_out[1](hidden_states)

            if attn.residual_connection:
                hidden_states = hidden_states + residual

            hidden_states = hidden_states / attn.rescale_output_factor
            return hidden_states

        query = attn.to_q(hidden_states)

        if encoder_hidden_states is None:
            encoder_hidden_states = hidden_states

        key = attn.to_k(encoder_hidden_states)
        value = attn.to_v(encoder_hidden_states)

        inner_dim = key.shape[-1]
        head_dim = inner_dim // attn.heads

        query = query.view(batch_size, -1, attn.heads, head_dim).transpose(1, 2)
        key = key.view(batch_size, -1, attn.heads, head_dim).transpose(1, 2)
        value = value.view(batch_size, -1, attn.heads, head_dim).transpose(1, 2)

        if attn.norm_q is not None:
            query = attn.norm_q(query)
        if attn.norm_k is not None:
            key = attn.norm_k(key)

        # the output of sdp = (batch, num_heads, seq_len, head_dim)
        # TODO: add support for attn.scale when we move to Torch 2.1
        hidden_states = F.scaled_dot_product_attention(
            query, key, value, attn_mask=attention_mask, dropout_p=0.0, is_causal=attn.is_causal
        )

        hidden_states = hidden_states.transpose(1, 2).reshape(batch_size, -1, attn.heads * head_dim)
        hidden_states = hidden_states.to(query.dtype)

        # linear proj
        hidden_states = attn.to_out[0](hidden_states)
        # dropout
        hidden_states = attn.to_out[1](hidden_states)

        if attn.residual_connection:
            hidden_states = hidden_states + residual

        hidden_states = hidden_states / attn.rescale_output_factor

        return hidden_states


class StableAudioAttnProcessor2_0:
    r"""
    Processor for implementing scaled dot-product attention (enabled by default if you're using PyTorch 2.0). This is
    used in the Stable Audio model. It applies rotary embedding on query and key vector, and allows MHA, GQA or MQA.
    """

    def __init__(self):
        if not hasattr(F, "scaled_dot_product_attention"):
            raise ImportError(
                "StableAudioAttnProcessor2_0 requires PyTorch 2.0, to use it, please upgrade PyTorch to 2.0."
            )

    def apply_partial_rotary_emb(
        self,
        x: torch.Tensor,
        freqs_cis: Tuple[torch.Tensor],
    ) -> torch.Tensor:
        from .embeddings import apply_rotary_emb

        rot_dim = freqs_cis[0].shape[-1]
        x_to_rotate, x_unrotated = x[..., :rot_dim], x[..., rot_dim:]

        x_rotated = apply_rotary_emb(x_to_rotate, freqs_cis, use_real=True, use_real_unbind_dim=-2)

        out = torch.cat((x_rotated, x_unrotated), dim=-1)
        return out

    def __call__(
        self,
        attn: Attention,
        hidden_states: torch.Tensor,
        encoder_hidden_states: Optional[torch.Tensor] = None,
        attention_mask: Optional[torch.Tensor] = None,
        rotary_emb: Optional[torch.Tensor] = None,
    ) -> torch.Tensor:
        from .embeddings import apply_rotary_emb

        residual = hidden_states

        input_ndim = hidden_states.ndim

        if input_ndim == 4:
            batch_size, channel, height, width = hidden_states.shape
            hidden_states = hidden_states.view(batch_size, channel, height * width).transpose(1, 2)

        batch_size, sequence_length, _ = (
            hidden_states.shape if encoder_hidden_states is None else encoder_hidden_states.shape
        )

        if attention_mask is not None:
            attention_mask = attn.prepare_attention_mask(attention_mask, sequence_length, batch_size)
            # scaled_dot_product_attention expects attention_mask shape to be
            # (batch, heads, source_length, target_length)
            attention_mask = attention_mask.view(batch_size, attn.heads, -1, attention_mask.shape[-1])

        query = attn.to_q(hidden_states)

        if encoder_hidden_states is None:
            encoder_hidden_states = hidden_states
        elif attn.norm_cross:
            encoder_hidden_states = attn.norm_encoder_hidden_states(encoder_hidden_states)

        key = attn.to_k(encoder_hidden_states)
        value = attn.to_v(encoder_hidden_states)

        head_dim = query.shape[-1] // attn.heads
        kv_heads = key.shape[-1] // head_dim

        query = query.view(batch_size, -1, attn.heads, head_dim).transpose(1, 2)

        key = key.view(batch_size, -1, kv_heads, head_dim).transpose(1, 2)
        value = value.view(batch_size, -1, kv_heads, head_dim).transpose(1, 2)

        if kv_heads != attn.heads:
            # if GQA or MQA, repeat the key/value heads to reach the number of query heads.
            heads_per_kv_head = attn.heads // kv_heads
            key = torch.repeat_interleave(key, heads_per_kv_head, dim=1)
            value = torch.repeat_interleave(value, heads_per_kv_head, dim=1)

        if attn.norm_q is not None:
            query = attn.norm_q(query)
        if attn.norm_k is not None:
            key = attn.norm_k(key)

        # Apply RoPE if needed
        if rotary_emb is not None:
            query_dtype = query.dtype
            key_dtype = key.dtype
            query = query.to(torch.float32)
            key = key.to(torch.float32)

            rot_dim = rotary_emb[0].shape[-1]
            query_to_rotate, query_unrotated = query[..., :rot_dim], query[..., rot_dim:]
            query_rotated = apply_rotary_emb(query_to_rotate, rotary_emb, use_real=True, use_real_unbind_dim=-2)

            query = torch.cat((query_rotated, query_unrotated), dim=-1)

            if not attn.is_cross_attention:
                key_to_rotate, key_unrotated = key[..., :rot_dim], key[..., rot_dim:]
                key_rotated = apply_rotary_emb(key_to_rotate, rotary_emb, use_real=True, use_real_unbind_dim=-2)

                key = torch.cat((key_rotated, key_unrotated), dim=-1)

            query = query.to(query_dtype)
            key = key.to(key_dtype)

        # the output of sdp = (batch, num_heads, seq_len, head_dim)
        # TODO: add support for attn.scale when we move to Torch 2.1
        hidden_states = F.scaled_dot_product_attention(
            query, key, value, attn_mask=attention_mask, dropout_p=0.0, is_causal=False
        )

        hidden_states = hidden_states.transpose(1, 2).reshape(batch_size, -1, attn.heads * head_dim)
        hidden_states = hidden_states.to(query.dtype)

        # linear proj
        hidden_states = attn.to_out[0](hidden_states)
        # dropout
        hidden_states = attn.to_out[1](hidden_states)

        if input_ndim == 4:
            hidden_states = hidden_states.transpose(-1, -2).reshape(batch_size, channel, height, width)

        if attn.residual_connection:
            hidden_states = hidden_states + residual

        hidden_states = hidden_states / attn.rescale_output_factor

        return hidden_states


class HunyuanAttnProcessor2_0:
    r"""
    Processor for implementing scaled dot-product attention (enabled by default if you're using PyTorch 2.0). This is
    used in the HunyuanDiT model. It applies a s normalization layer and rotary embedding on query and key vector.
    """

    def __init__(self):
        if not hasattr(F, "scaled_dot_product_attention"):
            raise ImportError("AttnProcessor2_0 requires PyTorch 2.0, to use it, please upgrade PyTorch to 2.0.")

    def __call__(
        self,
        attn: Attention,
        hidden_states: torch.Tensor,
        encoder_hidden_states: Optional[torch.Tensor] = None,
        attention_mask: Optional[torch.Tensor] = None,
        temb: Optional[torch.Tensor] = None,
        image_rotary_emb: Optional[torch.Tensor] = None,
    ) -> torch.Tensor:
        from .embeddings import apply_rotary_emb

        residual = hidden_states
        if attn.spatial_norm is not None:
            hidden_states = attn.spatial_norm(hidden_states, temb)

        input_ndim = hidden_states.ndim

        if input_ndim == 4:
            batch_size, channel, height, width = hidden_states.shape
            hidden_states = hidden_states.view(batch_size, channel, height * width).transpose(1, 2)

        batch_size, sequence_length, _ = (
            hidden_states.shape if encoder_hidden_states is None else encoder_hidden_states.shape
        )

        if attention_mask is not None:
            attention_mask = attn.prepare_attention_mask(attention_mask, sequence_length, batch_size)
            # scaled_dot_product_attention expects attention_mask shape to be
            # (batch, heads, source_length, target_length)
            attention_mask = attention_mask.view(batch_size, attn.heads, -1, attention_mask.shape[-1])

        if attn.group_norm is not None:
            hidden_states = attn.group_norm(hidden_states.transpose(1, 2)).transpose(1, 2)

        query = attn.to_q(hidden_states)

        if encoder_hidden_states is None:
            encoder_hidden_states = hidden_states
        elif attn.norm_cross:
            encoder_hidden_states = attn.norm_encoder_hidden_states(encoder_hidden_states)

        key = attn.to_k(encoder_hidden_states)
        value = attn.to_v(encoder_hidden_states)

        inner_dim = key.shape[-1]
        head_dim = inner_dim // attn.heads

        query = query.view(batch_size, -1, attn.heads, head_dim).transpose(1, 2)

        key = key.view(batch_size, -1, attn.heads, head_dim).transpose(1, 2)
        value = value.view(batch_size, -1, attn.heads, head_dim).transpose(1, 2)

        if attn.norm_q is not None:
            query = attn.norm_q(query)
        if attn.norm_k is not None:
            key = attn.norm_k(key)

        # Apply RoPE if needed
        if image_rotary_emb is not None:
            query = apply_rotary_emb(query, image_rotary_emb)
            if not attn.is_cross_attention:
                key = apply_rotary_emb(key, image_rotary_emb)

        # the output of sdp = (batch, num_heads, seq_len, head_dim)
        # TODO: add support for attn.scale when we move to Torch 2.1
        hidden_states = F.scaled_dot_product_attention(
            query, key, value, attn_mask=attention_mask, dropout_p=0.0, is_causal=False
        )

        hidden_states = hidden_states.transpose(1, 2).reshape(batch_size, -1, attn.heads * head_dim)
        hidden_states = hidden_states.to(query.dtype)

        # linear proj
        hidden_states = attn.to_out[0](hidden_states)
        # dropout
        hidden_states = attn.to_out[1](hidden_states)

        if input_ndim == 4:
            hidden_states = hidden_states.transpose(-1, -2).reshape(batch_size, channel, height, width)

        if attn.residual_connection:
            hidden_states = hidden_states + residual

        hidden_states = hidden_states / attn.rescale_output_factor

        return hidden_states


class FusedHunyuanAttnProcessor2_0:
    r"""
    Processor for implementing scaled dot-product attention (enabled by default if you're using PyTorch 2.0) with fused
    projection layers. This is used in the HunyuanDiT model. It applies a s normalization layer and rotary embedding on
    query and key vector.
    """

    def __init__(self):
        if not hasattr(F, "scaled_dot_product_attention"):
            raise ImportError(
                "FusedHunyuanAttnProcessor2_0 requires PyTorch 2.0, to use it, please upgrade PyTorch to 2.0."
            )

    def __call__(
        self,
        attn: Attention,
        hidden_states: torch.Tensor,
        encoder_hidden_states: Optional[torch.Tensor] = None,
        attention_mask: Optional[torch.Tensor] = None,
        temb: Optional[torch.Tensor] = None,
        image_rotary_emb: Optional[torch.Tensor] = None,
    ) -> torch.Tensor:
        from .embeddings import apply_rotary_emb

        residual = hidden_states
        if attn.spatial_norm is not None:
            hidden_states = attn.spatial_norm(hidden_states, temb)

        input_ndim = hidden_states.ndim

        if input_ndim == 4:
            batch_size, channel, height, width = hidden_states.shape
            hidden_states = hidden_states.view(batch_size, channel, height * width).transpose(1, 2)

        batch_size, sequence_length, _ = (
            hidden_states.shape if encoder_hidden_states is None else encoder_hidden_states.shape
        )

        if attention_mask is not None:
            attention_mask = attn.prepare_attention_mask(attention_mask, sequence_length, batch_size)
            # scaled_dot_product_attention expects attention_mask shape to be
            # (batch, heads, source_length, target_length)
            attention_mask = attention_mask.view(batch_size, attn.heads, -1, attention_mask.shape[-1])

        if attn.group_norm is not None:
            hidden_states = attn.group_norm(hidden_states.transpose(1, 2)).transpose(1, 2)

        if encoder_hidden_states is None:
            qkv = attn.to_qkv(hidden_states)
            split_size = qkv.shape[-1] // 3
            query, key, value = torch.split(qkv, split_size, dim=-1)
        else:
            if attn.norm_cross:
                encoder_hidden_states = attn.norm_encoder_hidden_states(encoder_hidden_states)
            query = attn.to_q(hidden_states)

            kv = attn.to_kv(encoder_hidden_states)
            split_size = kv.shape[-1] // 2
            key, value = torch.split(kv, split_size, dim=-1)

        inner_dim = key.shape[-1]
        head_dim = inner_dim // attn.heads

        query = query.view(batch_size, -1, attn.heads, head_dim).transpose(1, 2)
        key = key.view(batch_size, -1, attn.heads, head_dim).transpose(1, 2)
        value = value.view(batch_size, -1, attn.heads, head_dim).transpose(1, 2)

        if attn.norm_q is not None:
            query = attn.norm_q(query)
        if attn.norm_k is not None:
            key = attn.norm_k(key)

        # Apply RoPE if needed
        if image_rotary_emb is not None:
            query = apply_rotary_emb(query, image_rotary_emb)
            if not attn.is_cross_attention:
                key = apply_rotary_emb(key, image_rotary_emb)

        # the output of sdp = (batch, num_heads, seq_len, head_dim)
        # TODO: add support for attn.scale when we move to Torch 2.1
        hidden_states = F.scaled_dot_product_attention(
            query, key, value, attn_mask=attention_mask, dropout_p=0.0, is_causal=False
        )

        hidden_states = hidden_states.transpose(1, 2).reshape(batch_size, -1, attn.heads * head_dim)
        hidden_states = hidden_states.to(query.dtype)

        # linear proj
        hidden_states = attn.to_out[0](hidden_states)
        # dropout
        hidden_states = attn.to_out[1](hidden_states)

        if input_ndim == 4:
            hidden_states = hidden_states.transpose(-1, -2).reshape(batch_size, channel, height, width)

        if attn.residual_connection:
            hidden_states = hidden_states + residual

        hidden_states = hidden_states / attn.rescale_output_factor

        return hidden_states


class PAGHunyuanAttnProcessor2_0:
    r"""
    Processor for implementing scaled dot-product attention (enabled by default if you're using PyTorch 2.0). This is
    used in the HunyuanDiT model. It applies a normalization layer and rotary embedding on query and key vector. This
    variant of the processor employs [Pertubed Attention Guidance](https://arxiv.org/abs/2403.17377).
    """

    def __init__(self):
        if not hasattr(F, "scaled_dot_product_attention"):
            raise ImportError(
                "PAGHunyuanAttnProcessor2_0 requires PyTorch 2.0, to use it, please upgrade PyTorch to 2.0."
            )

    def __call__(
        self,
        attn: Attention,
        hidden_states: torch.Tensor,
        encoder_hidden_states: Optional[torch.Tensor] = None,
        attention_mask: Optional[torch.Tensor] = None,
        temb: Optional[torch.Tensor] = None,
        image_rotary_emb: Optional[torch.Tensor] = None,
    ) -> torch.Tensor:
        from .embeddings import apply_rotary_emb

        residual = hidden_states
        if attn.spatial_norm is not None:
            hidden_states = attn.spatial_norm(hidden_states, temb)

        input_ndim = hidden_states.ndim

        if input_ndim == 4:
            batch_size, channel, height, width = hidden_states.shape
            hidden_states = hidden_states.view(batch_size, channel, height * width).transpose(1, 2)

        # chunk
        hidden_states_org, hidden_states_ptb = hidden_states.chunk(2)

        # 1. Original Path
        batch_size, sequence_length, _ = (
            hidden_states_org.shape if encoder_hidden_states is None else encoder_hidden_states.shape
        )

        if attention_mask is not None:
            attention_mask = attn.prepare_attention_mask(attention_mask, sequence_length, batch_size)
            # scaled_dot_product_attention expects attention_mask shape to be
            # (batch, heads, source_length, target_length)
            attention_mask = attention_mask.view(batch_size, attn.heads, -1, attention_mask.shape[-1])

        if attn.group_norm is not None:
            hidden_states_org = attn.group_norm(hidden_states_org.transpose(1, 2)).transpose(1, 2)

        query = attn.to_q(hidden_states_org)

        if encoder_hidden_states is None:
            encoder_hidden_states = hidden_states_org
        elif attn.norm_cross:
            encoder_hidden_states = attn.norm_encoder_hidden_states(encoder_hidden_states)

        key = attn.to_k(encoder_hidden_states)
        value = attn.to_v(encoder_hidden_states)

        inner_dim = key.shape[-1]
        head_dim = inner_dim // attn.heads

        query = query.view(batch_size, -1, attn.heads, head_dim).transpose(1, 2)

        key = key.view(batch_size, -1, attn.heads, head_dim).transpose(1, 2)
        value = value.view(batch_size, -1, attn.heads, head_dim).transpose(1, 2)

        if attn.norm_q is not None:
            query = attn.norm_q(query)
        if attn.norm_k is not None:
            key = attn.norm_k(key)

        # Apply RoPE if needed
        if image_rotary_emb is not None:
            query = apply_rotary_emb(query, image_rotary_emb)
            if not attn.is_cross_attention:
                key = apply_rotary_emb(key, image_rotary_emb)

        # the output of sdp = (batch, num_heads, seq_len, head_dim)
        # TODO: add support for attn.scale when we move to Torch 2.1
        hidden_states_org = F.scaled_dot_product_attention(
            query, key, value, attn_mask=attention_mask, dropout_p=0.0, is_causal=False
        )

        hidden_states_org = hidden_states_org.transpose(1, 2).reshape(batch_size, -1, attn.heads * head_dim)
        hidden_states_org = hidden_states_org.to(query.dtype)

        # linear proj
        hidden_states_org = attn.to_out[0](hidden_states_org)
        # dropout
        hidden_states_org = attn.to_out[1](hidden_states_org)

        if input_ndim == 4:
            hidden_states_org = hidden_states_org.transpose(-1, -2).reshape(batch_size, channel, height, width)

        # 2. Perturbed Path
        if attn.group_norm is not None:
            hidden_states_ptb = attn.group_norm(hidden_states_ptb.transpose(1, 2)).transpose(1, 2)

        hidden_states_ptb = attn.to_v(hidden_states_ptb)
        hidden_states_ptb = hidden_states_ptb.to(query.dtype)

        # linear proj
        hidden_states_ptb = attn.to_out[0](hidden_states_ptb)
        # dropout
        hidden_states_ptb = attn.to_out[1](hidden_states_ptb)

        if input_ndim == 4:
            hidden_states_ptb = hidden_states_ptb.transpose(-1, -2).reshape(batch_size, channel, height, width)

        # cat
        hidden_states = torch.cat([hidden_states_org, hidden_states_ptb])

        if attn.residual_connection:
            hidden_states = hidden_states + residual

        hidden_states = hidden_states / attn.rescale_output_factor

        return hidden_states


class PAGCFGHunyuanAttnProcessor2_0:
    r"""
    Processor for implementing scaled dot-product attention (enabled by default if you're using PyTorch 2.0). This is
    used in the HunyuanDiT model. It applies a normalization layer and rotary embedding on query and key vector. This
    variant of the processor employs [Pertubed Attention Guidance](https://arxiv.org/abs/2403.17377).
    """

    def __init__(self):
        if not hasattr(F, "scaled_dot_product_attention"):
            raise ImportError(
                "PAGCFGHunyuanAttnProcessor2_0 requires PyTorch 2.0, to use it, please upgrade PyTorch to 2.0."
            )

    def __call__(
        self,
        attn: Attention,
        hidden_states: torch.Tensor,
        encoder_hidden_states: Optional[torch.Tensor] = None,
        attention_mask: Optional[torch.Tensor] = None,
        temb: Optional[torch.Tensor] = None,
        image_rotary_emb: Optional[torch.Tensor] = None,
    ) -> torch.Tensor:
        from .embeddings import apply_rotary_emb

        residual = hidden_states
        if attn.spatial_norm is not None:
            hidden_states = attn.spatial_norm(hidden_states, temb)

        input_ndim = hidden_states.ndim

        if input_ndim == 4:
            batch_size, channel, height, width = hidden_states.shape
            hidden_states = hidden_states.view(batch_size, channel, height * width).transpose(1, 2)

        # chunk
        hidden_states_uncond, hidden_states_org, hidden_states_ptb = hidden_states.chunk(3)
        hidden_states_org = torch.cat([hidden_states_uncond, hidden_states_org])

        # 1. Original Path
        batch_size, sequence_length, _ = (
            hidden_states_org.shape if encoder_hidden_states is None else encoder_hidden_states.shape
        )

        if attention_mask is not None:
            attention_mask = attn.prepare_attention_mask(attention_mask, sequence_length, batch_size)
            # scaled_dot_product_attention expects attention_mask shape to be
            # (batch, heads, source_length, target_length)
            attention_mask = attention_mask.view(batch_size, attn.heads, -1, attention_mask.shape[-1])

        if attn.group_norm is not None:
            hidden_states_org = attn.group_norm(hidden_states_org.transpose(1, 2)).transpose(1, 2)

        query = attn.to_q(hidden_states_org)

        if encoder_hidden_states is None:
            encoder_hidden_states = hidden_states_org
        elif attn.norm_cross:
            encoder_hidden_states = attn.norm_encoder_hidden_states(encoder_hidden_states)

        key = attn.to_k(encoder_hidden_states)
        value = attn.to_v(encoder_hidden_states)

        inner_dim = key.shape[-1]
        head_dim = inner_dim // attn.heads

        query = query.view(batch_size, -1, attn.heads, head_dim).transpose(1, 2)

        key = key.view(batch_size, -1, attn.heads, head_dim).transpose(1, 2)
        value = value.view(batch_size, -1, attn.heads, head_dim).transpose(1, 2)

        if attn.norm_q is not None:
            query = attn.norm_q(query)
        if attn.norm_k is not None:
            key = attn.norm_k(key)

        # Apply RoPE if needed
        if image_rotary_emb is not None:
            query = apply_rotary_emb(query, image_rotary_emb)
            if not attn.is_cross_attention:
                key = apply_rotary_emb(key, image_rotary_emb)

        # the output of sdp = (batch, num_heads, seq_len, head_dim)
        # TODO: add support for attn.scale when we move to Torch 2.1
        hidden_states_org = F.scaled_dot_product_attention(
            query, key, value, attn_mask=attention_mask, dropout_p=0.0, is_causal=False
        )

        hidden_states_org = hidden_states_org.transpose(1, 2).reshape(batch_size, -1, attn.heads * head_dim)
        hidden_states_org = hidden_states_org.to(query.dtype)

        # linear proj
        hidden_states_org = attn.to_out[0](hidden_states_org)
        # dropout
        hidden_states_org = attn.to_out[1](hidden_states_org)

        if input_ndim == 4:
            hidden_states_org = hidden_states_org.transpose(-1, -2).reshape(batch_size, channel, height, width)

        # 2. Perturbed Path
        if attn.group_norm is not None:
            hidden_states_ptb = attn.group_norm(hidden_states_ptb.transpose(1, 2)).transpose(1, 2)

        hidden_states_ptb = attn.to_v(hidden_states_ptb)
        hidden_states_ptb = hidden_states_ptb.to(query.dtype)

        # linear proj
        hidden_states_ptb = attn.to_out[0](hidden_states_ptb)
        # dropout
        hidden_states_ptb = attn.to_out[1](hidden_states_ptb)

        if input_ndim == 4:
            hidden_states_ptb = hidden_states_ptb.transpose(-1, -2).reshape(batch_size, channel, height, width)

        # cat
        hidden_states = torch.cat([hidden_states_org, hidden_states_ptb])

        if attn.residual_connection:
            hidden_states = hidden_states + residual

        hidden_states = hidden_states / attn.rescale_output_factor

        return hidden_states


class LuminaAttnProcessor2_0:
    r"""
    Processor for implementing scaled dot-product attention (enabled by default if you're using PyTorch 2.0). This is
    used in the LuminaNextDiT model. It applies a s normalization layer and rotary embedding on query and key vector.
    """

    def __init__(self):
        if not hasattr(F, "scaled_dot_product_attention"):
            raise ImportError("AttnProcessor2_0 requires PyTorch 2.0, to use it, please upgrade PyTorch to 2.0.")

    def __call__(
        self,
        attn: Attention,
        hidden_states: torch.Tensor,
        encoder_hidden_states: torch.Tensor,
        attention_mask: Optional[torch.Tensor] = None,
        query_rotary_emb: Optional[torch.Tensor] = None,
        key_rotary_emb: Optional[torch.Tensor] = None,
        base_sequence_length: Optional[int] = None,
    ) -> torch.Tensor:
        from .embeddings import apply_rotary_emb

        input_ndim = hidden_states.ndim

        if input_ndim == 4:
            batch_size, channel, height, width = hidden_states.shape
            hidden_states = hidden_states.view(batch_size, channel, height * width).transpose(1, 2)

        batch_size, sequence_length, _ = hidden_states.shape

        # Get Query-Key-Value Pair
        query = attn.to_q(hidden_states)
        key = attn.to_k(encoder_hidden_states)
        value = attn.to_v(encoder_hidden_states)

        query_dim = query.shape[-1]
        inner_dim = key.shape[-1]
        head_dim = query_dim // attn.heads
        dtype = query.dtype

        # Get key-value heads
        kv_heads = inner_dim // head_dim

        # Apply Query-Key Norm if needed
        if attn.norm_q is not None:
            query = attn.norm_q(query)
        if attn.norm_k is not None:
            key = attn.norm_k(key)

        query = query.view(batch_size, -1, attn.heads, head_dim)

        key = key.view(batch_size, -1, kv_heads, head_dim)
        value = value.view(batch_size, -1, kv_heads, head_dim)

        # Apply RoPE if needed
        if query_rotary_emb is not None:
            query = apply_rotary_emb(query, query_rotary_emb, use_real=False)
        if key_rotary_emb is not None:
            key = apply_rotary_emb(key, key_rotary_emb, use_real=False)

        query, key = query.to(dtype), key.to(dtype)

        # Apply proportional attention if true
        if key_rotary_emb is None:
            softmax_scale = None
        else:
            if base_sequence_length is not None:
                softmax_scale = math.sqrt(math.log(sequence_length, base_sequence_length)) * attn.scale
            else:
                softmax_scale = attn.scale

        # perform Grouped-qurey Attention (GQA)
        n_rep = attn.heads // kv_heads
        if n_rep >= 1:
            key = key.unsqueeze(3).repeat(1, 1, 1, n_rep, 1).flatten(2, 3)
            value = value.unsqueeze(3).repeat(1, 1, 1, n_rep, 1).flatten(2, 3)

        # scaled_dot_product_attention expects attention_mask shape to be
        # (batch, heads, source_length, target_length)
        attention_mask = attention_mask.bool().view(batch_size, 1, 1, -1)
        attention_mask = attention_mask.expand(-1, attn.heads, sequence_length, -1)

        query = query.transpose(1, 2)
        key = key.transpose(1, 2)
        value = value.transpose(1, 2)

        # the output of sdp = (batch, num_heads, seq_len, head_dim)
        # TODO: add support for attn.scale when we move to Torch 2.1
        hidden_states = F.scaled_dot_product_attention(
            query, key, value, attn_mask=attention_mask, scale=softmax_scale
        )
        hidden_states = hidden_states.transpose(1, 2).to(dtype)

        return hidden_states


class MochiAttnProcessor2_0:
    """Attention processor used in Mochi."""

    def __init__(self):
        if not hasattr(F, "scaled_dot_product_attention"):
            raise ImportError("MochiAttnProcessor2_0 requires PyTorch 2.0. To use it, please upgrade PyTorch to 2.0.")

    def __call__(
        self,
        attn: Attention,
        hidden_states: torch.Tensor,
        encoder_hidden_states: torch.Tensor,
        attention_mask: Optional[torch.Tensor] = None,
        image_rotary_emb: Optional[torch.Tensor] = None,
    ) -> torch.Tensor:
        query = attn.to_q(hidden_states)
        key = attn.to_k(hidden_states)
        value = attn.to_v(hidden_states)

        query = query.unflatten(2, (attn.heads, -1))
        key = key.unflatten(2, (attn.heads, -1))
        value = value.unflatten(2, (attn.heads, -1))

        if attn.norm_q is not None:
            query = attn.norm_q(query)
        if attn.norm_k is not None:
            key = attn.norm_k(key)

        encoder_query = attn.add_q_proj(encoder_hidden_states)
        encoder_key = attn.add_k_proj(encoder_hidden_states)
        encoder_value = attn.add_v_proj(encoder_hidden_states)

        encoder_query = encoder_query.unflatten(2, (attn.heads, -1))
        encoder_key = encoder_key.unflatten(2, (attn.heads, -1))
        encoder_value = encoder_value.unflatten(2, (attn.heads, -1))

        if attn.norm_added_q is not None:
            encoder_query = attn.norm_added_q(encoder_query)
        if attn.norm_added_k is not None:
            encoder_key = attn.norm_added_k(encoder_key)

        if image_rotary_emb is not None:

            def apply_rotary_emb(x, freqs_cos, freqs_sin):
                x_even = x[..., 0::2].float()
                x_odd = x[..., 1::2].float()

                cos = (x_even * freqs_cos - x_odd * freqs_sin).to(x.dtype)
                sin = (x_even * freqs_sin + x_odd * freqs_cos).to(x.dtype)

                return torch.stack([cos, sin], dim=-1).flatten(-2)

            query = apply_rotary_emb(query, *image_rotary_emb)
            key = apply_rotary_emb(key, *image_rotary_emb)

        query, key, value = query.transpose(1, 2), key.transpose(1, 2), value.transpose(1, 2)
        encoder_query, encoder_key, encoder_value = (
            encoder_query.transpose(1, 2),
            encoder_key.transpose(1, 2),
            encoder_value.transpose(1, 2),
        )

        sequence_length = query.size(2)
        encoder_sequence_length = encoder_query.size(2)

        query = torch.cat([query, encoder_query], dim=2)
        key = torch.cat([key, encoder_key], dim=2)
        value = torch.cat([value, encoder_value], dim=2)

        hidden_states = F.scaled_dot_product_attention(query, key, value, dropout_p=0.0, is_causal=False)
        hidden_states = hidden_states.transpose(1, 2).flatten(2, 3)
        hidden_states = hidden_states.to(query.dtype)

        hidden_states, encoder_hidden_states = hidden_states.split_with_sizes(
            (sequence_length, encoder_sequence_length), dim=1
        )

        # linear proj
        hidden_states = attn.to_out[0](hidden_states)
        # dropout
        hidden_states = attn.to_out[1](hidden_states)

        if hasattr(attn, "to_add_out"):
            encoder_hidden_states = attn.to_add_out(encoder_hidden_states)

        return hidden_states, encoder_hidden_states


class FusedAttnProcessor2_0:
    r"""
    Processor for implementing scaled dot-product attention (enabled by default if you're using PyTorch 2.0). It uses
    fused projection layers. For self-attention modules, all projection matrices (i.e., query, key, value) are fused.
    For cross-attention modules, key and value projection matrices are fused.

    <Tip warning={true}>

    This API is currently 🧪 experimental in nature and can change in future.

    </Tip>
    """

    def __init__(self):
        if not hasattr(F, "scaled_dot_product_attention"):
            raise ImportError(
                "FusedAttnProcessor2_0 requires at least PyTorch 2.0, to use it. Please upgrade PyTorch to > 2.0."
            )

    def __call__(
        self,
        attn: Attention,
        hidden_states: torch.Tensor,
        encoder_hidden_states: Optional[torch.Tensor] = None,
        attention_mask: Optional[torch.Tensor] = None,
        temb: Optional[torch.Tensor] = None,
        *args,
        **kwargs,
    ) -> torch.Tensor:
        if len(args) > 0 or kwargs.get("scale", None) is not None:
            deprecation_message = "The `scale` argument is deprecated and will be ignored. Please remove it, as passing it will raise an error in the future. `scale` should directly be passed while calling the underlying pipeline component i.e., via `cross_attention_kwargs`."
            deprecate("scale", "1.0.0", deprecation_message)

        residual = hidden_states
        if attn.spatial_norm is not None:
            hidden_states = attn.spatial_norm(hidden_states, temb)

        input_ndim = hidden_states.ndim

        if input_ndim == 4:
            batch_size, channel, height, width = hidden_states.shape
            hidden_states = hidden_states.view(batch_size, channel, height * width).transpose(1, 2)

        batch_size, sequence_length, _ = (
            hidden_states.shape if encoder_hidden_states is None else encoder_hidden_states.shape
        )

        if attention_mask is not None:
            attention_mask = attn.prepare_attention_mask(attention_mask, sequence_length, batch_size)
            # scaled_dot_product_attention expects attention_mask shape to be
            # (batch, heads, source_length, target_length)
            attention_mask = attention_mask.view(batch_size, attn.heads, -1, attention_mask.shape[-1])

        if attn.group_norm is not None:
            hidden_states = attn.group_norm(hidden_states.transpose(1, 2)).transpose(1, 2)

        if encoder_hidden_states is None:
            qkv = attn.to_qkv(hidden_states)
            split_size = qkv.shape[-1] // 3
            query, key, value = torch.split(qkv, split_size, dim=-1)
        else:
            if attn.norm_cross:
                encoder_hidden_states = attn.norm_encoder_hidden_states(encoder_hidden_states)
            query = attn.to_q(hidden_states)

            kv = attn.to_kv(encoder_hidden_states)
            split_size = kv.shape[-1] // 2
            key, value = torch.split(kv, split_size, dim=-1)

        inner_dim = key.shape[-1]
        head_dim = inner_dim // attn.heads

        query = query.view(batch_size, -1, attn.heads, head_dim).transpose(1, 2)
        key = key.view(batch_size, -1, attn.heads, head_dim).transpose(1, 2)
        value = value.view(batch_size, -1, attn.heads, head_dim).transpose(1, 2)

        if attn.norm_q is not None:
            query = attn.norm_q(query)
        if attn.norm_k is not None:
            key = attn.norm_k(key)

        # the output of sdp = (batch, num_heads, seq_len, head_dim)
        # TODO: add support for attn.scale when we move to Torch 2.1
        hidden_states = F.scaled_dot_product_attention(
            query, key, value, attn_mask=attention_mask, dropout_p=0.0, is_causal=False
        )

        hidden_states = hidden_states.transpose(1, 2).reshape(batch_size, -1, attn.heads * head_dim)
        hidden_states = hidden_states.to(query.dtype)

        # linear proj
        hidden_states = attn.to_out[0](hidden_states)
        # dropout
        hidden_states = attn.to_out[1](hidden_states)

        if input_ndim == 4:
            hidden_states = hidden_states.transpose(-1, -2).reshape(batch_size, channel, height, width)

        if attn.residual_connection:
            hidden_states = hidden_states + residual

        hidden_states = hidden_states / attn.rescale_output_factor

        return hidden_states


class CustomDiffusionXFormersAttnProcessor(nn.Module):
    r"""
    Processor for implementing memory efficient attention using xFormers for the Custom Diffusion method.

    Args:
    train_kv (`bool`, defaults to `True`):
        Whether to newly train the key and value matrices corresponding to the text features.
    train_q_out (`bool`, defaults to `True`):
        Whether to newly train query matrices corresponding to the latent image features.
    hidden_size (`int`, *optional*, defaults to `None`):
        The hidden size of the attention layer.
    cross_attention_dim (`int`, *optional*, defaults to `None`):
        The number of channels in the `encoder_hidden_states`.
    out_bias (`bool`, defaults to `True`):
        Whether to include the bias parameter in `train_q_out`.
    dropout (`float`, *optional*, defaults to 0.0):
        The dropout probability to use.
    attention_op (`Callable`, *optional*, defaults to `None`):
        The base
        [operator](https://facebookresearch.github.io/xformers/components/ops.html#xformers.ops.AttentionOpBase) to use
        as the attention operator. It is recommended to set to `None`, and allow xFormers to choose the best operator.
    """

    def __init__(
        self,
        train_kv: bool = True,
        train_q_out: bool = False,
        hidden_size: Optional[int] = None,
        cross_attention_dim: Optional[int] = None,
        out_bias: bool = True,
        dropout: float = 0.0,
        attention_op: Optional[Callable] = None,
    ):
        super().__init__()
        self.train_kv = train_kv
        self.train_q_out = train_q_out

        self.hidden_size = hidden_size
        self.cross_attention_dim = cross_attention_dim
        self.attention_op = attention_op

        # `_custom_diffusion` id for easy serialization and loading.
        if self.train_kv:
            self.to_k_custom_diffusion = nn.Linear(cross_attention_dim or hidden_size, hidden_size, bias=False)
            self.to_v_custom_diffusion = nn.Linear(cross_attention_dim or hidden_size, hidden_size, bias=False)
        if self.train_q_out:
            self.to_q_custom_diffusion = nn.Linear(hidden_size, hidden_size, bias=False)
            self.to_out_custom_diffusion = nn.ModuleList([])
            self.to_out_custom_diffusion.append(nn.Linear(hidden_size, hidden_size, bias=out_bias))
            self.to_out_custom_diffusion.append(nn.Dropout(dropout))

    def __call__(
        self,
        attn: Attention,
        hidden_states: torch.Tensor,
        encoder_hidden_states: Optional[torch.Tensor] = None,
        attention_mask: Optional[torch.Tensor] = None,
    ) -> torch.Tensor:
        batch_size, sequence_length, _ = (
            hidden_states.shape if encoder_hidden_states is None else encoder_hidden_states.shape
        )

        attention_mask = attn.prepare_attention_mask(attention_mask, sequence_length, batch_size)

        if self.train_q_out:
            query = self.to_q_custom_diffusion(hidden_states).to(attn.to_q.weight.dtype)
        else:
            query = attn.to_q(hidden_states.to(attn.to_q.weight.dtype))

        if encoder_hidden_states is None:
            crossattn = False
            encoder_hidden_states = hidden_states
        else:
            crossattn = True
            if attn.norm_cross:
                encoder_hidden_states = attn.norm_encoder_hidden_states(encoder_hidden_states)

        if self.train_kv:
            key = self.to_k_custom_diffusion(encoder_hidden_states.to(self.to_k_custom_diffusion.weight.dtype))
            value = self.to_v_custom_diffusion(encoder_hidden_states.to(self.to_v_custom_diffusion.weight.dtype))
            key = key.to(attn.to_q.weight.dtype)
            value = value.to(attn.to_q.weight.dtype)
        else:
            key = attn.to_k(encoder_hidden_states)
            value = attn.to_v(encoder_hidden_states)

        if crossattn:
            detach = torch.ones_like(key)
            detach[:, :1, :] = detach[:, :1, :] * 0.0
            key = detach * key + (1 - detach) * key.detach()
            value = detach * value + (1 - detach) * value.detach()

        query = attn.head_to_batch_dim(query).contiguous()
        key = attn.head_to_batch_dim(key).contiguous()
        value = attn.head_to_batch_dim(value).contiguous()

        hidden_states = xformers.ops.memory_efficient_attention(
            query, key, value, attn_bias=attention_mask, op=self.attention_op, scale=attn.scale
        )
        hidden_states = hidden_states.to(query.dtype)
        hidden_states = attn.batch_to_head_dim(hidden_states)

        if self.train_q_out:
            # linear proj
            hidden_states = self.to_out_custom_diffusion[0](hidden_states)
            # dropout
            hidden_states = self.to_out_custom_diffusion[1](hidden_states)
        else:
            # linear proj
            hidden_states = attn.to_out[0](hidden_states)
            # dropout
            hidden_states = attn.to_out[1](hidden_states)

        return hidden_states


class CustomDiffusionAttnProcessor2_0(nn.Module):
    r"""
    Processor for implementing attention for the Custom Diffusion method using PyTorch 2.0’s memory-efficient scaled
    dot-product attention.

    Args:
        train_kv (`bool`, defaults to `True`):
            Whether to newly train the key and value matrices corresponding to the text features.
        train_q_out (`bool`, defaults to `True`):
            Whether to newly train query matrices corresponding to the latent image features.
        hidden_size (`int`, *optional*, defaults to `None`):
            The hidden size of the attention layer.
        cross_attention_dim (`int`, *optional*, defaults to `None`):
            The number of channels in the `encoder_hidden_states`.
        out_bias (`bool`, defaults to `True`):
            Whether to include the bias parameter in `train_q_out`.
        dropout (`float`, *optional*, defaults to 0.0):
            The dropout probability to use.
    """

    def __init__(
        self,
        train_kv: bool = True,
        train_q_out: bool = True,
        hidden_size: Optional[int] = None,
        cross_attention_dim: Optional[int] = None,
        out_bias: bool = True,
        dropout: float = 0.0,
    ):
        super().__init__()
        self.train_kv = train_kv
        self.train_q_out = train_q_out

        self.hidden_size = hidden_size
        self.cross_attention_dim = cross_attention_dim

        # `_custom_diffusion` id for easy serialization and loading.
        if self.train_kv:
            self.to_k_custom_diffusion = nn.Linear(cross_attention_dim or hidden_size, hidden_size, bias=False)
            self.to_v_custom_diffusion = nn.Linear(cross_attention_dim or hidden_size, hidden_size, bias=False)
        if self.train_q_out:
            self.to_q_custom_diffusion = nn.Linear(hidden_size, hidden_size, bias=False)
            self.to_out_custom_diffusion = nn.ModuleList([])
            self.to_out_custom_diffusion.append(nn.Linear(hidden_size, hidden_size, bias=out_bias))
            self.to_out_custom_diffusion.append(nn.Dropout(dropout))

    def __call__(
        self,
        attn: Attention,
        hidden_states: torch.Tensor,
        encoder_hidden_states: Optional[torch.Tensor] = None,
        attention_mask: Optional[torch.Tensor] = None,
    ) -> torch.Tensor:
        batch_size, sequence_length, _ = hidden_states.shape
        attention_mask = attn.prepare_attention_mask(attention_mask, sequence_length, batch_size)
        if self.train_q_out:
            query = self.to_q_custom_diffusion(hidden_states)
        else:
            query = attn.to_q(hidden_states)

        if encoder_hidden_states is None:
            crossattn = False
            encoder_hidden_states = hidden_states
        else:
            crossattn = True
            if attn.norm_cross:
                encoder_hidden_states = attn.norm_encoder_hidden_states(encoder_hidden_states)

        if self.train_kv:
            key = self.to_k_custom_diffusion(encoder_hidden_states.to(self.to_k_custom_diffusion.weight.dtype))
            value = self.to_v_custom_diffusion(encoder_hidden_states.to(self.to_v_custom_diffusion.weight.dtype))
            key = key.to(attn.to_q.weight.dtype)
            value = value.to(attn.to_q.weight.dtype)

        else:
            key = attn.to_k(encoder_hidden_states)
            value = attn.to_v(encoder_hidden_states)

        if crossattn:
            detach = torch.ones_like(key)
            detach[:, :1, :] = detach[:, :1, :] * 0.0
            key = detach * key + (1 - detach) * key.detach()
            value = detach * value + (1 - detach) * value.detach()

        inner_dim = hidden_states.shape[-1]

        head_dim = inner_dim // attn.heads
        query = query.view(batch_size, -1, attn.heads, head_dim).transpose(1, 2)
        key = key.view(batch_size, -1, attn.heads, head_dim).transpose(1, 2)
        value = value.view(batch_size, -1, attn.heads, head_dim).transpose(1, 2)

        # the output of sdp = (batch, num_heads, seq_len, head_dim)
        # TODO: add support for attn.scale when we move to Torch 2.1
        hidden_states = F.scaled_dot_product_attention(
            query, key, value, attn_mask=attention_mask, dropout_p=0.0, is_causal=False
        )

        hidden_states = hidden_states.transpose(1, 2).reshape(batch_size, -1, attn.heads * head_dim)
        hidden_states = hidden_states.to(query.dtype)

        if self.train_q_out:
            # linear proj
            hidden_states = self.to_out_custom_diffusion[0](hidden_states)
            # dropout
            hidden_states = self.to_out_custom_diffusion[1](hidden_states)
        else:
            # linear proj
            hidden_states = attn.to_out[0](hidden_states)
            # dropout
            hidden_states = attn.to_out[1](hidden_states)

        return hidden_states


class SlicedAttnProcessor:
    r"""
    Processor for implementing sliced attention.

    Args:
        slice_size (`int`, *optional*):
            The number of steps to compute attention. Uses as many slices as `attention_head_dim // slice_size`, and
            `attention_head_dim` must be a multiple of the `slice_size`.
    """

    def __init__(self, slice_size: int):
        self.slice_size = slice_size

    def __call__(
        self,
        attn: Attention,
        hidden_states: torch.Tensor,
        encoder_hidden_states: Optional[torch.Tensor] = None,
        attention_mask: Optional[torch.Tensor] = None,
    ) -> torch.Tensor:
        residual = hidden_states

        input_ndim = hidden_states.ndim

        if input_ndim == 4:
            batch_size, channel, height, width = hidden_states.shape
            hidden_states = hidden_states.view(batch_size, channel, height * width).transpose(1, 2)

        batch_size, sequence_length, _ = (
            hidden_states.shape if encoder_hidden_states is None else encoder_hidden_states.shape
        )
        attention_mask = attn.prepare_attention_mask(attention_mask, sequence_length, batch_size)

        if attn.group_norm is not None:
            hidden_states = attn.group_norm(hidden_states.transpose(1, 2)).transpose(1, 2)

        query = attn.to_q(hidden_states)
        dim = query.shape[-1]
        query = attn.head_to_batch_dim(query)

        if encoder_hidden_states is None:
            encoder_hidden_states = hidden_states
        elif attn.norm_cross:
            encoder_hidden_states = attn.norm_encoder_hidden_states(encoder_hidden_states)

        key = attn.to_k(encoder_hidden_states)
        value = attn.to_v(encoder_hidden_states)
        key = attn.head_to_batch_dim(key)
        value = attn.head_to_batch_dim(value)

        batch_size_attention, query_tokens, _ = query.shape
        hidden_states = torch.zeros(
            (batch_size_attention, query_tokens, dim // attn.heads), device=query.device, dtype=query.dtype
        )

        for i in range((batch_size_attention - 1) // self.slice_size + 1):
            start_idx = i * self.slice_size
            end_idx = (i + 1) * self.slice_size

            query_slice = query[start_idx:end_idx]
            key_slice = key[start_idx:end_idx]
            attn_mask_slice = attention_mask[start_idx:end_idx] if attention_mask is not None else None

            attn_slice = attn.get_attention_scores(query_slice, key_slice, attn_mask_slice)

            attn_slice = torch.bmm(attn_slice, value[start_idx:end_idx])

            hidden_states[start_idx:end_idx] = attn_slice

        hidden_states = attn.batch_to_head_dim(hidden_states)

        # linear proj
        hidden_states = attn.to_out[0](hidden_states)
        # dropout
        hidden_states = attn.to_out[1](hidden_states)

        if input_ndim == 4:
            hidden_states = hidden_states.transpose(-1, -2).reshape(batch_size, channel, height, width)

        if attn.residual_connection:
            hidden_states = hidden_states + residual

        hidden_states = hidden_states / attn.rescale_output_factor

        return hidden_states


class SlicedAttnAddedKVProcessor:
    r"""
    Processor for implementing sliced attention with extra learnable key and value matrices for the text encoder.

    Args:
        slice_size (`int`, *optional*):
            The number of steps to compute attention. Uses as many slices as `attention_head_dim // slice_size`, and
            `attention_head_dim` must be a multiple of the `slice_size`.
    """

    def __init__(self, slice_size):
        self.slice_size = slice_size

    def __call__(
        self,
        attn: "Attention",
        hidden_states: torch.Tensor,
        encoder_hidden_states: Optional[torch.Tensor] = None,
        attention_mask: Optional[torch.Tensor] = None,
        temb: Optional[torch.Tensor] = None,
    ) -> torch.Tensor:
        residual = hidden_states

        if attn.spatial_norm is not None:
            hidden_states = attn.spatial_norm(hidden_states, temb)

        hidden_states = hidden_states.view(hidden_states.shape[0], hidden_states.shape[1], -1).transpose(1, 2)

        batch_size, sequence_length, _ = hidden_states.shape

        attention_mask = attn.prepare_attention_mask(attention_mask, sequence_length, batch_size)

        if encoder_hidden_states is None:
            encoder_hidden_states = hidden_states
        elif attn.norm_cross:
            encoder_hidden_states = attn.norm_encoder_hidden_states(encoder_hidden_states)

        hidden_states = attn.group_norm(hidden_states.transpose(1, 2)).transpose(1, 2)

        query = attn.to_q(hidden_states)
        dim = query.shape[-1]
        query = attn.head_to_batch_dim(query)

        encoder_hidden_states_key_proj = attn.add_k_proj(encoder_hidden_states)
        encoder_hidden_states_value_proj = attn.add_v_proj(encoder_hidden_states)

        encoder_hidden_states_key_proj = attn.head_to_batch_dim(encoder_hidden_states_key_proj)
        encoder_hidden_states_value_proj = attn.head_to_batch_dim(encoder_hidden_states_value_proj)

        if not attn.only_cross_attention:
            key = attn.to_k(hidden_states)
            value = attn.to_v(hidden_states)
            key = attn.head_to_batch_dim(key)
            value = attn.head_to_batch_dim(value)
            key = torch.cat([encoder_hidden_states_key_proj, key], dim=1)
            value = torch.cat([encoder_hidden_states_value_proj, value], dim=1)
        else:
            key = encoder_hidden_states_key_proj
            value = encoder_hidden_states_value_proj

        batch_size_attention, query_tokens, _ = query.shape
        hidden_states = torch.zeros(
            (batch_size_attention, query_tokens, dim // attn.heads), device=query.device, dtype=query.dtype
        )

        for i in range((batch_size_attention - 1) // self.slice_size + 1):
            start_idx = i * self.slice_size
            end_idx = (i + 1) * self.slice_size

            query_slice = query[start_idx:end_idx]
            key_slice = key[start_idx:end_idx]
            attn_mask_slice = attention_mask[start_idx:end_idx] if attention_mask is not None else None

            attn_slice = attn.get_attention_scores(query_slice, key_slice, attn_mask_slice)

            attn_slice = torch.bmm(attn_slice, value[start_idx:end_idx])

            hidden_states[start_idx:end_idx] = attn_slice

        hidden_states = attn.batch_to_head_dim(hidden_states)

        # linear proj
        hidden_states = attn.to_out[0](hidden_states)
        # dropout
        hidden_states = attn.to_out[1](hidden_states)

        hidden_states = hidden_states.transpose(-1, -2).reshape(residual.shape)
        hidden_states = hidden_states + residual

        return hidden_states


class SpatialNorm(nn.Module):
    """
    Spatially conditioned normalization as defined in https://arxiv.org/abs/2209.09002.

    Args:
        f_channels (`int`):
            The number of channels for input to group normalization layer, and output of the spatial norm layer.
        zq_channels (`int`):
            The number of channels for the quantized vector as described in the paper.
    """

    def __init__(
        self,
        f_channels: int,
        zq_channels: int,
    ):
        super().__init__()
        self.norm_layer = nn.GroupNorm(num_channels=f_channels, num_groups=32, eps=1e-6, affine=True)
        self.conv_y = nn.Conv2d(zq_channels, f_channels, kernel_size=1, stride=1, padding=0)
        self.conv_b = nn.Conv2d(zq_channels, f_channels, kernel_size=1, stride=1, padding=0)

    def forward(self, f: torch.Tensor, zq: torch.Tensor) -> torch.Tensor:
        f_size = f.shape[-2:]
        zq = F.interpolate(zq, size=f_size, mode="nearest")
        norm_f = self.norm_layer(f)
        new_f = norm_f * self.conv_y(zq) + self.conv_b(zq)
        return new_f


class IPAdapterAttnProcessor(nn.Module):
    r"""
    Attention processor for Multiple IP-Adapters.

    Args:
        hidden_size (`int`):
            The hidden size of the attention layer.
        cross_attention_dim (`int`):
            The number of channels in the `encoder_hidden_states`.
        num_tokens (`int`, `Tuple[int]` or `List[int]`, defaults to `(4,)`):
            The context length of the image features.
        scale (`float` or List[`float`], defaults to 1.0):
            the weight scale of image prompt.
    """

    def __init__(self, hidden_size, cross_attention_dim=None, num_tokens=(4,), scale=1.0):
        super().__init__()

        self.hidden_size = hidden_size
        self.cross_attention_dim = cross_attention_dim

        if not isinstance(num_tokens, (tuple, list)):
            num_tokens = [num_tokens]
        self.num_tokens = num_tokens

        if not isinstance(scale, list):
            scale = [scale] * len(num_tokens)
        if len(scale) != len(num_tokens):
            raise ValueError("`scale` should be a list of integers with the same length as `num_tokens`.")
        self.scale = scale

        self.to_k_ip = nn.ModuleList(
            [nn.Linear(cross_attention_dim, hidden_size, bias=False) for _ in range(len(num_tokens))]
        )
        self.to_v_ip = nn.ModuleList(
            [nn.Linear(cross_attention_dim, hidden_size, bias=False) for _ in range(len(num_tokens))]
        )

    def __call__(
        self,
        attn: Attention,
        hidden_states: torch.Tensor,
        encoder_hidden_states: Optional[torch.Tensor] = None,
        attention_mask: Optional[torch.Tensor] = None,
        temb: Optional[torch.Tensor] = None,
        scale: float = 1.0,
        ip_adapter_masks: Optional[torch.Tensor] = None,
    ):
        residual = hidden_states

        # separate ip_hidden_states from encoder_hidden_states
        if encoder_hidden_states is not None:
            if isinstance(encoder_hidden_states, tuple):
                encoder_hidden_states, ip_hidden_states = encoder_hidden_states
            else:
                deprecation_message = (
                    "You have passed a tensor as `encoder_hidden_states`. This is deprecated and will be removed in a future release."
                    " Please make sure to update your script to pass `encoder_hidden_states` as a tuple to suppress this warning."
                )
                deprecate("encoder_hidden_states not a tuple", "1.0.0", deprecation_message, standard_warn=False)
                end_pos = encoder_hidden_states.shape[1] - self.num_tokens[0]
                encoder_hidden_states, ip_hidden_states = (
                    encoder_hidden_states[:, :end_pos, :],
                    [encoder_hidden_states[:, end_pos:, :]],
                )

        if attn.spatial_norm is not None:
            hidden_states = attn.spatial_norm(hidden_states, temb)

        input_ndim = hidden_states.ndim

        if input_ndim == 4:
            batch_size, channel, height, width = hidden_states.shape
            hidden_states = hidden_states.view(batch_size, channel, height * width).transpose(1, 2)

        batch_size, sequence_length, _ = (
            hidden_states.shape if encoder_hidden_states is None else encoder_hidden_states.shape
        )
        attention_mask = attn.prepare_attention_mask(attention_mask, sequence_length, batch_size)

        if attn.group_norm is not None:
            hidden_states = attn.group_norm(hidden_states.transpose(1, 2)).transpose(1, 2)

        query = attn.to_q(hidden_states)

        if encoder_hidden_states is None:
            encoder_hidden_states = hidden_states
        elif attn.norm_cross:
            encoder_hidden_states = attn.norm_encoder_hidden_states(encoder_hidden_states)

        key = attn.to_k(encoder_hidden_states)
        value = attn.to_v(encoder_hidden_states)

        query = attn.head_to_batch_dim(query)
        key = attn.head_to_batch_dim(key)
        value = attn.head_to_batch_dim(value)

        attention_probs = attn.get_attention_scores(query, key, attention_mask)
        hidden_states = torch.bmm(attention_probs, value)
        hidden_states = attn.batch_to_head_dim(hidden_states)

        if ip_adapter_masks is not None:
            if not isinstance(ip_adapter_masks, List):
                # for backward compatibility, we accept `ip_adapter_mask` as a tensor of shape [num_ip_adapter, 1, height, width]
                ip_adapter_masks = list(ip_adapter_masks.unsqueeze(1))
            if not (len(ip_adapter_masks) == len(self.scale) == len(ip_hidden_states)):
                raise ValueError(
                    f"Length of ip_adapter_masks array ({len(ip_adapter_masks)}) must match "
                    f"length of self.scale array ({len(self.scale)}) and number of ip_hidden_states "
                    f"({len(ip_hidden_states)})"
                )
            else:
                for index, (mask, scale, ip_state) in enumerate(zip(ip_adapter_masks, self.scale, ip_hidden_states)):
                    if not isinstance(mask, torch.Tensor) or mask.ndim != 4:
                        raise ValueError(
                            "Each element of the ip_adapter_masks array should be a tensor with shape "
                            "[1, num_images_for_ip_adapter, height, width]."
                            " Please use `IPAdapterMaskProcessor` to preprocess your mask"
                        )
                    if mask.shape[1] != ip_state.shape[1]:
                        raise ValueError(
                            f"Number of masks ({mask.shape[1]}) does not match "
                            f"number of ip images ({ip_state.shape[1]}) at index {index}"
                        )
                    if isinstance(scale, list) and not len(scale) == mask.shape[1]:
                        raise ValueError(
                            f"Number of masks ({mask.shape[1]}) does not match "
                            f"number of scales ({len(scale)}) at index {index}"
                        )
        else:
            ip_adapter_masks = [None] * len(self.scale)

        # for ip-adapter
        for current_ip_hidden_states, scale, to_k_ip, to_v_ip, mask in zip(
            ip_hidden_states, self.scale, self.to_k_ip, self.to_v_ip, ip_adapter_masks
        ):
            skip = False
            if isinstance(scale, list):
                if all(s == 0 for s in scale):
                    skip = True
            elif scale == 0:
                skip = True
            if not skip:
                if mask is not None:
                    if not isinstance(scale, list):
                        scale = [scale] * mask.shape[1]

                    current_num_images = mask.shape[1]
                    for i in range(current_num_images):
                        ip_key = to_k_ip(current_ip_hidden_states[:, i, :, :])
                        ip_value = to_v_ip(current_ip_hidden_states[:, i, :, :])

                        ip_key = attn.head_to_batch_dim(ip_key)
                        ip_value = attn.head_to_batch_dim(ip_value)

                        ip_attention_probs = attn.get_attention_scores(query, ip_key, None)
                        _current_ip_hidden_states = torch.bmm(ip_attention_probs, ip_value)
                        _current_ip_hidden_states = attn.batch_to_head_dim(_current_ip_hidden_states)

                        mask_downsample = IPAdapterMaskProcessor.downsample(
                            mask[:, i, :, :],
                            batch_size,
                            _current_ip_hidden_states.shape[1],
                            _current_ip_hidden_states.shape[2],
                        )

                        mask_downsample = mask_downsample.to(dtype=query.dtype, device=query.device)

                        hidden_states = hidden_states + scale[i] * (_current_ip_hidden_states * mask_downsample)
                else:
                    ip_key = to_k_ip(current_ip_hidden_states)
                    ip_value = to_v_ip(current_ip_hidden_states)

                    ip_key = attn.head_to_batch_dim(ip_key)
                    ip_value = attn.head_to_batch_dim(ip_value)

                    ip_attention_probs = attn.get_attention_scores(query, ip_key, None)
                    current_ip_hidden_states = torch.bmm(ip_attention_probs, ip_value)
                    current_ip_hidden_states = attn.batch_to_head_dim(current_ip_hidden_states)

                    hidden_states = hidden_states + scale * current_ip_hidden_states

        # linear proj
        hidden_states = attn.to_out[0](hidden_states)
        # dropout
        hidden_states = attn.to_out[1](hidden_states)

        if input_ndim == 4:
            hidden_states = hidden_states.transpose(-1, -2).reshape(batch_size, channel, height, width)

        if attn.residual_connection:
            hidden_states = hidden_states + residual

        hidden_states = hidden_states / attn.rescale_output_factor

        return hidden_states


class IPAdapterAttnProcessor2_0(torch.nn.Module):
    r"""
    Attention processor for IP-Adapter for PyTorch 2.0.

    Args:
        hidden_size (`int`):
            The hidden size of the attention layer.
        cross_attention_dim (`int`):
            The number of channels in the `encoder_hidden_states`.
        num_tokens (`int`, `Tuple[int]` or `List[int]`, defaults to `(4,)`):
            The context length of the image features.
        scale (`float` or `List[float]`, defaults to 1.0):
            the weight scale of image prompt.
    """

    def __init__(self, hidden_size, cross_attention_dim=None, num_tokens=(4,), scale=1.0):
        super().__init__()

        if not hasattr(F, "scaled_dot_product_attention"):
            raise ImportError(
                f"{self.__class__.__name__} requires PyTorch 2.0, to use it, please upgrade PyTorch to 2.0."
            )

        self.hidden_size = hidden_size
        self.cross_attention_dim = cross_attention_dim

        if not isinstance(num_tokens, (tuple, list)):
            num_tokens = [num_tokens]
        self.num_tokens = num_tokens

        if not isinstance(scale, list):
            scale = [scale] * len(num_tokens)
        if len(scale) != len(num_tokens):
            raise ValueError("`scale` should be a list of integers with the same length as `num_tokens`.")
        self.scale = scale

        self.to_k_ip = nn.ModuleList(
            [nn.Linear(cross_attention_dim, hidden_size, bias=False) for _ in range(len(num_tokens))]
        )
        self.to_v_ip = nn.ModuleList(
            [nn.Linear(cross_attention_dim, hidden_size, bias=False) for _ in range(len(num_tokens))]
        )

    def __call__(
        self,
        attn: Attention,
        hidden_states: torch.Tensor,
        encoder_hidden_states: Optional[torch.Tensor] = None,
        attention_mask: Optional[torch.Tensor] = None,
        temb: Optional[torch.Tensor] = None,
        scale: float = 1.0,
        ip_adapter_masks: Optional[torch.Tensor] = None,
    ):
        residual = hidden_states

        # separate ip_hidden_states from encoder_hidden_states
        if encoder_hidden_states is not None:
            if isinstance(encoder_hidden_states, tuple):
                encoder_hidden_states, ip_hidden_states = encoder_hidden_states
            else:
                deprecation_message = (
                    "You have passed a tensor as `encoder_hidden_states`. This is deprecated and will be removed in a future release."
                    " Please make sure to update your script to pass `encoder_hidden_states` as a tuple to suppress this warning."
                )
                deprecate("encoder_hidden_states not a tuple", "1.0.0", deprecation_message, standard_warn=False)
                end_pos = encoder_hidden_states.shape[1] - self.num_tokens[0]
                encoder_hidden_states, ip_hidden_states = (
                    encoder_hidden_states[:, :end_pos, :],
                    [encoder_hidden_states[:, end_pos:, :]],
                )

        if attn.spatial_norm is not None:
            hidden_states = attn.spatial_norm(hidden_states, temb)

        input_ndim = hidden_states.ndim

        if input_ndim == 4:
            batch_size, channel, height, width = hidden_states.shape
            hidden_states = hidden_states.view(batch_size, channel, height * width).transpose(1, 2)

        batch_size, sequence_length, _ = (
            hidden_states.shape if encoder_hidden_states is None else encoder_hidden_states.shape
        )

        if attention_mask is not None:
            attention_mask = attn.prepare_attention_mask(attention_mask, sequence_length, batch_size)
            # scaled_dot_product_attention expects attention_mask shape to be
            # (batch, heads, source_length, target_length)
            attention_mask = attention_mask.view(batch_size, attn.heads, -1, attention_mask.shape[-1])

        if attn.group_norm is not None:
            hidden_states = attn.group_norm(hidden_states.transpose(1, 2)).transpose(1, 2)

        query = attn.to_q(hidden_states)

        if encoder_hidden_states is None:
            encoder_hidden_states = hidden_states
        elif attn.norm_cross:
            encoder_hidden_states = attn.norm_encoder_hidden_states(encoder_hidden_states)

        key = attn.to_k(encoder_hidden_states)
        value = attn.to_v(encoder_hidden_states)

        inner_dim = key.shape[-1]
        head_dim = inner_dim // attn.heads

        query = query.view(batch_size, -1, attn.heads, head_dim).transpose(1, 2)

        key = key.view(batch_size, -1, attn.heads, head_dim).transpose(1, 2)
        value = value.view(batch_size, -1, attn.heads, head_dim).transpose(1, 2)

        # the output of sdp = (batch, num_heads, seq_len, head_dim)
        # TODO: add support for attn.scale when we move to Torch 2.1
        hidden_states = F.scaled_dot_product_attention(
            query, key, value, attn_mask=attention_mask, dropout_p=0.0, is_causal=False
        )

        hidden_states = hidden_states.transpose(1, 2).reshape(batch_size, -1, attn.heads * head_dim)
        hidden_states = hidden_states.to(query.dtype)

        if ip_adapter_masks is not None:
            if not isinstance(ip_adapter_masks, List):
                # for backward compatibility, we accept `ip_adapter_mask` as a tensor of shape [num_ip_adapter, 1, height, width]
                ip_adapter_masks = list(ip_adapter_masks.unsqueeze(1))
            if not (len(ip_adapter_masks) == len(self.scale) == len(ip_hidden_states)):
                raise ValueError(
                    f"Length of ip_adapter_masks array ({len(ip_adapter_masks)}) must match "
                    f"length of self.scale array ({len(self.scale)}) and number of ip_hidden_states "
                    f"({len(ip_hidden_states)})"
                )
            else:
                for index, (mask, scale, ip_state) in enumerate(zip(ip_adapter_masks, self.scale, ip_hidden_states)):
                    if not isinstance(mask, torch.Tensor) or mask.ndim != 4:
                        raise ValueError(
                            "Each element of the ip_adapter_masks array should be a tensor with shape "
                            "[1, num_images_for_ip_adapter, height, width]."
                            " Please use `IPAdapterMaskProcessor` to preprocess your mask"
                        )
                    if mask.shape[1] != ip_state.shape[1]:
                        raise ValueError(
                            f"Number of masks ({mask.shape[1]}) does not match "
                            f"number of ip images ({ip_state.shape[1]}) at index {index}"
                        )
                    if isinstance(scale, list) and not len(scale) == mask.shape[1]:
                        raise ValueError(
                            f"Number of masks ({mask.shape[1]}) does not match "
                            f"number of scales ({len(scale)}) at index {index}"
                        )
        else:
            ip_adapter_masks = [None] * len(self.scale)

        # for ip-adapter
        for current_ip_hidden_states, scale, to_k_ip, to_v_ip, mask in zip(
            ip_hidden_states, self.scale, self.to_k_ip, self.to_v_ip, ip_adapter_masks
        ):
            skip = False
            if isinstance(scale, list):
                if all(s == 0 for s in scale):
                    skip = True
            elif scale == 0:
                skip = True
            if not skip:
                if mask is not None:
                    if not isinstance(scale, list):
                        scale = [scale] * mask.shape[1]

                    current_num_images = mask.shape[1]
                    for i in range(current_num_images):
                        ip_key = to_k_ip(current_ip_hidden_states[:, i, :, :])
                        ip_value = to_v_ip(current_ip_hidden_states[:, i, :, :])

                        ip_key = ip_key.view(batch_size, -1, attn.heads, head_dim).transpose(1, 2)
                        ip_value = ip_value.view(batch_size, -1, attn.heads, head_dim).transpose(1, 2)

                        # the output of sdp = (batch, num_heads, seq_len, head_dim)
                        # TODO: add support for attn.scale when we move to Torch 2.1
                        _current_ip_hidden_states = F.scaled_dot_product_attention(
                            query, ip_key, ip_value, attn_mask=None, dropout_p=0.0, is_causal=False
                        )

                        _current_ip_hidden_states = _current_ip_hidden_states.transpose(1, 2).reshape(
                            batch_size, -1, attn.heads * head_dim
                        )
                        _current_ip_hidden_states = _current_ip_hidden_states.to(query.dtype)

                        mask_downsample = IPAdapterMaskProcessor.downsample(
                            mask[:, i, :, :],
                            batch_size,
                            _current_ip_hidden_states.shape[1],
                            _current_ip_hidden_states.shape[2],
                        )

                        mask_downsample = mask_downsample.to(dtype=query.dtype, device=query.device)
                        hidden_states = hidden_states + scale[i] * (_current_ip_hidden_states * mask_downsample)
                else:
                    ip_key = to_k_ip(current_ip_hidden_states)
                    ip_value = to_v_ip(current_ip_hidden_states)

                    ip_key = ip_key.view(batch_size, -1, attn.heads, head_dim).transpose(1, 2)
                    ip_value = ip_value.view(batch_size, -1, attn.heads, head_dim).transpose(1, 2)

                    # the output of sdp = (batch, num_heads, seq_len, head_dim)
                    # TODO: add support for attn.scale when we move to Torch 2.1
                    current_ip_hidden_states = F.scaled_dot_product_attention(
                        query, ip_key, ip_value, attn_mask=None, dropout_p=0.0, is_causal=False
                    )

                    current_ip_hidden_states = current_ip_hidden_states.transpose(1, 2).reshape(
                        batch_size, -1, attn.heads * head_dim
                    )
                    current_ip_hidden_states = current_ip_hidden_states.to(query.dtype)

                    hidden_states = hidden_states + scale * current_ip_hidden_states

        # linear proj
        hidden_states = attn.to_out[0](hidden_states)
        # dropout
        hidden_states = attn.to_out[1](hidden_states)

        if input_ndim == 4:
            hidden_states = hidden_states.transpose(-1, -2).reshape(batch_size, channel, height, width)

        if attn.residual_connection:
            hidden_states = hidden_states + residual

        hidden_states = hidden_states / attn.rescale_output_factor

        return hidden_states


class IPAdapterXFormersAttnProcessor(torch.nn.Module):
    r"""
    Attention processor for IP-Adapter using xFormers.

    Args:
        hidden_size (`int`):
            The hidden size of the attention layer.
        cross_attention_dim (`int`):
            The number of channels in the `encoder_hidden_states`.
        num_tokens (`int`, `Tuple[int]` or `List[int]`, defaults to `(4,)`):
            The context length of the image features.
        scale (`float` or `List[float]`, defaults to 1.0):
            the weight scale of image prompt.
        attention_op (`Callable`, *optional*, defaults to `None`):
            The base
            [operator](https://facebookresearch.github.io/xformers/components/ops.html#xformers.ops.AttentionOpBase) to
            use as the attention operator. It is recommended to set to `None`, and allow xFormers to choose the best
            operator.
    """

    def __init__(
        self,
        hidden_size,
        cross_attention_dim=None,
        num_tokens=(4,),
        scale=1.0,
        attention_op: Optional[Callable] = None,
    ):
        super().__init__()

        self.hidden_size = hidden_size
        self.cross_attention_dim = cross_attention_dim
        self.attention_op = attention_op

        if not isinstance(num_tokens, (tuple, list)):
            num_tokens = [num_tokens]
        self.num_tokens = num_tokens

        if not isinstance(scale, list):
            scale = [scale] * len(num_tokens)
        if len(scale) != len(num_tokens):
            raise ValueError("`scale` should be a list of integers with the same length as `num_tokens`.")
        self.scale = scale

        self.to_k_ip = nn.ModuleList(
            [nn.Linear(cross_attention_dim or hidden_size, hidden_size, bias=False) for _ in range(len(num_tokens))]
        )
        self.to_v_ip = nn.ModuleList(
            [nn.Linear(cross_attention_dim or hidden_size, hidden_size, bias=False) for _ in range(len(num_tokens))]
        )

    def __call__(
        self,
        attn: Attention,
        hidden_states: torch.FloatTensor,
        encoder_hidden_states: Optional[torch.FloatTensor] = None,
        attention_mask: Optional[torch.FloatTensor] = None,
        temb: Optional[torch.FloatTensor] = None,
        scale: float = 1.0,
        ip_adapter_masks: Optional[torch.FloatTensor] = None,
    ):
        residual = hidden_states

        # separate ip_hidden_states from encoder_hidden_states
        if encoder_hidden_states is not None:
            if isinstance(encoder_hidden_states, tuple):
                encoder_hidden_states, ip_hidden_states = encoder_hidden_states
            else:
                deprecation_message = (
                    "You have passed a tensor as `encoder_hidden_states`. This is deprecated and will be removed in a future release."
                    " Please make sure to update your script to pass `encoder_hidden_states` as a tuple to suppress this warning."
                )
                deprecate("encoder_hidden_states not a tuple", "1.0.0", deprecation_message, standard_warn=False)
                end_pos = encoder_hidden_states.shape[1] - self.num_tokens[0]
                encoder_hidden_states, ip_hidden_states = (
                    encoder_hidden_states[:, :end_pos, :],
                    [encoder_hidden_states[:, end_pos:, :]],
                )

        if attn.spatial_norm is not None:
            hidden_states = attn.spatial_norm(hidden_states, temb)

        input_ndim = hidden_states.ndim

        if input_ndim == 4:
            batch_size, channel, height, width = hidden_states.shape
            hidden_states = hidden_states.view(batch_size, channel, height * width).transpose(1, 2)

        batch_size, sequence_length, _ = (
            hidden_states.shape if encoder_hidden_states is None else encoder_hidden_states.shape
        )

        if attention_mask is not None:
            attention_mask = attn.prepare_attention_mask(attention_mask, sequence_length, batch_size)
            # expand our mask's singleton query_tokens dimension:
            #   [batch*heads,            1, key_tokens] ->
            #   [batch*heads, query_tokens, key_tokens]
            # so that it can be added as a bias onto the attention scores that xformers computes:
            #   [batch*heads, query_tokens, key_tokens]
            # we do this explicitly because xformers doesn't broadcast the singleton dimension for us.
            _, query_tokens, _ = hidden_states.shape
            attention_mask = attention_mask.expand(-1, query_tokens, -1)

        if attn.group_norm is not None:
            hidden_states = attn.group_norm(hidden_states.transpose(1, 2)).transpose(1, 2)

        query = attn.to_q(hidden_states)

        if encoder_hidden_states is None:
            encoder_hidden_states = hidden_states
        elif attn.norm_cross:
            encoder_hidden_states = attn.norm_encoder_hidden_states(encoder_hidden_states)

        key = attn.to_k(encoder_hidden_states)
        value = attn.to_v(encoder_hidden_states)

        query = attn.head_to_batch_dim(query).contiguous()
        key = attn.head_to_batch_dim(key).contiguous()
        value = attn.head_to_batch_dim(value).contiguous()

        hidden_states = xformers.ops.memory_efficient_attention(
            query, key, value, attn_bias=attention_mask, op=self.attention_op
        )
        hidden_states = hidden_states.to(query.dtype)
        hidden_states = attn.batch_to_head_dim(hidden_states)

        if ip_hidden_states:
            if ip_adapter_masks is not None:
                if not isinstance(ip_adapter_masks, List):
                    # for backward compatibility, we accept `ip_adapter_mask` as a tensor of shape [num_ip_adapter, 1, height, width]
                    ip_adapter_masks = list(ip_adapter_masks.unsqueeze(1))
                if not (len(ip_adapter_masks) == len(self.scale) == len(ip_hidden_states)):
                    raise ValueError(
                        f"Length of ip_adapter_masks array ({len(ip_adapter_masks)}) must match "
                        f"length of self.scale array ({len(self.scale)}) and number of ip_hidden_states "
                        f"({len(ip_hidden_states)})"
                    )
                else:
                    for index, (mask, scale, ip_state) in enumerate(
                        zip(ip_adapter_masks, self.scale, ip_hidden_states)
                    ):
                        if mask is None:
                            continue
                        if not isinstance(mask, torch.Tensor) or mask.ndim != 4:
                            raise ValueError(
                                "Each element of the ip_adapter_masks array should be a tensor with shape "
                                "[1, num_images_for_ip_adapter, height, width]."
                                " Please use `IPAdapterMaskProcessor` to preprocess your mask"
                            )
                        if mask.shape[1] != ip_state.shape[1]:
                            raise ValueError(
                                f"Number of masks ({mask.shape[1]}) does not match "
                                f"number of ip images ({ip_state.shape[1]}) at index {index}"
                            )
                        if isinstance(scale, list) and not len(scale) == mask.shape[1]:
                            raise ValueError(
                                f"Number of masks ({mask.shape[1]}) does not match "
                                f"number of scales ({len(scale)}) at index {index}"
                            )
            else:
                ip_adapter_masks = [None] * len(self.scale)

            # for ip-adapter
            for current_ip_hidden_states, scale, to_k_ip, to_v_ip, mask in zip(
                ip_hidden_states, self.scale, self.to_k_ip, self.to_v_ip, ip_adapter_masks
            ):
                skip = False
                if isinstance(scale, list):
                    if all(s == 0 for s in scale):
                        skip = True
                elif scale == 0:
                    skip = True
                if not skip:
                    if mask is not None:
                        mask = mask.to(torch.float16)
                        if not isinstance(scale, list):
                            scale = [scale] * mask.shape[1]

                        current_num_images = mask.shape[1]
                        for i in range(current_num_images):
                            ip_key = to_k_ip(current_ip_hidden_states[:, i, :, :])
                            ip_value = to_v_ip(current_ip_hidden_states[:, i, :, :])

                            ip_key = attn.head_to_batch_dim(ip_key).contiguous()
                            ip_value = attn.head_to_batch_dim(ip_value).contiguous()

                            _current_ip_hidden_states = xformers.ops.memory_efficient_attention(
                                query, ip_key, ip_value, op=self.attention_op
                            )
                            _current_ip_hidden_states = _current_ip_hidden_states.to(query.dtype)
                            _current_ip_hidden_states = attn.batch_to_head_dim(_current_ip_hidden_states)

                            mask_downsample = IPAdapterMaskProcessor.downsample(
                                mask[:, i, :, :],
                                batch_size,
                                _current_ip_hidden_states.shape[1],
                                _current_ip_hidden_states.shape[2],
                            )

                            mask_downsample = mask_downsample.to(dtype=query.dtype, device=query.device)
                            hidden_states = hidden_states + scale[i] * (_current_ip_hidden_states * mask_downsample)
                    else:
                        ip_key = to_k_ip(current_ip_hidden_states)
                        ip_value = to_v_ip(current_ip_hidden_states)

                        ip_key = attn.head_to_batch_dim(ip_key).contiguous()
                        ip_value = attn.head_to_batch_dim(ip_value).contiguous()

                        current_ip_hidden_states = xformers.ops.memory_efficient_attention(
                            query, ip_key, ip_value, op=self.attention_op
                        )
                        current_ip_hidden_states = current_ip_hidden_states.to(query.dtype)
                        current_ip_hidden_states = attn.batch_to_head_dim(current_ip_hidden_states)

                        hidden_states = hidden_states + scale * current_ip_hidden_states

        # linear proj
        hidden_states = attn.to_out[0](hidden_states)
        # dropout
        hidden_states = attn.to_out[1](hidden_states)

        if input_ndim == 4:
            hidden_states = hidden_states.transpose(-1, -2).reshape(batch_size, channel, height, width)

        if attn.residual_connection:
            hidden_states = hidden_states + residual

        hidden_states = hidden_states / attn.rescale_output_factor

        return hidden_states


class PAGIdentitySelfAttnProcessor2_0:
    r"""
    Processor for implementing PAG using scaled dot-product attention (enabled by default if you're using PyTorch 2.0).
    PAG reference: https://arxiv.org/abs/2403.17377
    """

    def __init__(self):
        if not hasattr(F, "scaled_dot_product_attention"):
            raise ImportError(
                "PAGIdentitySelfAttnProcessor2_0 requires PyTorch 2.0, to use it, please upgrade PyTorch to 2.0."
            )

    def __call__(
        self,
        attn: Attention,
        hidden_states: torch.FloatTensor,
        encoder_hidden_states: Optional[torch.FloatTensor] = None,
        attention_mask: Optional[torch.FloatTensor] = None,
        temb: Optional[torch.FloatTensor] = None,
    ) -> torch.Tensor:
        residual = hidden_states
        if attn.spatial_norm is not None:
            hidden_states = attn.spatial_norm(hidden_states, temb)

        input_ndim = hidden_states.ndim
        if input_ndim == 4:
            batch_size, channel, height, width = hidden_states.shape
            hidden_states = hidden_states.view(batch_size, channel, height * width).transpose(1, 2)

        # chunk
        hidden_states_org, hidden_states_ptb = hidden_states.chunk(2)

        # original path
        batch_size, sequence_length, _ = hidden_states_org.shape

        if attention_mask is not None:
            attention_mask = attn.prepare_attention_mask(attention_mask, sequence_length, batch_size)
            # scaled_dot_product_attention expects attention_mask shape to be
            # (batch, heads, source_length, target_length)
            attention_mask = attention_mask.view(batch_size, attn.heads, -1, attention_mask.shape[-1])

        if attn.group_norm is not None:
            hidden_states_org = attn.group_norm(hidden_states_org.transpose(1, 2)).transpose(1, 2)

        query = attn.to_q(hidden_states_org)
        key = attn.to_k(hidden_states_org)
        value = attn.to_v(hidden_states_org)

        inner_dim = key.shape[-1]
        head_dim = inner_dim // attn.heads

        query = query.view(batch_size, -1, attn.heads, head_dim).transpose(1, 2)
        key = key.view(batch_size, -1, attn.heads, head_dim).transpose(1, 2)
        value = value.view(batch_size, -1, attn.heads, head_dim).transpose(1, 2)

        # the output of sdp = (batch, num_heads, seq_len, head_dim)
        # TODO: add support for attn.scale when we move to Torch 2.1
        hidden_states_org = F.scaled_dot_product_attention(
            query, key, value, attn_mask=attention_mask, dropout_p=0.0, is_causal=False
        )
        hidden_states_org = hidden_states_org.transpose(1, 2).reshape(batch_size, -1, attn.heads * head_dim)
        hidden_states_org = hidden_states_org.to(query.dtype)

        # linear proj
        hidden_states_org = attn.to_out[0](hidden_states_org)
        # dropout
        hidden_states_org = attn.to_out[1](hidden_states_org)

        if input_ndim == 4:
            hidden_states_org = hidden_states_org.transpose(-1, -2).reshape(batch_size, channel, height, width)

        # perturbed path (identity attention)
        batch_size, sequence_length, _ = hidden_states_ptb.shape

        if attn.group_norm is not None:
            hidden_states_ptb = attn.group_norm(hidden_states_ptb.transpose(1, 2)).transpose(1, 2)

        hidden_states_ptb = attn.to_v(hidden_states_ptb)
        hidden_states_ptb = hidden_states_ptb.to(query.dtype)

        # linear proj
        hidden_states_ptb = attn.to_out[0](hidden_states_ptb)
        # dropout
        hidden_states_ptb = attn.to_out[1](hidden_states_ptb)

        if input_ndim == 4:
            hidden_states_ptb = hidden_states_ptb.transpose(-1, -2).reshape(batch_size, channel, height, width)

        # cat
        hidden_states = torch.cat([hidden_states_org, hidden_states_ptb])

        if attn.residual_connection:
            hidden_states = hidden_states + residual

        hidden_states = hidden_states / attn.rescale_output_factor

        return hidden_states


class PAGCFGIdentitySelfAttnProcessor2_0:
    r"""
    Processor for implementing PAG using scaled dot-product attention (enabled by default if you're using PyTorch 2.0).
    PAG reference: https://arxiv.org/abs/2403.17377
    """

    def __init__(self):
        if not hasattr(F, "scaled_dot_product_attention"):
            raise ImportError(
                "PAGCFGIdentitySelfAttnProcessor2_0 requires PyTorch 2.0, to use it, please upgrade PyTorch to 2.0."
            )

    def __call__(
        self,
        attn: Attention,
        hidden_states: torch.FloatTensor,
        encoder_hidden_states: Optional[torch.FloatTensor] = None,
        attention_mask: Optional[torch.FloatTensor] = None,
        temb: Optional[torch.FloatTensor] = None,
    ) -> torch.Tensor:
        residual = hidden_states
        if attn.spatial_norm is not None:
            hidden_states = attn.spatial_norm(hidden_states, temb)

        input_ndim = hidden_states.ndim
        if input_ndim == 4:
            batch_size, channel, height, width = hidden_states.shape
            hidden_states = hidden_states.view(batch_size, channel, height * width).transpose(1, 2)

        # chunk
        hidden_states_uncond, hidden_states_org, hidden_states_ptb = hidden_states.chunk(3)
        hidden_states_org = torch.cat([hidden_states_uncond, hidden_states_org])

        # original path
        batch_size, sequence_length, _ = hidden_states_org.shape

        if attention_mask is not None:
            attention_mask = attn.prepare_attention_mask(attention_mask, sequence_length, batch_size)
            # scaled_dot_product_attention expects attention_mask shape to be
            # (batch, heads, source_length, target_length)
            attention_mask = attention_mask.view(batch_size, attn.heads, -1, attention_mask.shape[-1])

        if attn.group_norm is not None:
            hidden_states_org = attn.group_norm(hidden_states_org.transpose(1, 2)).transpose(1, 2)

        query = attn.to_q(hidden_states_org)
        key = attn.to_k(hidden_states_org)
        value = attn.to_v(hidden_states_org)

        inner_dim = key.shape[-1]
        head_dim = inner_dim // attn.heads

        query = query.view(batch_size, -1, attn.heads, head_dim).transpose(1, 2)

        key = key.view(batch_size, -1, attn.heads, head_dim).transpose(1, 2)
        value = value.view(batch_size, -1, attn.heads, head_dim).transpose(1, 2)

        # the output of sdp = (batch, num_heads, seq_len, head_dim)
        # TODO: add support for attn.scale when we move to Torch 2.1
        hidden_states_org = F.scaled_dot_product_attention(
            query, key, value, attn_mask=attention_mask, dropout_p=0.0, is_causal=False
        )

        hidden_states_org = hidden_states_org.transpose(1, 2).reshape(batch_size, -1, attn.heads * head_dim)
        hidden_states_org = hidden_states_org.to(query.dtype)

        # linear proj
        hidden_states_org = attn.to_out[0](hidden_states_org)
        # dropout
        hidden_states_org = attn.to_out[1](hidden_states_org)

        if input_ndim == 4:
            hidden_states_org = hidden_states_org.transpose(-1, -2).reshape(batch_size, channel, height, width)

        # perturbed path (identity attention)
        batch_size, sequence_length, _ = hidden_states_ptb.shape

        if attn.group_norm is not None:
            hidden_states_ptb = attn.group_norm(hidden_states_ptb.transpose(1, 2)).transpose(1, 2)

        value = attn.to_v(hidden_states_ptb)
        hidden_states_ptb = value
        hidden_states_ptb = hidden_states_ptb.to(query.dtype)

        # linear proj
        hidden_states_ptb = attn.to_out[0](hidden_states_ptb)
        # dropout
        hidden_states_ptb = attn.to_out[1](hidden_states_ptb)

        if input_ndim == 4:
            hidden_states_ptb = hidden_states_ptb.transpose(-1, -2).reshape(batch_size, channel, height, width)

        # cat
        hidden_states = torch.cat([hidden_states_org, hidden_states_ptb])

        if attn.residual_connection:
            hidden_states = hidden_states + residual

        hidden_states = hidden_states / attn.rescale_output_factor

        return hidden_states


class LoRAAttnProcessor:
    def __init__(self):
        pass


class LoRAAttnProcessor2_0:
    def __init__(self):
        pass


class LoRAXFormersAttnProcessor:
    def __init__(self):
        pass


class LoRAAttnAddedKVProcessor:
    def __init__(self):
        pass


class FluxSingleAttnProcessor2_0(FluxAttnProcessor2_0):
    r"""
    Processor for implementing scaled dot-product attention (enabled by default if you're using PyTorch 2.0).
    """

    def __init__(self):
        deprecation_message = "`FluxSingleAttnProcessor2_0` is deprecated and will be removed in a future version. Please use `FluxAttnProcessor2_0` instead."
        deprecate("FluxSingleAttnProcessor2_0", "0.32.0", deprecation_message)
        super().__init__()


ADDED_KV_ATTENTION_PROCESSORS = (
    AttnAddedKVProcessor,
    SlicedAttnAddedKVProcessor,
    AttnAddedKVProcessor2_0,
    XFormersAttnAddedKVProcessor,
)

CROSS_ATTENTION_PROCESSORS = (
    AttnProcessor,
    AttnProcessor2_0,
    XFormersAttnProcessor,
    SlicedAttnProcessor,
    IPAdapterAttnProcessor,
    IPAdapterAttnProcessor2_0,
)

AttentionProcessor = Union[
    AttnProcessor,
    AttnProcessor2_0,
    FusedAttnProcessor2_0,
    XFormersAttnProcessor,
    SlicedAttnProcessor,
    AttnAddedKVProcessor,
    SlicedAttnAddedKVProcessor,
    AttnAddedKVProcessor2_0,
    XFormersAttnAddedKVProcessor,
    CustomDiffusionAttnProcessor,
    CustomDiffusionXFormersAttnProcessor,
    CustomDiffusionAttnProcessor2_0,
    PAGCFGIdentitySelfAttnProcessor2_0,
    PAGIdentitySelfAttnProcessor2_0,
    PAGCFGHunyuanAttnProcessor2_0,
    PAGHunyuanAttnProcessor2_0,
]<|MERGE_RESOLUTION|>--- conflicted
+++ resolved
@@ -318,7 +318,10 @@
                 XFormersAttnAddedKVProcessor,
             ),
         )
-<<<<<<< HEAD
+        is_ip_adapter = hasattr(self, "processor") and isinstance(
+            self.processor,
+            (IPAdapterAttnProcessor, IPAdapterAttnProcessor2_0, IPAdapterXFormersAttnProcessor),
+        )
         is_joint_processor = hasattr(self, "processor") and isinstance(
             self.processor,
             (
@@ -327,12 +330,6 @@
             ),
         )
 
-=======
-        is_ip_adapter = hasattr(self, "processor") and isinstance(
-            self.processor,
-            (IPAdapterAttnProcessor, IPAdapterAttnProcessor2_0, IPAdapterXFormersAttnProcessor),
-        )
->>>>>>> dac623b5
         if use_memory_efficient_attention_xformers:
             if is_added_kv_processor and is_custom_diffusion:
                 raise NotImplementedError(
@@ -382,10 +379,6 @@
                     "Memory efficient attention with `xformers` might currently not work correctly if an attention mask is required for the attention operation."
                 )
                 processor = XFormersAttnAddedKVProcessor(attention_op=attention_op)
-<<<<<<< HEAD
-            elif is_joint_processor:
-                processor = XFormersJointAttnProcessor(attention_op=attention_op)
-=======
             elif is_ip_adapter:
                 processor = IPAdapterXFormersAttnProcessor(
                     hidden_size=self.processor.hidden_size,
@@ -399,7 +392,8 @@
                     processor.to(
                         device=self.processor.to_k_ip[0].weight.device, dtype=self.processor.to_k_ip[0].weight.dtype
                     )
->>>>>>> dac623b5
+            elif is_joint_processor:
+                processor = XFormersJointAttnProcessor(attention_op=attention_op)
             else:
                 processor = XFormersAttnProcessor(attention_op=attention_op)
         else:
@@ -1572,7 +1566,6 @@
         return hidden_states, encoder_hidden_states
 
 
-<<<<<<< HEAD
 class XFormersJointAttnProcessor:
     r"""
     Processor for implementing memory efficient attention using xFormers.
@@ -1587,24 +1580,10 @@
 
     def __init__(self, attention_op: Optional[Callable] = None):
         self.attention_op = attention_op
-=======
-class AllegroAttnProcessor2_0:
-    r"""
-    Processor for implementing scaled dot-product attention (enabled by default if you're using PyTorch 2.0). This is
-    used in the Allegro model. It applies a normalization layer and rotary embedding on the query and key vector.
-    """
-
-    def __init__(self):
-        if not hasattr(F, "scaled_dot_product_attention"):
-            raise ImportError(
-                "AllegroAttnProcessor2_0 requires PyTorch 2.0, to use it, please upgrade PyTorch to 2.0."
-            )
->>>>>>> dac623b5
 
     def __call__(
         self,
         attn: Attention,
-<<<<<<< HEAD
         hidden_states: torch.FloatTensor,
         encoder_hidden_states: torch.FloatTensor = None,
         attention_mask: Optional[torch.FloatTensor] = None,
@@ -1655,7 +1634,36 @@
             hidden_states[:, residual.shape[1] :],
         )
 
-=======
+        # linear proj
+        hidden_states = attn.to_out[0](hidden_states)
+        # dropout
+        hidden_states = attn.to_out[1](hidden_states)
+        if not attn.context_pre_only:
+            encoder_hidden_states = attn.to_add_out(encoder_hidden_states)
+
+        if input_ndim == 4:
+            hidden_states = hidden_states.transpose(-1, -2).reshape(batch_size, channel, height, width)
+        if context_input_ndim == 4:
+            encoder_hidden_states = encoder_hidden_states.transpose(-1, -2).reshape(batch_size, channel, height, width)
+
+        return hidden_states, encoder_hidden_states
+
+
+class AllegroAttnProcessor2_0:
+    r"""
+    Processor for implementing scaled dot-product attention (enabled by default if you're using PyTorch 2.0). This is
+    used in the Allegro model. It applies a normalization layer and rotary embedding on the query and key vector.
+    """
+
+    def __init__(self):
+        if not hasattr(F, "scaled_dot_product_attention"):
+            raise ImportError(
+                "AllegroAttnProcessor2_0 requires PyTorch 2.0, to use it, please upgrade PyTorch to 2.0."
+            )
+
+    def __call__(
+        self,
+        attn: Attention,
         hidden_states: torch.Tensor,
         encoder_hidden_states: Optional[torch.Tensor] = None,
         attention_mask: Optional[torch.Tensor] = None,
@@ -1719,25 +1727,13 @@
         hidden_states = hidden_states.transpose(1, 2).reshape(batch_size, -1, attn.heads * head_dim)
         hidden_states = hidden_states.to(query.dtype)
 
->>>>>>> dac623b5
         # linear proj
         hidden_states = attn.to_out[0](hidden_states)
         # dropout
         hidden_states = attn.to_out[1](hidden_states)
-<<<<<<< HEAD
-        if not attn.context_pre_only:
-            encoder_hidden_states = attn.to_add_out(encoder_hidden_states)
 
         if input_ndim == 4:
             hidden_states = hidden_states.transpose(-1, -2).reshape(batch_size, channel, height, width)
-        if context_input_ndim == 4:
-            encoder_hidden_states = encoder_hidden_states.transpose(-1, -2).reshape(batch_size, channel, height, width)
-
-        return hidden_states, encoder_hidden_states
-=======
-
-        if input_ndim == 4:
-            hidden_states = hidden_states.transpose(-1, -2).reshape(batch_size, channel, height, width)
 
         if attn.residual_connection:
             hidden_states = hidden_states + residual
@@ -1745,7 +1741,6 @@
         hidden_states = hidden_states / attn.rescale_output_factor
 
         return hidden_states
->>>>>>> dac623b5
 
 
 class AuraFlowAttnProcessor2_0:
