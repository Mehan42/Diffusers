--- conflicted
+++ resolved
@@ -3077,6 +3077,15 @@
             #   [batch*heads, query_tokens, key_tokens]
             # we do this explicitly because xformers doesn't broadcast the singleton dimension for us.
             _, query_tokens, _ = hidden_states.shape
+            if attention_mask.dtype == torch.bfloat16 and attention_mask.shape[-1] % 8 != 0:
+                mask_shape = attention_mask.shape
+                mask = torch.zeros(
+                    (mask_shape[0], mask_shape[1], math.ceil(mask_shape[-1] / 8) * 8),
+                    device=attention_mask.device,
+                    dtype=attention_mask.dtype
+                )
+                mask[:, :, :mask_shape[-1]] = attention_mask
+                attention_mask = mask[:, :, :mask_shape[-1]]
             attention_mask = attention_mask.expand(-1, query_tokens, -1)
 
         if attn.group_norm is not None:
@@ -3270,30 +3279,10 @@
         )
 
         if attention_mask is not None:
-<<<<<<< HEAD
             attention_mask = attn.prepare_attention_mask(attention_mask, sequence_length, batch_size)
             # scaled_dot_product_attention expects attention_mask shape to be
             # (batch, heads, source_length, target_length)
             attention_mask = attention_mask.view(batch_size, attn.heads, -1, attention_mask.shape[-1])
-=======
-            # expand our mask's singleton query_tokens dimension:
-            #   [batch*heads,            1, key_tokens] ->
-            #   [batch*heads, query_tokens, key_tokens]
-            # so that it can be added as a bias onto the attention scores that xformers computes:
-            #   [batch*heads, query_tokens, key_tokens]
-            # we do this explicitly because xformers doesn't broadcast the singleton dimension for us.
-            _, query_tokens, _ = hidden_states.shape
-            if attention_mask.dtype == torch.bfloat16 and attention_mask.shape[-1] % 8 != 0:
-                mask_shape = attention_mask.shape
-                mask = torch.zeros(
-                    (mask_shape[0], mask_shape[1], math.ceil(mask_shape[-1] / 8) * 8),
-                    device=attention_mask.device,
-                    dtype=attention_mask.dtype
-                )
-                mask[:, :, :mask_shape[-1]] = attention_mask
-                attention_mask = mask[:, :, :mask_shape[-1]]
-            attention_mask = attention_mask.expand(-1, query_tokens, -1)
->>>>>>> f73d829f
 
         if attn.group_norm is not None:
             hidden_states = attn.group_norm(hidden_states.transpose(1, 2)).transpose(1, 2)
