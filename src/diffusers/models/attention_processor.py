--- conflicted
+++ resolved
@@ -173,16 +173,13 @@
         elif qk_norm == "layer_norm":
             self.norm_q = nn.LayerNorm(dim_head, eps=eps)
             self.norm_k = nn.LayerNorm(dim_head, eps=eps)
-<<<<<<< HEAD
         elif qk_norm == "fp32_layer_norm":
             self.norm_q = FP32LayerNorm(dim_head, elementwise_affine=False, bias=False, eps=eps)
             self.norm_k = FP32LayerNorm(dim_head, elementwise_affine=False, bias=False, eps=eps)
-=======
         elif qk_norm == "layer_norm_across_heads":
             # Lumina applys qk norm across all heads
             self.norm_q = nn.LayerNorm(dim_head * heads, eps=eps)
             self.norm_k = nn.LayerNorm(dim_head * kv_heads, eps=eps)
->>>>>>> 35cc66dc
         else:
             raise ValueError(f"unknown qk_norm: {qk_norm}. Should be None or 'layer_norm'")
 
@@ -220,13 +217,8 @@
             self.to_v = None
 
         if self.added_kv_proj_dim is not None:
-<<<<<<< HEAD
-            self.add_k_proj = nn.Linear(added_kv_proj_dim, self.inner_dim, bias=added_proj_bias)
-            self.add_v_proj = nn.Linear(added_kv_proj_dim, self.inner_dim, bias=added_proj_bias)
-=======
-            self.add_k_proj = nn.Linear(added_kv_proj_dim, self.inner_kv_dim)
-            self.add_v_proj = nn.Linear(added_kv_proj_dim, self.inner_kv_dim)
->>>>>>> 35cc66dc
+            self.add_k_proj = nn.Linear(added_kv_proj_dim, self.inner_kv_dim, bias=added_proj_bias)
+            self.add_v_proj = nn.Linear(added_kv_proj_dim, self.inner_kv_dim, bias=added_proj_bias)
             if self.context_pre_only is not None:
                 self.add_q_proj = nn.Linear(added_kv_proj_dim, self.inner_dim, bias=added_proj_bias)
 
