--- conflicted
+++ resolved
@@ -2561,7 +2561,6 @@
         return hidden_states
 
 
-<<<<<<< HEAD
 class PAGIdentitySelfAttnProcessor2_0:
     r"""
     Processor for implementing PAG using scaled dot-product attention (enabled by default if you're using PyTorch 2.0).
@@ -2781,15 +2780,6 @@
         return hidden_states
 
 
-LORA_ATTENTION_PROCESSORS = (
-    LoRAAttnProcessor,
-    LoRAAttnProcessor2_0,
-    LoRAXFormersAttnProcessor,
-    LoRAAttnAddedKVProcessor,
-)
-
-=======
->>>>>>> f1f542bd
 ADDED_KV_ATTENTION_PROCESSORS = (
     AttnAddedKVProcessor,
     SlicedAttnAddedKVProcessor,
@@ -2819,14 +2809,6 @@
     CustomDiffusionAttnProcessor,
     CustomDiffusionXFormersAttnProcessor,
     CustomDiffusionAttnProcessor2_0,
-<<<<<<< HEAD
     PAGCFGIdentitySelfAttnProcessor2_0,
     PAGIdentitySelfAttnProcessor2_0,
-    # deprecated
-    LoRAAttnProcessor,
-    LoRAAttnProcessor2_0,
-    LoRAXFormersAttnProcessor,
-    LoRAAttnAddedKVProcessor,
-=======
->>>>>>> f1f542bd
 ]