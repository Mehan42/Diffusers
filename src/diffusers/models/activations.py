<<<<<<< HEAD
import torch.nn as nn

activation_functions = {
    "swish": nn.SiLU(),
    "silu": nn.SiLU(),
    "mish": nn.Mish(),
    "gelu": nn.GELU(),
    "relu": nn.ReLU(),
}
=======
# coding=utf-8
# Copyright 2023 HuggingFace Inc.
#
# Licensed under the Apache License, Version 2.0 (the "License");
# you may not use this file except in compliance with the License.
# You may obtain a copy of the License at
#
#     http://www.apache.org/licenses/LICENSE-2.0
#
# Unless required by applicable law or agreed to in writing, software
# distributed under the License is distributed on an "AS IS" BASIS,
# WITHOUT WARRANTIES OR CONDITIONS OF ANY KIND, either express or implied.
# See the License for the specific language governing permissions and
# limitations under the License.

import torch
import torch.nn.functional as F
from torch import nn
>>>>>>> 77241c48

from ..utils import USE_PEFT_BACKEND
from .lora import LoRACompatibleLinear


def get_activation(act_fn: str) -> nn.Module:
    """Helper function to get activation function from string.

    Args:
        act_fn (str): Name of activation function.

    Returns:
        nn.Module: Activation function.
    """

    act_fn = act_fn.lower()
    if act_fn in activation_functions:
        return activation_functions[act_fn]
    else:
        raise ValueError(f"Unsupported activation function: {act_fn}")


class GELU(nn.Module):
    r"""
    GELU activation function with tanh approximation support with `approximate="tanh"`.

    Parameters:
        dim_in (`int`): The number of channels in the input.
        dim_out (`int`): The number of channels in the output.
        approximate (`str`, *optional*, defaults to `"none"`): If `"tanh"`, use tanh approximation.
    """

    def __init__(self, dim_in: int, dim_out: int, approximate: str = "none"):
        super().__init__()
        self.proj = nn.Linear(dim_in, dim_out)
        self.approximate = approximate

    def gelu(self, gate: torch.Tensor) -> torch.Tensor:
        if gate.device.type != "mps":
            return F.gelu(gate, approximate=self.approximate)
        # mps: gelu is not implemented for float16
        return F.gelu(gate.to(dtype=torch.float32), approximate=self.approximate).to(dtype=gate.dtype)

    def forward(self, hidden_states):
        hidden_states = self.proj(hidden_states)
        hidden_states = self.gelu(hidden_states)
        return hidden_states


class GEGLU(nn.Module):
    r"""
    A [variant](https://arxiv.org/abs/2002.05202) of the gated linear unit activation function.

    Parameters:
        dim_in (`int`): The number of channels in the input.
        dim_out (`int`): The number of channels in the output.
    """

    def __init__(self, dim_in: int, dim_out: int):
        super().__init__()
        linear_cls = LoRACompatibleLinear if not USE_PEFT_BACKEND else nn.Linear

        self.proj = linear_cls(dim_in, dim_out * 2)

    def gelu(self, gate: torch.Tensor) -> torch.Tensor:
        if gate.device.type != "mps":
            return F.gelu(gate)
        # mps: gelu is not implemented for float16
        return F.gelu(gate.to(dtype=torch.float32)).to(dtype=gate.dtype)

    def forward(self, hidden_states, scale: float = 1.0):
        args = () if USE_PEFT_BACKEND else (scale,)
        hidden_states, gate = self.proj(hidden_states, *args).chunk(2, dim=-1)
        return hidden_states * self.gelu(gate)


class ApproximateGELU(nn.Module):
    r"""
    The approximate form of the Gaussian Error Linear Unit (GELU). For more details, see section 2 of this
    [paper](https://arxiv.org/abs/1606.08415).

    Parameters:
        dim_in (`int`): The number of channels in the input.
        dim_out (`int`): The number of channels in the output.
    """

    def __init__(self, dim_in: int, dim_out: int):
        super().__init__()
        self.proj = nn.Linear(dim_in, dim_out)

    def forward(self, x: torch.Tensor) -> torch.Tensor:
        x = self.proj(x)
        return x * torch.sigmoid(1.702 * x)<|MERGE_RESOLUTION|>--- conflicted
+++ resolved
@@ -1,14 +1,3 @@
-<<<<<<< HEAD
-import torch.nn as nn
-
-activation_functions = {
-    "swish": nn.SiLU(),
-    "silu": nn.SiLU(),
-    "mish": nn.Mish(),
-    "gelu": nn.GELU(),
-    "relu": nn.ReLU(),
-}
-=======
 # coding=utf-8
 # Copyright 2023 HuggingFace Inc.
 #
@@ -27,11 +16,18 @@
 import torch
 import torch.nn.functional as F
 from torch import nn
->>>>>>> 77241c48
 
 from ..utils import USE_PEFT_BACKEND
 from .lora import LoRACompatibleLinear
 
+
+ACTIVATION_FUNCTIONS = {
+    "swish": nn.SiLU(),
+    "silu": nn.SiLU(),
+    "mish": nn.Mish(),
+    "gelu": nn.GELU(),
+    "relu": nn.ReLU(),
+}
 
 def get_activation(act_fn: str) -> nn.Module:
     """Helper function to get activation function from string.
@@ -44,8 +40,8 @@
     """
 
     act_fn = act_fn.lower()
-    if act_fn in activation_functions:
-        return activation_functions[act_fn]
+    if act_fn in ACTIVATION_FUNCTIONS:
+        return ACTIVATION_FUNCTIONS[act_fn]
     else:
         raise ValueError(f"Unsupported activation function: {act_fn}")
 
