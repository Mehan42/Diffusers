--- conflicted
+++ resolved
@@ -20,8 +20,6 @@
 
 from einops import rearrange
 
-<<<<<<< HEAD
-=======
 try:
     from flash_attn.flash_attn_interface import flash_attn_unpadded_kvpacked_func
     from flash_attn.bert_padding import unpad_input, pad_input
@@ -32,7 +30,6 @@
 
 
 
->>>>>>> 147b9fda
 class AttentionBlock(nn.Module):
     """
     An attention block that allows spatial positions to attend to each other. Originally ported from here, but adapted
@@ -99,12 +96,7 @@
 
         # get scores
         scale = 1 / math.sqrt(math.sqrt(self.channels / self.num_heads))
-<<<<<<< HEAD
-
-        attention_scores = torch.matmul(query_states * scale, key_states.transpose(-1, -2) * scale)
-=======
         attention_scores = torch.matmul(query_states * scale, key_states.transpose(-1, -2) * scale)  # TODO: use baddmm
->>>>>>> 147b9fda
         attention_probs = torch.softmax(attention_scores.float(), dim=-1).type(attention_scores.dtype)
 
         # compute attention output
@@ -175,18 +167,11 @@
         residual = hidden_states
         hidden_states = self.norm(hidden_states)
         hidden_states = self.proj_in(hidden_states)
-<<<<<<< HEAD
-        hidden_states = hidden_states.permute(0, 2, 3, 1).reshape(batch, height * weight, channel)
-        for block in self.transformer_blocks:
-            hidden_states = block(hidden_states, context=context)
-        hidden_states = hidden_states.reshape(batch, height, weight, channel).permute(0, 3, 1, 2)
-=======
         inner_dim = hidden_states.shape[1]
         hidden_states = hidden_states.permute(0, 2, 3, 1).reshape(batch, height * weight, inner_dim)
         for block in self.transformer_blocks:
             hidden_states = block(hidden_states, context=context)
         hidden_states = hidden_states.reshape(batch, height, weight, inner_dim).permute(0, 3, 1, 2)
->>>>>>> 147b9fda
         hidden_states = self.proj_out(hidden_states)
         return hidden_states + residual
 
@@ -266,8 +251,6 @@
         # is split across the batch axis to save memory
         # You can set slice_size with `set_attention_slice`
         self._slice_size = None
-<<<<<<< HEAD
-=======
         
         self.dim_head = dim_head
         self.context_dim = context_dim
@@ -275,7 +258,6 @@
 
         if self.context_dim == self.query_dim and self.dim_head <= 128 and (self.dim_head % 8) == 0 and flash_attn_installed:
             self.flash_attn = FlashAttention(self.scale)
->>>>>>> 147b9fda
 
         self.to_q = nn.Linear(query_dim, inner_dim, bias=False)
         self.to_k = nn.Linear(context_dim, inner_dim, bias=False)
@@ -299,20 +281,6 @@
 
     def forward(self, hidden_states, context=None, mask=None):
         batch_size, sequence_length, _ = hidden_states.shape
-<<<<<<< HEAD
-
-        query = self.to_q(hidden_states)
-        context = context if context is not None else hidden_states
-        key = self.to_k(context)
-        value = self.to_v(context)
-
-        dim = query.shape[-1]
-
-        query = self.reshape_heads_to_batch_dim(query)
-        key = self.reshape_heads_to_batch_dim(key)
-        value = self.reshape_heads_to_batch_dim(value)
-
-=======
 
         query = self.to_q(hidden_states)
         context = context if context is not None else hidden_states
@@ -328,7 +296,6 @@
         value = self.reshape_heads_to_batch_dim(value)
         """
 
->>>>>>> 147b9fda
         # TODO(PVP) - mask is currently never used. Remember to re-implement when used
 
         # attention, what we cannot get enough of
@@ -339,17 +306,6 @@
             hidden_states = self._sliced_attention(query, key, value, sequence_length, dim)
 
         return self.to_out(hidden_states)
-<<<<<<< HEAD
-
-    def _attention(self, query, key, value):
-        attention_scores = torch.matmul(query, key.transpose(-1, -2)) * self.scale
-        attention_probs = attention_scores.softmax(dim=-1)
-        # compute attention output
-        hidden_states = torch.matmul(attention_probs, value)
-        # reshape hidden_states
-        hidden_states = self.reshape_batch_dim_to_heads(hidden_states)
-        return hidden_states
-=======
 
     def _attention(self, query, key, value):
         """
@@ -402,7 +358,6 @@
             out = rearrange(out, '(b s) h d -> b s (h d)', b = batch_size, h = h)
         return out
         
->>>>>>> 147b9fda
 
     def _sliced_attention(self, query, key, value, sequence_length, dim):
         batch_size_attention = query.shape[0]
@@ -413,13 +368,9 @@
         for i in range(hidden_states.shape[0] // slice_size):
             start_idx = i * slice_size
             end_idx = (i + 1) * slice_size
-<<<<<<< HEAD
-            attn_slice = torch.matmul(query[start_idx:end_idx], key[start_idx:end_idx].transpose(1, 2)) * self.scale
-=======
             attn_slice = (
                 torch.matmul(query[start_idx:end_idx], key[start_idx:end_idx].transpose(1, 2)) * self.scale
             )  # TODO: use baddbmm for better performance
->>>>>>> 147b9fda
             attn_slice = attn_slice.softmax(dim=-1)
             attn_slice = torch.matmul(attn_slice, value[start_idx:end_idx])
 
