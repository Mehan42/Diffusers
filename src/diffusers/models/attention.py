import math
from typing import Optional

import torch
import torch.nn.functional as F
from torch import nn


class AttentionBlock(nn.Module):
    """
    An attention block that allows spatial positions to attend to each other. Originally ported from here, but adapted
    to the N-d case.
    https://github.com/hojonathanho/diffusion/blob/1e0dceb3b3495bbe19116a5e1b3596cd0706c543/diffusion_tf/models/unet.py#L66.
    Uses three q, k, v linear layers to compute attention.

    Parameters:
        channels (:obj:`int`): The number of channels in the input and output.
        num_head_channels (:obj:`int`, *optional*):
            The number of channels in each head. If None, then `num_heads` = 1.
        num_groups (:obj:`int`, *optional*, defaults to 32): The number of groups to use for group norm.
        rescale_output_factor (:obj:`float`, *optional*, defaults to 1.0): The factor to rescale the output by.
        eps (:obj:`float`, *optional*, defaults to 1e-5): The epsilon value to use for group norm.
    """

    def __init__(
        self,
        channels: int,
        num_head_channels: Optional[int] = None,
        num_groups: int = 32,
        rescale_output_factor: float = 1.0,
        eps: float = 1e-5,
    ):
        super().__init__()
        self.channels = channels

        self.num_heads = channels // num_head_channels if num_head_channels is not None else 1
        self.num_head_size = num_head_channels
        self.group_norm = nn.GroupNorm(num_channels=channels, num_groups=num_groups, eps=eps, affine=True)

        # define q,k,v as linear layers
        self.query = nn.Linear(channels, channels)
        self.key = nn.Linear(channels, channels)
        self.value = nn.Linear(channels, channels)

        self.rescale_output_factor = rescale_output_factor
        self.proj_attn = nn.Linear(channels, channels, 1)

    def transpose_for_scores(self, projection: torch.Tensor) -> torch.Tensor:
        new_projection_shape = projection.size()[:-1] + (self.num_heads, -1)
        # move heads to 2nd position (B, T, H * D) -> (B, T, H, D) -> (B, H, T, D)
        new_projection = projection.view(new_projection_shape).permute(0, 2, 1, 3)
        return new_projection

    def forward(self, hidden_states):
        residual = hidden_states
        batch, channel, height, width = hidden_states.shape

        # norm
        hidden_states = self.group_norm(hidden_states)

        hidden_states = hidden_states.view(batch, channel, height * width).transpose(1, 2)

        # proj to q, k, v
        query_proj = self.query(hidden_states)
        key_proj = self.key(hidden_states)
        value_proj = self.value(hidden_states)

        # transpose
        query_states = self.transpose_for_scores(query_proj)
        key_states = self.transpose_for_scores(key_proj)
        value_states = self.transpose_for_scores(value_proj)

        # get scores
        scale = 1 / math.sqrt(math.sqrt(self.channels / self.num_heads))

        attention_scores = torch.matmul(query_states * scale, key_states.transpose(-1, -2) * scale)
        attention_probs = torch.softmax(attention_scores.float(), dim=-1).type(attention_scores.dtype)

        # compute attention output
        hidden_states = torch.matmul(attention_probs, value_states)

        hidden_states = hidden_states.permute(0, 2, 1, 3).contiguous()
        new_hidden_states_shape = hidden_states.size()[:-2] + (self.channels,)
        hidden_states = hidden_states.view(new_hidden_states_shape)

        # compute next hidden_states
        hidden_states = self.proj_attn(hidden_states)
        hidden_states = hidden_states.transpose(-1, -2).reshape(batch, channel, height, width)

        # res connect and rescale
        hidden_states = (hidden_states + residual) / self.rescale_output_factor
        return hidden_states


class SpatialTransformer(nn.Module):
    """
    Transformer block for image-like data. First, project the input (aka embedding) and reshape to b, t, d. Then apply
    standard transformer action. Finally, reshape to image.

    Parameters:
        in_channels (:obj:`int`): The number of channels in the input and output.
        n_heads (:obj:`int`): The number of heads to use for multi-head attention.
        d_head (:obj:`int`): The number of channels in each head.
        depth (:obj:`int`, *optional*, defaults to 1): The number of layers of Transformer blocks to use.
        dropout (:obj:`float`, *optional*, defaults to 0.1): The dropout probability to use.
        context_dim (:obj:`int`, *optional*): The number of context dimensions to use.
    """

    def __init__(
        self,
        in_channels: int,
        n_heads: int,
        d_head: int,
        depth: int = 1,
        dropout: float = 0.0,
        context_dim: Optional[int] = None,
    ):
        super().__init__()
        self.n_heads = n_heads
        self.d_head = d_head
        self.in_channels = in_channels
        inner_dim = n_heads * d_head
        self.norm = torch.nn.GroupNorm(num_groups=32, num_channels=in_channels, eps=1e-6, affine=True)

        self.proj_in = nn.Conv2d(in_channels, inner_dim, kernel_size=1, stride=1, padding=0)

        self.transformer_blocks = nn.ModuleList(
            [
                BasicTransformerBlock(inner_dim, n_heads, d_head, dropout=dropout, context_dim=context_dim)
                for d in range(depth)
            ]
        )

        self.proj_out = nn.Conv2d(inner_dim, in_channels, kernel_size=1, stride=1, padding=0)

    def _set_attention_slice(self, slice_size):
        for block in self.transformer_blocks:
            block._set_attention_slice(slice_size)

    def forward(self, hidden_states, context=None):
        # note: if no context is given, cross-attention defaults to self-attention
        batch, channel, height, weight = hidden_states.shape
        residual = hidden_states
        hidden_states = self.norm(hidden_states)
        hidden_states = self.proj_in(hidden_states)
        hidden_states = hidden_states.permute(0, 2, 3, 1).reshape(batch, height * weight, channel)
        for block in self.transformer_blocks:
            hidden_states = block(hidden_states, context=context)
        hidden_states = hidden_states.reshape(batch, height, weight, channel).permute(0, 3, 1, 2)
        hidden_states = self.proj_out(hidden_states)
        return hidden_states + residual


class BasicTransformerBlock(nn.Module):
    r"""
    A basic Transformer block.

    Parameters:
        dim (:obj:`int`): The number of channels in the input and output.
        n_heads (:obj:`int`): The number of heads to use for multi-head attention.
        d_head (:obj:`int`): The number of channels in each head.
        dropout (:obj:`float`, *optional*, defaults to 0.0): The dropout probability to use.
        context_dim (:obj:`int`, *optional*): The size of the context vector for cross attention.
        gated_ff (:obj:`bool`, *optional*, defaults to :obj:`False`): Whether to use a gated feed-forward network.
        checkpoint (:obj:`bool`, *optional*, defaults to :obj:`False`): Whether to use checkpointing.
    """

    def __init__(
        self,
        dim: int,
        n_heads: int,
        d_head: int,
        dropout=0.0,
        context_dim: Optional[int] = None,
        gated_ff: bool = True,
        checkpoint: bool = True,
    ):
        super().__init__()
        self.attn1 = CrossAttention(
            query_dim=dim, heads=n_heads, dim_head=d_head, dropout=dropout
        )  # is a self-attention
        self.ff = FeedForward(dim, dropout=dropout, glu=gated_ff)
        self.attn2 = CrossAttention(
            query_dim=dim, context_dim=context_dim, heads=n_heads, dim_head=d_head, dropout=dropout
        )  # is self-attn if context is none
        self.norm1 = nn.LayerNorm(dim)
        self.norm2 = nn.LayerNorm(dim)
        self.norm3 = nn.LayerNorm(dim)
        self.checkpoint = checkpoint

    def _set_attention_slice(self, slice_size):
        self.attn1._slice_size = slice_size
        self.attn2._slice_size = slice_size

    def forward(self, hidden_states, context=None):
        hidden_states = hidden_states.contiguous() if hidden_states.device.type == "mps" else hidden_states
        hidden_states = self.attn1(self.norm1(hidden_states)) + hidden_states
        hidden_states = self.attn2(self.norm2(hidden_states), context=context) + hidden_states
        hidden_states = self.ff(self.norm3(hidden_states)) + hidden_states
        return hidden_states


class CrossAttention(nn.Module):
    r"""
    A cross attention layer.

    Parameters:
        query_dim (:obj:`int`): The number of channels in the query.
        context_dim (:obj:`int`, *optional*):
            The number of channels in the context. If not given, defaults to `query_dim`.
        heads (:obj:`int`,  *optional*, defaults to 8): The number of heads to use for multi-head attention.
        dim_head (:obj:`int`,  *optional*, defaults to 64): The number of channels in each head.
        dropout (:obj:`float`, *optional*, defaults to 0.0): The dropout probability to use.
    """

    def __init__(
        self, query_dim: int, context_dim: Optional[int] = None, heads: int = 8, dim_head: int = 64, dropout: int = 0.0
    ):
        super().__init__()
        inner_dim = dim_head * heads
        context_dim = context_dim if context_dim is not None else query_dim

        self.scale = dim_head**-0.5
        self.heads = heads
        # for slice_size > 0 the attention score computation
        # is split across the batch axis to save memory
        # You can set slice_size with `set_attention_slice`
        self._slice_size = None

        self.to_q = nn.Linear(query_dim, inner_dim, bias=False)
        self.to_k = nn.Linear(context_dim, inner_dim, bias=False)
        self.to_v = nn.Linear(context_dim, inner_dim, bias=False)

        self.to_out = nn.Sequential(nn.Linear(inner_dim, query_dim), nn.Dropout(dropout))

    def reshape_heads_to_batch_dim(self, tensor):
        batch_size, seq_len, dim = tensor.shape
        head_size = self.heads
        tensor = tensor.reshape(batch_size, seq_len, head_size, dim // head_size)
        tensor = tensor.permute(0, 2, 1, 3).reshape(batch_size * head_size, seq_len, dim // head_size)
        return tensor

    def reshape_batch_dim_to_heads(self, tensor):
        batch_size, seq_len, dim = tensor.shape
        head_size = self.heads
        tensor = tensor.reshape(batch_size // head_size, head_size, seq_len, dim)
        tensor = tensor.permute(0, 2, 1, 3).reshape(batch_size // head_size, seq_len, dim * head_size)
        return tensor

    def forward(self, hidden_states, context=None, mask=None):
        batch_size, sequence_length, dim = hidden_states.shape

        query = self.to_q(hidden_states)
        context = context if context is not None else hidden_states
        key = self.to_k(context)
        value = self.to_v(context)

        query = self.reshape_heads_to_batch_dim(query)
        key = self.reshape_heads_to_batch_dim(key)
        value = self.reshape_heads_to_batch_dim(value)

        # TODO(PVP) - mask is currently never used. Remember to re-implement when used

        # attention, what we cannot get enough of
<<<<<<< HEAD
        if self._slice_size is None or q.shape[0] // slice_size == 1:
            hidden_states = self._attention(q, k, v)
        else:
            hidden_states = self._sliced_attention(q, k, v, sequence_length, dim)
=======
        hidden_states = self._attention(query, key, value, sequence_length, dim)
>>>>>>> 1a69c6ff

        return self.to_out(hidden_states)

    def _attention(self, query, key, value):
        attention_scores = torch.matmul(query, key.transpose(-1, -2)) * self.scale
        attention_probs = attention_scores.softmax(dim=-1)
        # compute attention output
        hidden_states = torch.matmul(attention_probs, value)
        # reshape hidden_states
        hidden_states = self.reshape_batch_dim_to_heads(hidden_states)
        return hidden_states

    def _sliced_attention(self, query, key, value, sequence_length, dim):
        batch_size_attention = query.shape[0]
        hidden_states = torch.zeros(
            (batch_size_attention, sequence_length, dim // self.heads), device=query.device, dtype=query.dtype
        )
        slice_size = self._slice_size if self._slice_size is not None else hidden_states.shape[0]
        for i in range(hidden_states.shape[0] // slice_size):
            start_idx = i * slice_size
            end_idx = (i + 1) * slice_size
            attn_slice = torch.matmul(query[start_idx:end_idx], key[start_idx:end_idx].transpose(1, 2)) * self.scale
            attn_slice = attn_slice.softmax(dim=-1)
            attn_slice = torch.matmul(attn_slice, value[start_idx:end_idx])

            hidden_states[start_idx:end_idx] = attn_slice

        # reshape hidden_states
        hidden_states = self.reshape_batch_dim_to_heads(hidden_states)
        return hidden_states


class FeedForward(nn.Module):
    r"""
    A feed-forward layer.

    Parameters:
        dim (:obj:`int`): The number of channels in the input.
        dim_out (:obj:`int`, *optional*): The number of channels in the output. If not given, defaults to `dim`.
        mult (:obj:`int`, *optional*, defaults to 4): The multiplier to use for the hidden dimension.
        glu (:obj:`bool`, *optional*, defaults to :obj:`False`): Whether to use GLU activation.
        dropout (:obj:`float`, *optional*, defaults to 0.0): The dropout probability to use.
    """

    def __init__(
        self, dim: int, dim_out: Optional[int] = None, mult: int = 4, glu: bool = False, dropout: float = 0.0
    ):
        super().__init__()
        inner_dim = int(dim * mult)
        dim_out = dim_out if dim_out is not None else dim
        project_in = GEGLU(dim, inner_dim)

        self.net = nn.Sequential(project_in, nn.Dropout(dropout), nn.Linear(inner_dim, dim_out))

    def forward(self, hidden_states):
        return self.net(hidden_states)


# feedforward
class GEGLU(nn.Module):
    r"""
    A variant of the gated linear unit activation function from https://arxiv.org/abs/2002.05202.

    Parameters:
        dim_in (:obj:`int`): The number of channels in the input.
        dim_out (:obj:`int`): The number of channels in the output.
    """

    def __init__(self, dim_in: int, dim_out: int):
        super().__init__()
        self.proj = nn.Linear(dim_in, dim_out * 2)

    def forward(self, hidden_states):
        hidden_states, gate = self.proj(hidden_states).chunk(2, dim=-1)
        return hidden_states * F.gelu(gate)<|MERGE_RESOLUTION|>--- conflicted
+++ resolved
@@ -262,14 +262,11 @@
         # TODO(PVP) - mask is currently never used. Remember to re-implement when used
 
         # attention, what we cannot get enough of
-<<<<<<< HEAD
+
         if self._slice_size is None or q.shape[0] // slice_size == 1:
-            hidden_states = self._attention(q, k, v)
+            hidden_states = self._attention(query, key, value, )
         else:
-            hidden_states = self._sliced_attention(q, k, v, sequence_length, dim)
-=======
-        hidden_states = self._attention(query, key, value, sequence_length, dim)
->>>>>>> 1a69c6ff
+            hidden_states = self._sliced_attention(query, key, value, sequence_length, dim)
 
         return self.to_out(hidden_states)
 
