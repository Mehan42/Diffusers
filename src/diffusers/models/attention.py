--- conflicted
+++ resolved
@@ -26,10 +26,8 @@
 if is_xformers_available():
     import xformers
     import xformers.ops
-    xformers._is_functorch_available = True
 else:
     xformers = None
-    print("[!] Not using xformers memory efficient attention.")
 
 
 class AttentionBlock(nn.Module):
@@ -279,73 +277,6 @@
         cross_attention_kwargs=None,
         class_labels=None,
     ):
-<<<<<<< HEAD
-        super().__init__()
-        inner_dim = dim_head * heads
-        cross_attention_dim = cross_attention_dim if cross_attention_dim is not None else query_dim
-
-        self.scale = dim_head**-0.5
-        self.heads = heads
-        # for slice_size > 0 the attention score computation
-        # is split across the batch axis to save memory
-        # You can set slice_size with `set_attention_slice`
-        self._slice_size = None
-        self._use_memory_efficient_attention_xformers = xformers is not None
-
-        self.to_q = nn.Linear(query_dim, inner_dim, bias=bias)
-        self.to_k = nn.Linear(cross_attention_dim, inner_dim, bias=bias)
-        self.to_v = nn.Linear(cross_attention_dim, inner_dim, bias=bias)
-
-        self.to_out = nn.ModuleList([])
-        self.to_out.append(nn.Linear(inner_dim, query_dim))
-        self.to_out.append(nn.Dropout(dropout))
-
-    def reshape_heads_to_batch_dim(self, tensor):
-        batch_size, seq_len, dim = tensor.shape
-        head_size = self.heads
-        tensor = tensor.reshape(batch_size, seq_len, head_size, dim // head_size)
-        tensor = tensor.permute(0, 2, 1, 3).reshape(batch_size * head_size, seq_len, dim // head_size)
-        return tensor
-
-    def reshape_batch_dim_to_heads(self, tensor):
-        batch_size, seq_len, dim = tensor.shape
-        head_size = self.heads
-        tensor = tensor.reshape(batch_size // head_size, head_size, seq_len, dim)
-        tensor = tensor.permute(0, 2, 1, 3).reshape(batch_size // head_size, seq_len, dim * head_size)
-        return tensor
-
-    def forward(self, hidden_states, context=None, mask=None):
-        batch_size, sequence_length, _ = hidden_states.shape
-        query = self.to_q(hidden_states)
-        context = context if context is not None else hidden_states
-        key = self.to_k(context)
-        value = self.to_v(context)
-
-        dim = query.shape[-1]
-
-        query = self.reshape_heads_to_batch_dim(query)
-        key = self.reshape_heads_to_batch_dim(key)
-        value = self.reshape_heads_to_batch_dim(value)
-
-        # TODO(PVP) - mask is currently never used. Remember to re-implement when used
-
-        # attention, what we cannot get enough of
-        if self._use_memory_efficient_attention_xformers:
-            hidden_states = self._memory_efficient_attention_xformers(query, key, value)
-        elif self._slice_size is None or query.shape[0] // self._slice_size == 1:
-            hidden_states = self._attention(query, key, value)
-            # Some versions of xformers return output in fp32, cast it back to the dtype of the input
-            hidden_states = hidden_states.to(query.dtype)
-        else:
-            hidden_states = self._sliced_attention(query, key, value, sequence_length, dim)
-
-        hidden_states = self.reshape_batch_dim_to_heads(hidden_states)
-        # linear proj
-        hidden_states = self.to_out[0](hidden_states)
-        # dropout
-        hidden_states = self.to_out[1](hidden_states)
-        return hidden_states
-=======
         if self.use_ada_layer_norm:
             norm_hidden_states = self.norm1(hidden_states, timestep)
         elif self.use_ada_layer_norm_zero:
@@ -354,7 +285,6 @@
             )
         else:
             norm_hidden_states = self.norm1(hidden_states)
->>>>>>> f73d0b6b
 
         # 1. Self-Attention
         cross_attention_kwargs = cross_attention_kwargs if cross_attention_kwargs is not None else {}
@@ -368,14 +298,10 @@
             attn_output = gate_msa.unsqueeze(1) * attn_output
         hidden_states = attn_output + hidden_states
 
-<<<<<<< HEAD
-        return hidden_states
-=======
         if self.attn2 is not None:
             norm_hidden_states = (
                 self.norm2(hidden_states, timestep) if self.use_ada_layer_norm else self.norm2(hidden_states)
             )
->>>>>>> f73d0b6b
 
             # 2. Cross-Attention
             attn_output = self.attn2(
@@ -386,16 +312,6 @@
             )
             hidden_states = attn_output + hidden_states
 
-<<<<<<< HEAD
-            hidden_states[start_idx:end_idx] = attn_slice
-        return hidden_states
-
-    def _memory_efficient_attention_xformers(self, query, key, value):
-        query = query.contiguous()
-        key = key.contiguous()
-        value = value.contiguous()
-        hidden_states = xformers.ops.memory_efficient_attention(query, key, value, attn_bias=None)
-=======
         # 3. Feed-forward
         norm_hidden_states = self.norm3(hidden_states)
 
@@ -409,7 +325,6 @@
 
         hidden_states = ff_output + hidden_states
 
->>>>>>> f73d0b6b
         return hidden_states
 
 
