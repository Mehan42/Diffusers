from ..utils import is_torch_available


if is_torch_available():
<<<<<<< HEAD
    from .group_offloading import apply_group_offloading
    from .hooks import HookRegistry
    from .layerwise_casting import apply_layerwise_casting, apply_layerwise_casting_hook
=======
    from .hooks import HookRegistry, ModelHook
    from .layerwise_casting import apply_layerwise_casting, apply_layerwise_casting_hook
    from .pyramid_attention_broadcast import PyramidAttentionBroadcastConfig, apply_pyramid_attention_broadcast
>>>>>>> 658e24e8
<|MERGE_RESOLUTION|>--- conflicted
+++ resolved
@@ -2,12 +2,7 @@
 
 
 if is_torch_available():
-<<<<<<< HEAD
     from .group_offloading import apply_group_offloading
-    from .hooks import HookRegistry
-    from .layerwise_casting import apply_layerwise_casting, apply_layerwise_casting_hook
-=======
     from .hooks import HookRegistry, ModelHook
     from .layerwise_casting import apply_layerwise_casting, apply_layerwise_casting_hook
-    from .pyramid_attention_broadcast import PyramidAttentionBroadcastConfig, apply_pyramid_attention_broadcast
->>>>>>> 658e24e8
+    from .pyramid_attention_broadcast import PyramidAttentionBroadcastConfig, apply_pyramid_attention_broadcast