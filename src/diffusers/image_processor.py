# Copyright 2023 The HuggingFace Team. All rights reserved.
#
# Licensed under the Apache License, Version 2.0 (the "License");
# you may not use this file except in compliance with the License.
# You may obtain a copy of the License at
#
#     http://www.apache.org/licenses/LICENSE-2.0
#
# Unless required by applicable law or agreed to in writing, software
# distributed under the License is distributed on an "AS IS" BASIS,
# WITHOUT WARRANTIES OR CONDITIONS OF ANY KIND, either express or implied.
# See the License for the specific language governing permissions and
# limitations under the License.

import warnings
from typing import List, Optional, Union

import numpy as np
import PIL
import torch
from PIL import Image

from .configuration_utils import ConfigMixin, register_to_config
from .utils import CONFIG_NAME, PIL_INTERPOLATION, deprecate


PipelineImageInput = Union[
    PIL.Image.Image,
    np.ndarray,
    torch.FloatTensor,
    List[PIL.Image.Image],
    List[np.ndarray],
    List[torch.FloatTensor],
]


class VaeImageProcessor(ConfigMixin):
    """
    Image processor for VAE.

    Args:
        do_resize (`bool`, *optional*, defaults to `True`):
            Whether to downscale the image's (height, width) dimensions to multiples of `vae_scale_factor`. Can accept
            `height` and `width` arguments from [`image_processor.VaeImageProcessor.preprocess`] method.
        vae_scale_factor (`int`, *optional*, defaults to `8`):
            VAE scale factor. If `do_resize` is `True`, the image is automatically resized to multiples of this factor.
        resample (`str`, *optional*, defaults to `lanczos`):
            Resampling filter to use when resizing the image.
        do_normalize (`bool`, *optional*, defaults to `True`):
            Whether to normalize the image to [-1,1].
        do_binarize (`bool`, *optional*, defaults to `True`):
            Whether to binarize the image to 0/1.
        do_convert_rgb (`bool`, *optional*, defaults to be `False`):
            Whether to convert the images to RGB format.
        do_convert_grayscale (`bool`, *optional*, defaults to be `False`):
            Whether to convert the images to grayscale format.
    """

    config_name = CONFIG_NAME

    @register_to_config
    def __init__(
        self,
        do_resize: bool = True,
        vae_scale_factor: int = 8,
        resample: str = "lanczos",
        do_normalize: bool = True,
        do_binarize: bool = False,
        do_convert_rgb: bool = False,
        do_convert_grayscale: bool = False,
    ):
        super().__init__()
        if do_convert_rgb and do_convert_grayscale:
            raise ValueError(
                "`do_convert_rgb` and `do_convert_grayscale` can not both be set to `True`,"
                " if you intended to convert the image into RGB format, please set `do_convert_grayscale = False`.",
                " if you intended to convert the image into grayscale format, please set `do_convert_rgb = False`",
            )
            self.config.do_convert_rgb = False

    @staticmethod
    def numpy_to_pil(images: np.ndarray) -> PIL.Image.Image:
        """
        Convert a numpy image or a batch of images to a PIL image.
        """
        if images.ndim == 3:
            images = images[None, ...]
        images = (images * 255).round().astype("uint8")
        if images.shape[-1] == 1:
            # special case for grayscale (single channel) images
            pil_images = [Image.fromarray(image.squeeze(), mode="L") for image in images]
        else:
            pil_images = [Image.fromarray(image) for image in images]

        return pil_images

    @staticmethod
    def pil_to_numpy(images: Union[List[PIL.Image.Image], PIL.Image.Image]) -> np.ndarray:
        """
        Convert a PIL image or a list of PIL images to NumPy arrays.
        """
        if not isinstance(images, list):
            images = [images]
        images = [np.array(image).astype(np.float32) / 255.0 for image in images]
        images = np.stack(images, axis=0)

        return images

    @staticmethod
    def numpy_to_pt(images: np.ndarray) -> torch.FloatTensor:
        """
        Convert a NumPy image to a PyTorch tensor.
        """
        if images.ndim == 3:
            images = images[..., None]

        images = torch.from_numpy(images.transpose(0, 3, 1, 2))
        return images

    @staticmethod
    def pt_to_numpy(images: torch.FloatTensor) -> np.ndarray:
        """
        Convert a PyTorch tensor to a NumPy image.
        """
        images = images.cpu().permute(0, 2, 3, 1).float().numpy()
        return images

    @staticmethod
    def normalize(images):
        """
        Normalize an image array to [-1,1].
        """
        return 2.0 * images - 1.0

    @staticmethod
    def denormalize(images):
        """
        Denormalize an image array to [0,1].
        """
        return (images / 2 + 0.5).clamp(0, 1)

    @staticmethod
    def convert_to_rgb(image: PIL.Image.Image) -> PIL.Image.Image:
        """
        Converts a PIL image to RGB format.
        """
        image = image.convert("RGB")

        return image

    @staticmethod
    def convert_to_grayscale(image: PIL.Image.Image) -> PIL.Image.Image:
        """
        Converts a PIL image to grayscale format.
        """
        image = image.convert("L")

        return image

    def get_default_height_width(
        self,
        image: [PIL.Image.Image, np.ndarray, torch.Tensor],
        height: Optional[int] = None,
        width: Optional[int] = None,
    ):
        """
        This function return the height and width that are downscaled to the next integer multiple of
        `vae_scale_factor`.

        Args:
            image(`PIL.Image.Image`, `np.ndarray` or `torch.Tensor`):
                The image input, can be a PIL image, numpy array or pytorch tensor. if it is a numpy array, should have
                shape `[batch, height, width]` or `[batch, height, width, channel]` if it is a pytorch tensor, should
                have shape `[batch, channel, height, width]`.
            height (`int`, *optional*, defaults to `None`):
                The height in preprocessed image. If `None`, will use the height of `image` input.
            width (`int`, *optional*`, defaults to `None`):
                The width in preprocessed. If `None`, will use the width of the `image` input.
        """

        if height is None:
            if isinstance(image, PIL.Image.Image):
                height = image.height
            elif isinstance(image, torch.Tensor):
                height = image.shape[2]
            else:
                height = image.shape[1]

        if width is None:
            if isinstance(image, PIL.Image.Image):
                width = image.width
            elif isinstance(image, torch.Tensor):
                width = image.shape[3]
            else:
                height = image.shape[2]

        width, height = (
            x - x % self.config.vae_scale_factor for x in (width, height)
        )  # resize to integer multiple of vae_scale_factor

        return height, width

    def resize(
        self,
        image: [PIL.Image.Image, np.ndarray, torch.Tensor],
        height: Optional[int] = None,
        width: Optional[int] = None,
    ) -> [PIL.Image.Image, np.ndarray, torch.Tensor]:
        """
        Resize image.
        """
        if isinstance(image, PIL.Image.Image):
            image = image.resize((width, height), resample=PIL_INTERPOLATION[self.config.resample])
        elif isinstance(image, torch.Tensor):
            image = torch.nn.functional.interpolate(
                image,
                size=(height, width),
            )
        elif isinstance(image, np.ndarray):
            image = self.numpy_to_pt(image)
            image = torch.nn.functional.interpolate(
                image,
                size=(height, width),
            )
            image = self.pt_to_numpy(image)
        return image

    def binarize(self, image: PIL.Image.Image) -> PIL.Image.Image:
        """
        create a mask
        """
        image[image < 0.5] = 0
        image[image >= 0.5] = 1
        return image

    def preprocess(
        self,
        image: Union[torch.FloatTensor, PIL.Image.Image, np.ndarray],
        height: Optional[int] = None,
        width: Optional[int] = None,
    ) -> torch.Tensor:
        """
        Preprocess the image input. Accepted formats are PIL images, NumPy arrays or PyTorch tensors.
        """
        supported_formats = (PIL.Image.Image, np.ndarray, torch.Tensor)

        # Expand the missing dimension for 3-dimensional pytorch tensor or numpy array that represents grayscale image
        if self.config.do_convert_grayscale and isinstance(image, (torch.Tensor, np.ndarray)) and image.ndim == 3:
            if isinstance(image, torch.Tensor):
                # if image is a pytorch tensor could have 2 possible shapes:
                #    1. batch x height x width: we should insert the channel dimension at position 1
                #    2. channnel x height x width: we should insert batch dimension at position 0,
                #       however, since both channel and batch dimension has same size 1, it is same to insert at position 1
                #    for simplicity, we insert a dimension of size 1 at position 1 for both cases
                image = image.unsqueeze(1)
            else:
                # if it is a numpy array, it could have 2 possible shapes:
                #   1. batch x height x width: insert channel dimension on last position
                #   2. height x width x channel: insert batch dimension on first position
                if image.shape[-1] == 1:
                    image = np.expand_dims(image, axis=0)
                else:
                    image = np.expand_dims(image, axis=-1)

        if isinstance(image, supported_formats):
            image = [image]
        elif not (isinstance(image, list) and all(isinstance(i, supported_formats) for i in image)):
            raise ValueError(
                f"Input is in incorrect format: {[type(i) for i in image]}. Currently, we only support {', '.join(supported_formats)}"
            )

        if isinstance(image[0], PIL.Image.Image):
            if self.config.do_convert_rgb:
                image = [self.convert_to_rgb(i) for i in image]
            elif self.config.do_convert_grayscale:
                image = [self.convert_to_grayscale(i) for i in image]
            if self.config.do_resize:
                height, width = self.get_default_height_width(image[0], height, width)
                image = [self.resize(i, height, width) for i in image]
            image = self.pil_to_numpy(image)  # to np
            image = self.numpy_to_pt(image)  # to pt

        elif isinstance(image[0], np.ndarray):
            image = np.concatenate(image, axis=0) if image[0].ndim == 4 else np.stack(image, axis=0)

            image = self.numpy_to_pt(image)

            height, width = self.get_default_height_width(image, height, width)
            if self.config.do_resize:
                image = self.resize(image, height, width)

        elif isinstance(image[0], torch.Tensor):
            image = torch.cat(image, axis=0) if image[0].ndim == 4 else torch.stack(image, axis=0)

            if self.config.do_convert_grayscale and image.ndim == 3:
                image = image.unsqueeze(1)

            channel = image.shape[1]
            # don't need any preprocess if the image is latents
            if channel == 4:
                return image

            height, width = self.get_default_height_width(image, height, width)
            if self.config.do_resize:
<<<<<<< HEAD
                image = torch.nn.functional.interpolate(image, size=(height, width))
=======
                image = self.resize(image, height, width)
>>>>>>> 8ccb6194

        # expected range [0,1], normalize to [-1,1]
        do_normalize = self.config.do_normalize
        if image.min() < 0 and do_normalize:
            warnings.warn(
                "Passing `image` as torch tensor with value range in [-1,1] is deprecated. The expected value range for image tensor is [0,1] "
                f"when passing as pytorch tensor or numpy Array. You passed `image` with value range [{image.min()},{image.max()}]",
                FutureWarning,
            )
            do_normalize = False

        if do_normalize:
            image = self.normalize(image)

        if self.config.do_binarize:
            image = self.binarize(image)

        return image

    def postprocess(
        self,
        image: torch.FloatTensor,
        output_type: str = "pil",
        do_denormalize: Optional[List[bool]] = None,
    ):
        if not isinstance(image, torch.Tensor):
            raise ValueError(
                f"Input for postprocessing is in incorrect format: {type(image)}. We only support pytorch tensor"
            )
        if output_type not in ["latent", "pt", "np", "pil"]:
            deprecation_message = (
                f"the output_type {output_type} is outdated and has been set to `np`. Please make sure to set it to one of these instead: "
                "`pil`, `np`, `pt`, `latent`"
            )
            deprecate("Unsupported output_type", "1.0.0", deprecation_message, standard_warn=False)
            output_type = "np"

        if output_type == "latent":
            return image

        if do_denormalize is None:
            do_denormalize = [self.config.do_normalize] * image.shape[0]

        image = torch.stack(
            [self.denormalize(image[i]) if do_denormalize[i] else image[i] for i in range(image.shape[0])]
        )

        if output_type == "pt":
            return image

        image = self.pt_to_numpy(image)

        if output_type == "np":
            return image

        if output_type == "pil":
            return self.numpy_to_pil(image)


class VaeImageProcessorLDM3D(VaeImageProcessor):
    """
    Image processor for VAE LDM3D.

    Args:
        do_resize (`bool`, *optional*, defaults to `True`):
            Whether to downscale the image's (height, width) dimensions to multiples of `vae_scale_factor`.
        vae_scale_factor (`int`, *optional*, defaults to `8`):
            VAE scale factor. If `do_resize` is `True`, the image is automatically resized to multiples of this factor.
        resample (`str`, *optional*, defaults to `lanczos`):
            Resampling filter to use when resizing the image.
        do_normalize (`bool`, *optional*, defaults to `True`):
            Whether to normalize the image to [-1,1].
    """

    config_name = CONFIG_NAME

    @register_to_config
    def __init__(
        self,
        do_resize: bool = True,
        vae_scale_factor: int = 8,
        resample: str = "lanczos",
        do_normalize: bool = True,
    ):
        super().__init__()

    @staticmethod
    def numpy_to_pil(images):
        """
        Convert a NumPy image or a batch of images to a PIL image.
        """
        if images.ndim == 3:
            images = images[None, ...]
        images = (images * 255).round().astype("uint8")
        if images.shape[-1] == 1:
            # special case for grayscale (single channel) images
            pil_images = [Image.fromarray(image.squeeze(), mode="L") for image in images]
        else:
            pil_images = [Image.fromarray(image[:, :, :3]) for image in images]

        return pil_images

    @staticmethod
    def rgblike_to_depthmap(image):
        """
        Args:
            image: RGB-like depth image

        Returns: depth map

        """
        return image[:, :, 1] * 2**8 + image[:, :, 2]

    def numpy_to_depth(self, images):
        """
        Convert a NumPy depth image or a batch of images to a PIL image.
        """
        if images.ndim == 3:
            images = images[None, ...]
        images_depth = images[:, :, :, 3:]
        if images.shape[-1] == 6:
            images_depth = (images_depth * 255).round().astype("uint8")
            pil_images = [
                Image.fromarray(self.rgblike_to_depthmap(image_depth), mode="I;16") for image_depth in images_depth
            ]
        elif images.shape[-1] == 4:
            images_depth = (images_depth * 65535.0).astype(np.uint16)
            pil_images = [Image.fromarray(image_depth, mode="I;16") for image_depth in images_depth]
        else:
            raise Exception("Not supported")

        return pil_images

    def postprocess(
        self,
        image: torch.FloatTensor,
        output_type: str = "pil",
        do_denormalize: Optional[List[bool]] = None,
    ):
        if not isinstance(image, torch.Tensor):
            raise ValueError(
                f"Input for postprocessing is in incorrect format: {type(image)}. We only support pytorch tensor"
            )
        if output_type not in ["latent", "pt", "np", "pil"]:
            deprecation_message = (
                f"the output_type {output_type} is outdated and has been set to `np`. Please make sure to set it to one of these instead: "
                "`pil`, `np`, `pt`, `latent`"
            )
            deprecate("Unsupported output_type", "1.0.0", deprecation_message, standard_warn=False)
            output_type = "np"

        if do_denormalize is None:
            do_denormalize = [self.config.do_normalize] * image.shape[0]

        image = torch.stack(
            [self.denormalize(image[i]) if do_denormalize[i] else image[i] for i in range(image.shape[0])]
        )

        image = self.pt_to_numpy(image)

        if output_type == "np":
            if image.shape[-1] == 6:
                image_depth = np.stack([self.rgblike_to_depthmap(im[:, :, 3:]) for im in image], axis=0)
            else:
                image_depth = image[:, :, :, 3:]
            return image[:, :, :, :3], image_depth

        if output_type == "pil":
            return self.numpy_to_pil(image), self.numpy_to_depth(image)
        else:
            raise Exception(f"This type {output_type} is not supported")<|MERGE_RESOLUTION|>--- conflicted
+++ resolved
@@ -302,11 +302,7 @@
 
             height, width = self.get_default_height_width(image, height, width)
             if self.config.do_resize:
-<<<<<<< HEAD
-                image = torch.nn.functional.interpolate(image, size=(height, width))
-=======
                 image = self.resize(image, height, width)
->>>>>>> 8ccb6194
 
         # expected range [0,1], normalize to [-1,1]
         do_normalize = self.config.do_normalize
