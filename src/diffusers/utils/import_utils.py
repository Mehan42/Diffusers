# Copyright 2022 The HuggingFace Team. All rights reserved.
#
# Licensed under the Apache License, Version 2.0 (the "License");
# you may not use this file except in compliance with the License.
# You may obtain a copy of the License at
#
#     http://www.apache.org/licenses/LICENSE-2.0
#
# Unless required by applicable law or agreed to in writing, software
# distributed under the License is distributed on an "AS IS" BASIS,
# WITHOUT WARRANTIES OR CONDITIONS OF ANY KIND, either express or implied.
# See the License for the specific language governing permissions and
# limitations under the License.
"""
Import utilities: Utilities related to imports and our lazy inits.
"""
import importlib.util
import operator as op
import os
import sys
from collections import OrderedDict
from typing import Union

from packaging import version
from packaging.version import Version, parse

from . import logging


# The package importlib_metadata is in a different place, depending on the python version.
if sys.version_info < (3, 8):
    import importlib_metadata
else:
    import importlib.metadata as importlib_metadata


logger = logging.get_logger(__name__)  # pylint: disable=invalid-name

ENV_VARS_TRUE_VALUES = {"1", "ON", "YES", "TRUE"}
ENV_VARS_TRUE_AND_AUTO_VALUES = ENV_VARS_TRUE_VALUES.union({"AUTO"})

USE_TF = os.environ.get("USE_TF", "AUTO").upper()
USE_TORCH = os.environ.get("USE_TORCH", "AUTO").upper()
USE_JAX = os.environ.get("USE_FLAX", "AUTO").upper()
USE_SAFETENSORS = os.environ.get("USE_SAFETENSORS", "AUTO").upper()

STR_OPERATION_TO_FUNC = {">": op.gt, ">=": op.ge, "==": op.eq, "!=": op.ne, "<=": op.le, "<": op.lt}

_torch_version = "N/A"
if USE_TORCH in ENV_VARS_TRUE_AND_AUTO_VALUES and USE_TF not in ENV_VARS_TRUE_VALUES:
    _torch_available = importlib.util.find_spec("torch") is not None
    if _torch_available:
        try:
            _torch_version = importlib_metadata.version("torch")
            logger.info(f"PyTorch version {_torch_version} available.")
        except importlib_metadata.PackageNotFoundError:
            _torch_available = False
else:
    logger.info("Disabling PyTorch because USE_TORCH is set")
    _torch_available = False


_tf_version = "N/A"
if USE_TF in ENV_VARS_TRUE_AND_AUTO_VALUES and USE_TORCH not in ENV_VARS_TRUE_VALUES:
    _tf_available = importlib.util.find_spec("tensorflow") is not None
    if _tf_available:
        candidates = (
            "tensorflow",
            "tensorflow-cpu",
            "tensorflow-gpu",
            "tf-nightly",
            "tf-nightly-cpu",
            "tf-nightly-gpu",
            "intel-tensorflow",
            "intel-tensorflow-avx512",
            "tensorflow-rocm",
            "tensorflow-macos",
            "tensorflow-aarch64",
        )
        _tf_version = None
        # For the metadata, we have to look for both tensorflow and tensorflow-cpu
        for pkg in candidates:
            try:
                _tf_version = importlib_metadata.version(pkg)
                break
            except importlib_metadata.PackageNotFoundError:
                pass
        _tf_available = _tf_version is not None
    if _tf_available:
        if version.parse(_tf_version) < version.parse("2"):
            logger.info(f"TensorFlow found but with version {_tf_version}. Diffusers requires version 2 minimum.")
            _tf_available = False
        else:
            logger.info(f"TensorFlow version {_tf_version} available.")
else:
    logger.info("Disabling Tensorflow because USE_TORCH is set")
    _tf_available = False

_jax_version = "N/A"
_flax_version = "N/A"
if USE_JAX in ENV_VARS_TRUE_AND_AUTO_VALUES:
    _flax_available = importlib.util.find_spec("jax") is not None and importlib.util.find_spec("flax") is not None
    if _flax_available:
        try:
            _jax_version = importlib_metadata.version("jax")
            _flax_version = importlib_metadata.version("flax")
            logger.info(f"JAX version {_jax_version}, Flax version {_flax_version} available.")
        except importlib_metadata.PackageNotFoundError:
            _flax_available = False
else:
    _flax_available = False

if USE_SAFETENSORS in ENV_VARS_TRUE_AND_AUTO_VALUES:
    _safetensors_available = importlib.util.find_spec("safetensors") is not None
    if _safetensors_available:
        try:
            _safetensors_version = importlib_metadata.version("safetensors")
            logger.info(f"Safetensors version {_safetensors_version} available.")
        except importlib_metadata.PackageNotFoundError:
            _safetensors_available = False
else:
    logger.info("Disabling Safetensors because USE_TF is set")
    _safetensors_available = False

_transformers_available = importlib.util.find_spec("transformers") is not None
try:
    _transformers_version = importlib_metadata.version("transformers")
    logger.debug(f"Successfully imported transformers version {_transformers_version}")
except importlib_metadata.PackageNotFoundError:
    _transformers_available = False


_inflect_available = importlib.util.find_spec("inflect") is not None
try:
    _inflect_version = importlib_metadata.version("inflect")
    logger.debug(f"Successfully imported inflect version {_inflect_version}")
except importlib_metadata.PackageNotFoundError:
    _inflect_available = False


_unidecode_available = importlib.util.find_spec("unidecode") is not None
try:
    _unidecode_version = importlib_metadata.version("unidecode")
    logger.debug(f"Successfully imported unidecode version {_unidecode_version}")
except importlib_metadata.PackageNotFoundError:
    _unidecode_available = False


_modelcards_available = importlib.util.find_spec("modelcards") is not None
try:
    _modelcards_version = importlib_metadata.version("modelcards")
    logger.debug(f"Successfully imported modelcards version {_modelcards_version}")
except importlib_metadata.PackageNotFoundError:
    _modelcards_available = False


_onnxruntime_version = "N/A"
_onnx_available = importlib.util.find_spec("onnxruntime") is not None
if _onnx_available:
    candidates = (
        "onnxruntime",
        "onnxruntime-gpu",
        "onnxruntime-directml",
        "onnxruntime-openvino",
        "ort_nightly_directml",
    )
    _onnxruntime_version = None
    # For the metadata, we have to look for both onnxruntime and onnxruntime-gpu
    for pkg in candidates:
        try:
            _onnxruntime_version = importlib_metadata.version(pkg)
            break
        except importlib_metadata.PackageNotFoundError:
            pass
    _onnx_available = _onnxruntime_version is not None
    if _onnx_available:
        logger.debug(f"Successfully imported onnxruntime version {_onnxruntime_version}")


_scipy_available = importlib.util.find_spec("scipy") is not None
try:
    _scipy_version = importlib_metadata.version("scipy")
    logger.debug(f"Successfully imported scipy version {_scipy_version}")
except importlib_metadata.PackageNotFoundError:
    _scipy_available = False

_librosa_available = importlib.util.find_spec("librosa") is not None
try:
    _librosa_version = importlib_metadata.version("librosa")
    logger.debug(f"Successfully imported librosa version {_librosa_version}")
except importlib_metadata.PackageNotFoundError:
    _librosa_available = False

_accelerate_available = importlib.util.find_spec("accelerate") is not None
try:
    _accelerate_version = importlib_metadata.version("accelerate")
    logger.debug(f"Successfully imported accelerate version {_accelerate_version}")
except importlib_metadata.PackageNotFoundError:
    _accelerate_available = False

_xformers_available = importlib.util.find_spec("xformers") is not None
try:
    _xformers_version = importlib_metadata.version("xformers")
    if _torch_available:
        import torch

        if version.Version(torch.__version__) < version.Version("1.12"):
            raise ValueError("PyTorch should be >= 1.12")
    logger.debug(f"Successfully imported xformers version {_xformers_version}")
except importlib_metadata.PackageNotFoundError:
    _xformers_available = False

_k_diffusion_available = importlib.util.find_spec("k_diffusion") is not None
try:
    _k_diffusion_version = importlib_metadata.version("k_diffusion")
    logger.debug(f"Successfully imported k-diffusion version {_k_diffusion_version}")
except importlib_metadata.PackageNotFoundError:
    _k_diffusion_available = False

<<<<<<< HEAD
_note_seq_available = importlib.util.find_spec("note_seq") is not None
try:
    _note_seq_version = importlib_metadata.version("note_seq")
    logger.debug(f"Successfully imported note-seq version {_note_seq_version}")
except importlib_metadata.PackageNotFoundError:
    _note_seq_available = False
=======
_wandb_available = importlib.util.find_spec("wandb") is not None
try:
    _wandb_version = importlib_metadata.version("wandb")
    logger.debug(f"Successfully imported k-diffusion version {_wandb_version }")
except importlib_metadata.PackageNotFoundError:
    _wandb_available = False
>>>>>>> 7c82a16f


def is_torch_available():
    return _torch_available


def is_safetensors_available():
    return _safetensors_available


def is_tf_available():
    return _tf_available


def is_flax_available():
    return _flax_available


def is_transformers_available():
    return _transformers_available


def is_inflect_available():
    return _inflect_available


def is_unidecode_available():
    return _unidecode_available


def is_modelcards_available():
    return _modelcards_available


def is_onnx_available():
    return _onnx_available


def is_scipy_available():
    return _scipy_available


def is_librosa_available():
    return _librosa_available


def is_xformers_available():
    return _xformers_available


def is_accelerate_available():
    return _accelerate_available


def is_k_diffusion_available():
    return _k_diffusion_available


<<<<<<< HEAD
def is_note_seq_available():
    return _note_seq_available
=======
def is_wandb_available():
    return _wandb_available
>>>>>>> 7c82a16f


# docstyle-ignore
FLAX_IMPORT_ERROR = """
{0} requires the FLAX library but it was not found in your environment. Checkout the instructions on the
installation page: https://github.com/google/flax and follow the ones that match your environment.
"""

# docstyle-ignore
INFLECT_IMPORT_ERROR = """
{0} requires the inflect library but it was not found in your environment. You can install it with pip: `pip install
inflect`
"""

# docstyle-ignore
PYTORCH_IMPORT_ERROR = """
{0} requires the PyTorch library but it was not found in your environment. Checkout the instructions on the
installation page: https://pytorch.org/get-started/locally/ and follow the ones that match your environment.
"""

# docstyle-ignore
ONNX_IMPORT_ERROR = """
{0} requires the onnxruntime library but it was not found in your environment. You can install it with pip: `pip
install onnxruntime`
"""

# docstyle-ignore
SCIPY_IMPORT_ERROR = """
{0} requires the scipy library but it was not found in your environment. You can install it with pip: `pip install
scipy`
"""

# docstyle-ignore
LIBROSA_IMPORT_ERROR = """
{0} requires the librosa library but it was not found in your environment.  Checkout the instructions on the
installation page: https://librosa.org/doc/latest/install.html and follow the ones that match your environment.
"""

# docstyle-ignore
TRANSFORMERS_IMPORT_ERROR = """
{0} requires the transformers library but it was not found in your environment. You can install it with pip: `pip
install transformers`
"""

# docstyle-ignore
UNIDECODE_IMPORT_ERROR = """
{0} requires the unidecode library but it was not found in your environment. You can install it with pip: `pip install
Unidecode`
"""

# docstyle-ignore
K_DIFFUSION_IMPORT_ERROR = """
{0} requires the k-diffusion library but it was not found in your environment. You can install it with pip: `pip
install k-diffusion`
"""

# docstyle-ignore
<<<<<<< HEAD
NOTE_SEQ_IMPORT_ERROR = """
{0} requires the note-seq library but it was not found in your environment. You can install it with pip: `pip
install note-seq`
=======
WANDB_IMPORT_ERROR = """
{0} requires the wandb library but it was not found in your environment. You can install it with pip: `pip
install wandb`
>>>>>>> 7c82a16f
"""


BACKENDS_MAPPING = OrderedDict(
    [
        ("flax", (is_flax_available, FLAX_IMPORT_ERROR)),
        ("inflect", (is_inflect_available, INFLECT_IMPORT_ERROR)),
        ("onnx", (is_onnx_available, ONNX_IMPORT_ERROR)),
        ("scipy", (is_scipy_available, SCIPY_IMPORT_ERROR)),
        ("torch", (is_torch_available, PYTORCH_IMPORT_ERROR)),
        ("transformers", (is_transformers_available, TRANSFORMERS_IMPORT_ERROR)),
        ("unidecode", (is_unidecode_available, UNIDECODE_IMPORT_ERROR)),
        ("librosa", (is_librosa_available, LIBROSA_IMPORT_ERROR)),
        ("k_diffusion", (is_k_diffusion_available, K_DIFFUSION_IMPORT_ERROR)),
<<<<<<< HEAD
        ("note_seq", (is_note_seq_available, NOTE_SEQ_IMPORT_ERROR)),
=======
        ("wandb", (is_wandb_available, WANDB_IMPORT_ERROR)),
>>>>>>> 7c82a16f
    ]
)


def requires_backends(obj, backends):
    if not isinstance(backends, (list, tuple)):
        backends = [backends]

    name = obj.__name__ if hasattr(obj, "__name__") else obj.__class__.__name__
    checks = (BACKENDS_MAPPING[backend] for backend in backends)
    failed = [msg.format(name) for available, msg in checks if not available()]
    if failed:
        raise ImportError("".join(failed))

    if name in [
        "VersatileDiffusionTextToImagePipeline",
        "VersatileDiffusionPipeline",
        "VersatileDiffusionDualGuidedPipeline",
        "StableDiffusionImageVariationPipeline",
        "UnCLIPPipeline",
    ] and is_transformers_version("<", "4.25.0"):
        raise ImportError(
            f"You need to install `transformers>=4.25` in order to use {name}: \n```\n pip install"
            " --upgrade transformers \n```"
        )

    if name in [
        "StableDiffusionDepth2ImgPipeline",
    ] and is_transformers_version("<", "4.26.0.dev0"):
        raise ImportError(
            f"You need to install `transformers` from 'main' in order to use {name}: \n```\n pip install"
            " git+https://github.com/huggingface/transformers \n```"
        )


class DummyObject(type):
    """
    Metaclass for the dummy objects. Any class inheriting from it will return the ImportError generated by
    `requires_backend` each time a user tries to access any method of that class.
    """

    def __getattr__(cls, key):
        if key.startswith("_"):
            return super().__getattr__(cls, key)
        requires_backends(cls, cls._backends)


# This function was copied from: https://github.com/huggingface/accelerate/blob/874c4967d94badd24f893064cc3bef45f57cadf7/src/accelerate/utils/versions.py#L319
def compare_versions(library_or_version: Union[str, Version], operation: str, requirement_version: str):
    """
    Args:
    Compares a library version to some requirement using a given operation.
        library_or_version (`str` or `packaging.version.Version`):
            A library name or a version to check.
        operation (`str`):
            A string representation of an operator, such as `">"` or `"<="`.
        requirement_version (`str`):
            The version to compare the library version against
    """
    if operation not in STR_OPERATION_TO_FUNC.keys():
        raise ValueError(f"`operation` must be one of {list(STR_OPERATION_TO_FUNC.keys())}, received {operation}")
    operation = STR_OPERATION_TO_FUNC[operation]
    if isinstance(library_or_version, str):
        library_or_version = parse(importlib_metadata.version(library_or_version))
    return operation(library_or_version, parse(requirement_version))


# This function was copied from: https://github.com/huggingface/accelerate/blob/874c4967d94badd24f893064cc3bef45f57cadf7/src/accelerate/utils/versions.py#L338
def is_torch_version(operation: str, version: str):
    """
    Args:
    Compares the current PyTorch version to a given reference with an operation.
        operation (`str`):
            A string representation of an operator, such as `">"` or `"<="`
        version (`str`):
            A string version of PyTorch
    """
    return compare_versions(parse(_torch_version), operation, version)


def is_transformers_version(operation: str, version: str):
    """
    Args:
    Compares the current Transformers version to a given reference with an operation.
        operation (`str`):
            A string representation of an operator, such as `">"` or `"<="`
        version (`str`):
            A version string
    """
    if not _transformers_available:
        return False
    return compare_versions(parse(_transformers_version), operation, version)


def is_k_diffusion_version(operation: str, version: str):
    """
    Args:
    Compares the current k-diffusion version to a given reference with an operation.
        operation (`str`):
            A string representation of an operator, such as `">"` or `"<="`
        version (`str`):
            A version string
    """
    if not _k_diffusion_available:
        return False
    return compare_versions(parse(_k_diffusion_version), operation, version)


class OptionalDependencyNotAvailable(BaseException):
    """An error indicating that an optional dependency of Diffusers was not found in the environment."""<|MERGE_RESOLUTION|>--- conflicted
+++ resolved
@@ -217,21 +217,19 @@
 except importlib_metadata.PackageNotFoundError:
     _k_diffusion_available = False
 
-<<<<<<< HEAD
 _note_seq_available = importlib.util.find_spec("note_seq") is not None
 try:
     _note_seq_version = importlib_metadata.version("note_seq")
     logger.debug(f"Successfully imported note-seq version {_note_seq_version}")
 except importlib_metadata.PackageNotFoundError:
     _note_seq_available = False
-=======
+
 _wandb_available = importlib.util.find_spec("wandb") is not None
 try:
     _wandb_version = importlib_metadata.version("wandb")
     logger.debug(f"Successfully imported k-diffusion version {_wandb_version }")
 except importlib_metadata.PackageNotFoundError:
     _wandb_available = False
->>>>>>> 7c82a16f
 
 
 def is_torch_available():
@@ -290,13 +288,12 @@
     return _k_diffusion_available
 
 
-<<<<<<< HEAD
 def is_note_seq_available():
     return _note_seq_available
-=======
+
+
 def is_wandb_available():
     return _wandb_available
->>>>>>> 7c82a16f
 
 
 # docstyle-ignore
@@ -354,15 +351,14 @@
 """
 
 # docstyle-ignore
-<<<<<<< HEAD
 NOTE_SEQ_IMPORT_ERROR = """
 {0} requires the note-seq library but it was not found in your environment. You can install it with pip: `pip
 install note-seq`
-=======
+
+# docstyle-ignore
 WANDB_IMPORT_ERROR = """
 {0} requires the wandb library but it was not found in your environment. You can install it with pip: `pip
 install wandb`
->>>>>>> 7c82a16f
 """
 
 
@@ -377,11 +373,8 @@
         ("unidecode", (is_unidecode_available, UNIDECODE_IMPORT_ERROR)),
         ("librosa", (is_librosa_available, LIBROSA_IMPORT_ERROR)),
         ("k_diffusion", (is_k_diffusion_available, K_DIFFUSION_IMPORT_ERROR)),
-<<<<<<< HEAD
         ("note_seq", (is_note_seq_available, NOTE_SEQ_IMPORT_ERROR)),
-=======
         ("wandb", (is_wandb_available, WANDB_IMPORT_ERROR)),
->>>>>>> 7c82a16f
     ]
 )
 
