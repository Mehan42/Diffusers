import os
import tempfile
from typing import Callable, List, Optional, Union

import PIL.Image
import PIL.ImageOps
import requests

from .import_utils import BACKENDS_MAPPING, is_opencv_available


def load_image(
    image: Union[str, PIL.Image.Image], convert_method: Optional[Callable[[PIL.Image.Image], PIL.Image.Image]] = None
) -> PIL.Image.Image:
    """
    Loads `image` to a PIL Image.

    Args:
        image (`str` or `PIL.Image.Image`):
            The image to convert to the PIL Image format.
        convert_method (Callable[[PIL.Image.Image], PIL.Image.Image], *optional*):
            A conversion method to apply to the image after loading it. When set to `None` the image will be converted
            "RGB".

    Returns:
        `PIL.Image.Image`:
            A PIL Image.
    """
    if isinstance(image, str):
        if image.startswith("http://") or image.startswith("https://"):
            image = PIL.Image.open(requests.get(image, stream=True).raw)
        elif os.path.isfile(image):
            image = PIL.Image.open(image)
        else:
            raise ValueError(
                f"Incorrect path or URL. URLs must start with `http://` or `https://`, and {image} is not a valid path."
            )
    elif isinstance(image, PIL.Image.Image):
        image = image
    else:
        raise ValueError(
            "Incorrect format used for the image. Should be a URL linking to an image, a local path, or a PIL image."
        )

    image = PIL.ImageOps.exif_transpose(image)

    if convert_method is not None:
        image = convert_method(image)
    else:
        image = image.convert("RGB")

    return image


def load_video(
<<<<<<< HEAD
    video: Union[str], convert_method: Optional[Callable[[List[PIL.Image.Image]], List[PIL.Image.Image]]] = None
=======
    video: str,
    convert_method: Optional[Callable[[List[PIL.Image.Image]], List[PIL.Image.Image]]] = None,
>>>>>>> e5b94b4c
) -> List[PIL.Image.Image]:
    """
    Loads `video` to a list of PIL Image.

    Args:
        video (`str`):
<<<<<<< HEAD
            The video URL, or path to local file, to load and convert to a list of PIL Images.
=======
            A URL or Path to a video to convert to a list of PIL Image format.
>>>>>>> e5b94b4c
        convert_method (Callable[[List[PIL.Image.Image]], List[PIL.Image.Image]], *optional*):
            A conversion method to apply to the video after loading it. When set to `None` the images will be converted
            to "RGB".

    Returns:
        `List[PIL.Image.Image]`:
            The video as a list of PIL images.
    """
<<<<<<< HEAD
    if isinstance(video, str):
        was_tempfile_created = False

        if video.startswith("http://") or video.startswith("https://"):
            video_data = requests.get(video, stream=True).raw
            video_path = tempfile.NamedTemporaryFile(suffix=os.path.splitext(video)[1], delete=False).name
            was_tempfile_created = True
            with open(video_path, "wb") as f:
                f.write(video_data.read())
            video = video_path
        elif not os.path.isfile(video):
            raise ValueError(
                f"Incorrect path or URL. URLs must start with `http://` or `https://`, and {video} is not a valid path."
            )

        if video.endswith(".gif"):
            pil_images = []
            gif = PIL.Image.open(video)
            try:
                while True:
                    pil_images.append(gif.copy())
                    gif.seek(gif.tell() + 1)
            except EOFError:
                pass
        else:
            if is_opencv_available():
                import cv2
            else:
                raise ImportError(BACKENDS_MAPPING["opencv"][1].format("load_video"))
            pil_images = []
            video_capture = cv2.VideoCapture(video)
            success, frame = video_capture.read()
            while success:
                frame = cv2.cvtColor(frame, cv2.COLOR_BGR2RGB)
                pil_images.append(PIL.Image.fromarray(frame))
                success, frame = video_capture.read()
            video_capture.release()

        if was_tempfile_created:
            os.remove(video_path)
    else:
        raise ValueError("Incorrect format used for the video. Expected a URL or a local path.")

    if convert_method is not None:
        pil_images = convert_method(pil_images)
    else:
        pil_images = [image.convert("RGB") for image in pil_images]
=======
    is_url = video.startswith("http://") or video.startswith("https://")
    is_file = os.path.isfile(video)
    was_tempfile_created = False

    if not (is_url or is_file):
        raise ValueError(
            f"Incorrect path or URL. URLs must start with `http://` or `https://`, and {video} is not a valid path."
        )

    if is_url:
        video_data = requests.get(video, stream=True).raw
        video_path = tempfile.NamedTemporaryFile(suffix=os.path.splitext(video)[1], delete=False).name
        was_tempfile_created = True
        with open(video_path, "wb") as f:
            f.write(video_data.read())

        video = video_path

    pil_images = []
    if video.endswith(".gif"):
        gif = PIL.Image.open(video)
        try:
            while True:
                pil_images.append(gif.copy())
                gif.seek(gif.tell() + 1)
        except EOFError:
            pass

    else:
        if is_opencv_available():
            import cv2
        else:
            raise ImportError(BACKENDS_MAPPING["opencv"][1].format("load_video"))

        video_capture = cv2.VideoCapture(video)
        success, frame = video_capture.read()
        while success:
            frame = cv2.cvtColor(frame, cv2.COLOR_BGR2RGB)
            pil_images.append(PIL.Image.fromarray(frame))
            success, frame = video_capture.read()

        video_capture.release()

    if was_tempfile_created:
        os.remove(video_path)

    if convert_method is not None:
        pil_images = convert_method(pil_images)
>>>>>>> e5b94b4c

    return pil_images<|MERGE_RESOLUTION|>--- conflicted
+++ resolved
@@ -53,23 +53,15 @@
 
 
 def load_video(
-<<<<<<< HEAD
-    video: Union[str], convert_method: Optional[Callable[[List[PIL.Image.Image]], List[PIL.Image.Image]]] = None
-=======
     video: str,
     convert_method: Optional[Callable[[List[PIL.Image.Image]], List[PIL.Image.Image]]] = None,
->>>>>>> e5b94b4c
 ) -> List[PIL.Image.Image]:
     """
     Loads `video` to a list of PIL Image.
 
     Args:
         video (`str`):
-<<<<<<< HEAD
-            The video URL, or path to local file, to load and convert to a list of PIL Images.
-=======
             A URL or Path to a video to convert to a list of PIL Image format.
->>>>>>> e5b94b4c
         convert_method (Callable[[List[PIL.Image.Image]], List[PIL.Image.Image]], *optional*):
             A conversion method to apply to the video after loading it. When set to `None` the images will be converted
             to "RGB".
@@ -78,55 +70,6 @@
         `List[PIL.Image.Image]`:
             The video as a list of PIL images.
     """
-<<<<<<< HEAD
-    if isinstance(video, str):
-        was_tempfile_created = False
-
-        if video.startswith("http://") or video.startswith("https://"):
-            video_data = requests.get(video, stream=True).raw
-            video_path = tempfile.NamedTemporaryFile(suffix=os.path.splitext(video)[1], delete=False).name
-            was_tempfile_created = True
-            with open(video_path, "wb") as f:
-                f.write(video_data.read())
-            video = video_path
-        elif not os.path.isfile(video):
-            raise ValueError(
-                f"Incorrect path or URL. URLs must start with `http://` or `https://`, and {video} is not a valid path."
-            )
-
-        if video.endswith(".gif"):
-            pil_images = []
-            gif = PIL.Image.open(video)
-            try:
-                while True:
-                    pil_images.append(gif.copy())
-                    gif.seek(gif.tell() + 1)
-            except EOFError:
-                pass
-        else:
-            if is_opencv_available():
-                import cv2
-            else:
-                raise ImportError(BACKENDS_MAPPING["opencv"][1].format("load_video"))
-            pil_images = []
-            video_capture = cv2.VideoCapture(video)
-            success, frame = video_capture.read()
-            while success:
-                frame = cv2.cvtColor(frame, cv2.COLOR_BGR2RGB)
-                pil_images.append(PIL.Image.fromarray(frame))
-                success, frame = video_capture.read()
-            video_capture.release()
-
-        if was_tempfile_created:
-            os.remove(video_path)
-    else:
-        raise ValueError("Incorrect format used for the video. Expected a URL or a local path.")
-
-    if convert_method is not None:
-        pil_images = convert_method(pil_images)
-    else:
-        pil_images = [image.convert("RGB") for image in pil_images]
-=======
     is_url = video.startswith("http://") or video.startswith("https://")
     is_file = os.path.isfile(video)
     was_tempfile_created = False
@@ -175,6 +118,5 @@
 
     if convert_method is not None:
         pil_images = convert_method(pil_images)
->>>>>>> e5b94b4c
 
     return pil_images