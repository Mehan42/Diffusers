--- conflicted
+++ resolved
@@ -407,11 +407,22 @@
         requires_backends(cls, ["torch", "transformers"])
 
 
-<<<<<<< HEAD
 class TuneAVideoPipeline(metaclass=DummyObject):
-=======
+    _backends = ["torch", "transformers"]
+
+    def __init__(self, *args, **kwargs):
+        requires_backends(self, ["torch", "transformers"])
+
+    @classmethod
+    def from_config(cls, *args, **kwargs):
+        requires_backends(cls, ["torch", "transformers"])
+
+    @classmethod
+    def from_pretrained(cls, *args, **kwargs):
+        requires_backends(cls, ["torch", "transformers"])
+
+
 class TextToVideoZeroPipeline(metaclass=DummyObject):
->>>>>>> ba49272d
     _backends = ["torch", "transformers"]
 
     def __init__(self, *args, **kwargs):
