--- conflicted
+++ resolved
@@ -46,11 +46,14 @@
         requires_backends(self, ["flax"])
 
 
-<<<<<<< HEAD
 class FlaxUNet2DConditionModel(metaclass=DummyObject):
-=======
+    _backends = ["flax"]
+
+    def __init__(self, *args, **kwargs):
+        requires_backends(self, ["flax"])
+
+
 class FlaxScoreSdeVeScheduler(metaclass=DummyObject):
->>>>>>> fb5468a6
     _backends = ["flax"]
 
     def __init__(self, *args, **kwargs):
