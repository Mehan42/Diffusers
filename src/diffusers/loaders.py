--- conflicted
+++ resolved
@@ -682,21 +682,16 @@
         self.apply(self._fuse_lora_apply)
 
     def _fuse_lora_apply(self, module):
-<<<<<<< HEAD
         if not self.use_peft_backend:
             if hasattr(module, "_fuse_lora"):
-                module._fuse_lora(self.lora_scale)
+                module._fuse_lora(self.lora_scale, self._safe_fusing)
         else:
             from peft.tuners.tuners_utils import BaseTunerLayer
 
             if isinstance(module, BaseTunerLayer):
                 if self.lora_scale != 1.0:
                     module.scale_layer(self.lora_scale)
-                module.merge()
-=======
-        if hasattr(module, "_fuse_lora"):
-            module._fuse_lora(self.lora_scale, self._safe_fusing)
->>>>>>> ed2f9560
+                module.merge(safe_merge=self._safe_fusing)
 
     def unfuse_lora(self):
         self.apply(self._unfuse_lora_apply)
