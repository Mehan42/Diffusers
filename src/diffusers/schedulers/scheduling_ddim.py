--- conflicted
+++ resolved
@@ -144,11 +144,8 @@
         set_alpha_to_one: bool = True,
         variance_type: str = "fixed",
         steps_offset: int = 0,
-<<<<<<< HEAD
         prediction_type: Literal["epsilon", "sample", "v"] = "epsilon",
         **kwargs,
-=======
->>>>>>> 56164f56
     ):
         if trained_betas is not None:
             self.betas = torch.from_numpy(trained_betas)
@@ -183,13 +180,9 @@
 
         # setable values
         self.num_inference_steps = None
-<<<<<<< HEAD
-        self.timesteps = torch.from_numpy(np.arange(0, num_train_timesteps)[::-1].copy())
+        self.timesteps = torch.from_numpy(np.arange(0, num_train_timesteps)[::-1].copy().astype(np.int64))
         self.variance_type = variance_type
         self.prediction_type = prediction_type
-=======
-        self.timesteps = torch.from_numpy(np.arange(0, num_train_timesteps)[::-1].copy().astype(np.int64))
->>>>>>> 56164f56
 
     def scale_model_input(self, sample: torch.FloatTensor, timestep: Optional[int] = None) -> torch.FloatTensor:
         """
@@ -350,11 +343,6 @@
 
         if eta > 0:
             # randn_like does not support generator https://github.com/pytorch/pytorch/issues/27072
-<<<<<<< HEAD
-            device = model_output.device if torch.is_tensor(model_output) else "cpu"
-            noise = torch.randn(model_output.shape, dtype=model_output.dtype, generator=generator).to(device)
-            if self.prediction_type == "epsilon":
-=======
             device = model_output.device
             if variance_noise is not None and generator is not None:
                 raise ValueError(
@@ -372,9 +360,8 @@
                         model_output.shape, generator=generator, device=device, dtype=model_output.dtype
                     )
             variance = self._get_variance(timestep, prev_timestep) ** (0.5) * eta * variance_noise
->>>>>>> 56164f56
-
-                variance = self._get_variance(timestep, prev_timestep) ** (0.5) * eta * noise
+
+            prev_sample = prev_sample + variance
 
                 prev_sample = prev_sample + variance
             else:
