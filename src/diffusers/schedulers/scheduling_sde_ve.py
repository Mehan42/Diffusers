--- conflicted
+++ resolved
@@ -14,22 +14,14 @@
 
 # DISCLAIMER: This file is strongly influenced by https://github.com/yang-song/score_sde_pytorch
 
-<<<<<<< HEAD
-import warnings
-=======
 import math
->>>>>>> 147b9fda
 from dataclasses import dataclass
 from typing import Optional, Tuple, Union
 
 import torch
 
 from ..configuration_utils import ConfigMixin, register_to_config
-<<<<<<< HEAD
-from ..utils import BaseOutput
-=======
 from ..utils import BaseOutput, deprecate
->>>>>>> 147b9fda
 from .scheduling_utils import SchedulerMixin, SchedulerOutput
 
 
@@ -72,10 +64,6 @@
         sampling_eps (`float`): the end value of sampling, where timesteps decrease progressively from 1 to
         epsilon.
         correct_steps (`int`): number of correction steps performed on a produced sample.
-<<<<<<< HEAD
-        tensor_format (`str`): "np" or "pt" for the expected format of samples passed to the Scheduler.
-=======
->>>>>>> 147b9fda
     """
 
     @register_to_config
@@ -87,10 +75,6 @@
         sigma_max: float = 1348.0,
         sampling_eps: float = 1e-5,
         correct_steps: int = 1,
-<<<<<<< HEAD
-        tensor_format: str = "pt",
-    ):
-=======
         **kwargs,
     ):
         deprecate(
@@ -103,7 +87,6 @@
         # standard deviation of the initial noise distribution
         self.init_noise_sigma = sigma_max
 
->>>>>>> 147b9fda
         # setable values
         self.timesteps = None
 
@@ -118,9 +101,6 @@
             sample (`torch.FloatTensor`): input sample
             timestep (`int`, optional): current timestep
 
-<<<<<<< HEAD
-    def set_timesteps(self, num_inference_steps: int, sampling_eps: float = None):
-=======
         Returns:
             `torch.FloatTensor`: scaled input sample
         """
@@ -129,7 +109,6 @@
     def set_timesteps(
         self, num_inference_steps: int, sampling_eps: float = None, device: Union[str, torch.device] = None
     ):
->>>>>>> 147b9fda
         """
         Sets the continuous timesteps used for the diffusion chain. Supporting function to be run before inference.
 
@@ -140,18 +119,8 @@
 
         """
         sampling_eps = sampling_eps if sampling_eps is not None else self.config.sampling_eps
-<<<<<<< HEAD
-        tensor_format = getattr(self, "tensor_format", "pt")
-        if tensor_format == "np":
-            self.timesteps = np.linspace(1, sampling_eps, num_inference_steps)
-        elif tensor_format == "pt":
-            self.timesteps = torch.linspace(1, sampling_eps, num_inference_steps)
-        else:
-            raise ValueError(f"`self.tensor_format`: {self.tensor_format} is not valid.")
-=======
 
         self.timesteps = torch.linspace(1, sampling_eps, num_inference_steps, device=device)
->>>>>>> 147b9fda
 
     def set_sigmas(
         self, num_inference_steps: int, sigma_min: float = None, sigma_max: float = None, sampling_eps: float = None
@@ -181,69 +150,28 @@
         self.sigmas = torch.tensor([sigma_min * (sigma_max / sigma_min) ** t for t in self.timesteps])
 
     def get_adjacent_sigma(self, timesteps, t):
-<<<<<<< HEAD
-        tensor_format = getattr(self, "tensor_format", "pt")
-        if tensor_format == "np":
-            return np.where(timesteps == 0, np.zeros_like(t), self.discrete_sigmas[timesteps - 1])
-        elif tensor_format == "pt":
-            return torch.where(
-                timesteps == 0,
-                torch.zeros_like(t.to(timesteps.device)),
-                self.discrete_sigmas[timesteps - 1].to(timesteps.device),
-            )
-
-        raise ValueError(f"`self.tensor_format`: {self.tensor_format} is not valid.")
-
-    def set_seed(self, seed):
-        warnings.warn(
-            "The method `set_seed` is deprecated and will be removed in version `0.4.0`. Please consider passing a"
-            " generator instead.",
-            DeprecationWarning,
-        )
-        tensor_format = getattr(self, "tensor_format", "pt")
-        if tensor_format == "np":
-            np.random.seed(seed)
-        elif tensor_format == "pt":
-            torch.manual_seed(seed)
-        else:
-            raise ValueError(f"`self.tensor_format`: {self.tensor_format} is not valid.")
-=======
         return torch.where(
             timesteps == 0,
             torch.zeros_like(t.to(timesteps.device)),
             self.discrete_sigmas[timesteps - 1].to(timesteps.device),
         )
->>>>>>> 147b9fda
 
     def step_pred(
         self,
         model_output: torch.FloatTensor,
         timestep: int,
-<<<<<<< HEAD
-        sample: Union[torch.FloatTensor, np.ndarray],
-        generator: Optional[torch.Generator] = None,
-        return_dict: bool = True,
-        **kwargs,
-=======
         sample: torch.FloatTensor,
         generator: Optional[torch.Generator] = None,
         return_dict: bool = True,
->>>>>>> 147b9fda
     ) -> Union[SdeVeOutput, Tuple]:
         """
         Predict the sample at the previous timestep by reversing the SDE. Core function to propagate the diffusion
         process from the learned model outputs (most often the predicted noise).
 
         Args:
-<<<<<<< HEAD
-            model_output (`torch.FloatTensor` or `np.ndarray`): direct output from learned diffusion model.
-            timestep (`int`): current discrete timestep in the diffusion chain.
-            sample (`torch.FloatTensor` or `np.ndarray`):
-=======
             model_output (`torch.FloatTensor`): direct output from learned diffusion model.
             timestep (`int`): current discrete timestep in the diffusion chain.
             sample (`torch.FloatTensor`):
->>>>>>> 147b9fda
                 current instance of sample being created by diffusion process.
             generator: random number generator.
             return_dict (`bool`): option for returning tuple rather than SchedulerOutput class
@@ -253,12 +181,6 @@
             `return_dict` is True, otherwise a `tuple`. When returning a tuple, the first element is the sample tensor.
 
         """
-<<<<<<< HEAD
-        if "seed" in kwargs and kwargs["seed"] is not None:
-            self.set_seed(kwargs["seed"])
-
-=======
->>>>>>> 147b9fda
         if self.timesteps is None:
             raise ValueError(
                 "`self.timesteps` is not set, you need to run 'set_timesteps' after creating the scheduler"
@@ -274,11 +196,7 @@
 
         sigma = self.discrete_sigmas[timesteps].to(sample.device)
         adjacent_sigma = self.get_adjacent_sigma(timesteps, timestep).to(sample.device)
-<<<<<<< HEAD
-        drift = self.zeros_like(sample)
-=======
         drift = torch.zeros_like(sample)
->>>>>>> 147b9fda
         diffusion = (sigma**2 - adjacent_sigma**2) ** 0.5
 
         # equation 6 in the paper: the model_output modeled by the network is grad_x log pt(x)
@@ -289,11 +207,7 @@
         drift = drift - diffusion**2 * model_output
 
         #  equation 6: sample noise for the diffusion term of
-<<<<<<< HEAD
-        noise = self.randn_like(sample, generator=generator)
-=======
         noise = torch.randn(sample.shape, layout=sample.layout, generator=generator).to(sample.device)
->>>>>>> 147b9fda
         prev_sample_mean = sample - drift  # subtract because `dt` is a small negative timestep
         # TODO is the variable diffusion the correct scaling term for the noise?
         prev_sample = prev_sample_mean + diffusion * noise  # add impact of diffusion field g
@@ -305,31 +219,18 @@
 
     def step_correct(
         self,
-<<<<<<< HEAD
-        model_output: Union[torch.FloatTensor, np.ndarray],
-        sample: Union[torch.FloatTensor, np.ndarray],
-        generator: Optional[torch.Generator] = None,
-        return_dict: bool = True,
-        **kwargs,
-=======
         model_output: torch.FloatTensor,
         sample: torch.FloatTensor,
         generator: Optional[torch.Generator] = None,
         return_dict: bool = True,
->>>>>>> 147b9fda
     ) -> Union[SchedulerOutput, Tuple]:
         """
         Correct the predicted sample based on the output model_output of the network. This is often run repeatedly
         after making the prediction for the previous timestep.
 
         Args:
-<<<<<<< HEAD
-            model_output (`torch.FloatTensor` or `np.ndarray`): direct output from learned diffusion model.
-            sample (`torch.FloatTensor` or `np.ndarray`):
-=======
             model_output (`torch.FloatTensor`): direct output from learned diffusion model.
             sample (`torch.FloatTensor`):
->>>>>>> 147b9fda
                 current instance of sample being created by diffusion process.
             generator: random number generator.
             return_dict (`bool`): option for returning tuple rather than SchedulerOutput class
@@ -339,12 +240,6 @@
             `return_dict` is True, otherwise a `tuple`. When returning a tuple, the first element is the sample tensor.
 
         """
-<<<<<<< HEAD
-        if "seed" in kwargs and kwargs["seed"] is not None:
-            self.set_seed(kwargs["seed"])
-
-=======
->>>>>>> 147b9fda
         if self.timesteps is None:
             raise ValueError(
                 "`self.timesteps` is not set, you need to run 'set_timesteps' after creating the scheduler"
@@ -352,11 +247,7 @@
 
         # For small batch sizes, the paper "suggest replacing norm(z) with sqrt(d), where d is the dim. of z"
         # sample noise for correction
-<<<<<<< HEAD
-        noise = self.randn_like(sample, generator=generator)
-=======
         noise = torch.randn(sample.shape, layout=sample.layout, generator=generator).to(sample.device)
->>>>>>> 147b9fda
 
         # compute step size from the model_output, the noise, and the snr
         grad_norm = torch.norm(model_output.reshape(model_output.shape[0], -1), dim=-1).mean()
@@ -375,12 +266,6 @@
         if not return_dict:
             return (prev_sample,)
 
-<<<<<<< HEAD
-        if not return_dict:
-            return (prev_sample,)
-
-=======
->>>>>>> 147b9fda
         return SchedulerOutput(prev_sample=prev_sample)
 
     def __len__(self):
