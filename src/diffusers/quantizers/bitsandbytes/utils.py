# Copyright 2025 The HuggingFace Inc. team. All rights reserved.
#
# Licensed under the Apache License, Version 2.0 (the "License");
# you may not use this file except in compliance with the License.
# You may obtain a copy of the License at
#
#     http://www.apache.org/licenses/LICENSE-2.0
#
# Unless required by applicable law or agreed to in writing, software
# distributed under the License is distributed on an "AS IS" BASIS,
# WITHOUT WARRANTIES OR CONDITIONS OF ANY KIND, either express or implied.
# See the License for the specific language governing permissions and
# limitations under the License.
"""
Adapted from
https://github.com/huggingface/transformers/blob/c409cd81777fb27aadc043ed3d8339dbc020fb3b/src/transformers/integrations/bitsandbytes.py
"""

import importlib
import inspect
from inspect import signature
from typing import Union

from packaging import version

from ...utils import (
    get_available_devices,
    is_accelerate_available,
    is_bitsandbytes_available,
    is_bitsandbytes_multi_backend_available,
    is_ipex_available,
    is_torch_available,
    logging,
)
from ..quantization_config import QuantizationMethod


if is_torch_available():
    import torch
    import torch.nn as nn

if is_bitsandbytes_available():
    import bitsandbytes as bnb

if is_accelerate_available():
    import accelerate
    from accelerate import init_empty_weights
    from accelerate.hooks import add_hook_to_module, remove_hook_from_module

logger = logging.get_logger(__name__)


def _replace_with_bnb_linear(
    model,
    modules_to_not_convert=None,
    current_key_name=None,
    quantization_config=None,
    has_been_replaced=False,
):
    """
    Private method that wraps the recursion for module replacement.

    Returns the converted model and a boolean that indicates if the conversion has been successfull or not.
    """
    for name, module in model.named_children():
        if current_key_name is None:
            current_key_name = []
        current_key_name.append(name)

        if isinstance(module, nn.Linear) and name not in modules_to_not_convert:
            # Check if the current key is not in the `modules_to_not_convert`
            current_key_name_str = ".".join(current_key_name)
            if not any(
                (key + "." in current_key_name_str) or (key == current_key_name_str) for key in modules_to_not_convert
            ):
                with init_empty_weights():
                    in_features = module.in_features
                    out_features = module.out_features

                    if quantization_config.quantization_method() == "llm_int8":
                        model._modules[name] = bnb.nn.Linear8bitLt(
                            in_features,
                            out_features,
                            module.bias is not None,
                            has_fp16_weights=quantization_config.llm_int8_has_fp16_weight,
                            threshold=quantization_config.llm_int8_threshold,
                        )
                        has_been_replaced = True
                    else:
                        if (
                            quantization_config.llm_int8_skip_modules is not None
                            and name in quantization_config.llm_int8_skip_modules
                        ):
                            pass
                        else:
                            extra_kwargs = (
                                {"quant_storage": quantization_config.bnb_4bit_quant_storage}
                                if "quant_storage" in list(signature(bnb.nn.Linear4bit).parameters)
                                else {}
                            )
                            model._modules[name] = bnb.nn.Linear4bit(
                                in_features,
                                out_features,
                                module.bias is not None,
                                quantization_config.bnb_4bit_compute_dtype,
                                compress_statistics=quantization_config.bnb_4bit_use_double_quant,
                                quant_type=quantization_config.bnb_4bit_quant_type,
                                **extra_kwargs,
                            )
                            has_been_replaced = True
                    # Store the module class in case we need to transpose the weight later
                    model._modules[name].source_cls = type(module)
                    # Force requires grad to False to avoid unexpected errors
                    model._modules[name].requires_grad_(False)
        if len(list(module.children())) > 0:
            _, has_been_replaced = _replace_with_bnb_linear(
                module,
                modules_to_not_convert,
                current_key_name,
                quantization_config,
                has_been_replaced=has_been_replaced,
            )
        # Remove the last key for recursion
        current_key_name.pop(-1)
    return model, has_been_replaced


def replace_with_bnb_linear(model, modules_to_not_convert=None, current_key_name=None, quantization_config=None):
    """
    Helper function to replace the `nn.Linear` layers within `model` with either `bnb.nn.Linear8bit` or
    `bnb.nn.Linear4bit` using the `bitsandbytes` library.

    References:
        * `bnb.nn.Linear8bit`: [LLM.int8(): 8-bit Matrix Multiplication for Transformers at
          Scale](https://arxiv.org/abs/2208.07339)
        * `bnb.nn.Linear4bit`: [QLoRA: Efficient Finetuning of Quantized LLMs](https://arxiv.org/abs/2305.14314)

    Parameters:
        model (`torch.nn.Module`):
            Input model or `torch.nn.Module` as the function is run recursively.
        modules_to_not_convert (`List[`str`]`, *optional*, defaults to `[]`):
            Names of the modules to not convert in `Linear8bitLt`. In practice we keep the `modules_to_not_convert` in
            full precision for numerical stability reasons.
        current_key_name (`List[`str`]`, *optional*):
            An array to track the current key of the recursion. This is used to check whether the current key (part of
            it) is not in the list of modules to not convert (for instances modules that are offloaded to `cpu` or
            `disk`).
        quantization_config ('transformers.utils.quantization_config.BitsAndBytesConfig'):
            To configure and manage settings related to quantization, a technique used to compress neural network
            models by reducing the precision of the weights and activations, thus making models more efficient in terms
            of both storage and computation.
    """
    model, has_been_replaced = _replace_with_bnb_linear(
        model, modules_to_not_convert, current_key_name, quantization_config
    )

    if not has_been_replaced:
        logger.warning(
            "You are loading your model in 8bit or 4bit but no linear modules were found in your model."
            " Please double check your model architecture, or submit an issue on github if you think this is"
            " a bug."
        )

    return model


<<<<<<< HEAD
# Copied from PEFT: https://github.com/huggingface/peft/blob/47b3712898539569c02ec5b3ed4a6c36811331a1/src/peft/utils/integrations.py#L41
def dequantize_bnb_weight(weight: "torch.nn.Parameter", dtype: "torch.dtype", state=None):
=======
# Adapted from PEFT: https://github.com/huggingface/peft/blob/6d458b300fc2ed82e19f796b53af4c97d03ea604/src/peft/utils/integrations.py#L81
def dequantize_bnb_weight(weight: "torch.nn.Parameter", state=None, dtype: "torch.dtype" = None):
>>>>>>> b75b204a
    """
    Helper function to dequantize 4bit or 8bit bnb weights.

    If the weight is not a bnb quantized weight, it will be returned as is.
    """
    if not isinstance(weight, torch.nn.Parameter):
        raise TypeError(f"Input weight should be of type nn.Parameter, got {type(weight)} instead")

    cls_name = weight.__class__.__name__
    if cls_name not in ("Params4bit", "Int8Params"):
        return weight

    if cls_name == "Params4bit":
        output_tensor = bnb.functional.dequantize_4bit(weight.data, weight.quant_state)
        logger.warning_once(
            f"The model is going to be dequantized in {output_tensor.dtype} - if you want to upcast it to another dtype, make sure to pass the desired dtype when quantizing the model through `bnb_4bit_quant_type` argument of `BitsAndBytesConfig`"
        )
        return output_tensor.to(dtype)

    if state.SCB is None:
        state.SCB = weight.SCB

<<<<<<< HEAD
    im = torch.eye(weight.data.shape[-1]).contiguous().half().to(weight.device)
    im, imt, SCim, SCimt, coo_tensorim = bnb.functional.double_quant(im)
    im, Sim = bnb.functional.transform(im, "col32")
    if state.CxB is None:
        state.CxB, state.SB = bnb.functional.transform(weight.data, to_order=state.formatB)
    out32, Sout32 = bnb.functional.igemmlt(im, state.CxB, Sim, state.SB)
    return bnb.functional.mm_dequant(out32, Sout32, SCim, state.SCB, bias=None).t().to(dtype)
=======
    if hasattr(bnb.functional, "int8_vectorwise_dequant"):
        # Use bitsandbytes API if available (requires v0.45.0+)
        dequantized = bnb.functional.int8_vectorwise_dequant(weight.data, state.SCB)
    else:
        # Multiply by (scale/127) to dequantize.
        dequantized = weight.data * state.SCB.view(-1, 1) * 7.874015718698502e-3

    if dtype:
        dequantized = dequantized.to(dtype)
    return dequantized
>>>>>>> b75b204a


def _create_accelerate_new_hook(old_hook):
    r"""
    Creates a new hook based on the old hook. Use it only if you know what you are doing ! This method is a copy of:
    https://github.com/huggingface/peft/blob/748f7968f3a31ec06a1c2b0328993319ad9a150a/src/peft/utils/other.py#L245 with
    some changes
    """
    old_hook_cls = getattr(accelerate.hooks, old_hook.__class__.__name__)
    old_hook_attr = old_hook.__dict__
    filtered_old_hook_attr = {}
    old_hook_init_signature = inspect.signature(old_hook_cls.__init__)
    for k in old_hook_attr.keys():
        if k in old_hook_init_signature.parameters:
            filtered_old_hook_attr[k] = old_hook_attr[k]
    new_hook = old_hook_cls(**filtered_old_hook_attr)
    return new_hook


def _dequantize_and_replace(
    model,
    dtype,
    modules_to_not_convert=None,
    current_key_name=None,
    quantization_config=None,
    has_been_replaced=False,
):
    """
    Converts a quantized model into its dequantized original version. The newly converted model will have some
    performance drop compared to the original model before quantization - use it only for specific usecases such as
    QLoRA adapters merging.

    Returns the converted model and a boolean that indicates if the conversion has been successfull or not.
    """
    quant_method = quantization_config.quantization_method()

    target_cls = bnb.nn.Linear8bitLt if quant_method == "llm_int8" else bnb.nn.Linear4bit

    for name, module in model.named_children():
        if current_key_name is None:
            current_key_name = []
        current_key_name.append(name)

        if isinstance(module, target_cls) and name not in modules_to_not_convert:
            # Check if the current key is not in the `modules_to_not_convert`
            current_key_name_str = ".".join(current_key_name)

            if not any(
                (key + "." in current_key_name_str) or (key == current_key_name_str) for key in modules_to_not_convert
            ):
                bias = getattr(module, "bias", None)

                device = module.weight.device
                with init_empty_weights():
                    new_module = torch.nn.Linear(module.in_features, module.out_features, bias=bias is not None)

                if quant_method == "llm_int8":
                    state = module.state
                else:
                    state = None

<<<<<<< HEAD
                new_module.weight = torch.nn.Parameter(dequantize_bnb_weight(module.weight, dtype, state))
=======
                new_module.weight = torch.nn.Parameter(dequantize_bnb_weight(module.weight, state, dtype))
>>>>>>> b75b204a

                if bias is not None:
                    new_module.bias = bias

                # Create a new hook and attach it in case we use accelerate
                if hasattr(module, "_hf_hook"):
                    old_hook = module._hf_hook
                    new_hook = _create_accelerate_new_hook(old_hook)

                    remove_hook_from_module(module)
                    add_hook_to_module(new_module, new_hook)

                new_module.to(device)
                model._modules[name] = new_module
                has_been_replaced = True
        if len(list(module.children())) > 0:
            _, has_been_replaced = _dequantize_and_replace(
                module,
<<<<<<< HEAD
                dtype,
                modules_to_not_convert,
                current_key_name,
                quantization_config,
=======
                dtype=dtype,
                modules_to_not_convert=modules_to_not_convert,
                current_key_name=current_key_name,
                quantization_config=quantization_config,
>>>>>>> b75b204a
                has_been_replaced=has_been_replaced,
            )
        # Remove the last key for recursion
        current_key_name.pop(-1)
    return model, has_been_replaced


def dequantize_and_replace(
    model,
    modules_to_not_convert=None,
    quantization_config=None,
):
    model, has_been_replaced = _dequantize_and_replace(
        model,
<<<<<<< HEAD
        model.dtype,
=======
        dtype=model.dtype,
>>>>>>> b75b204a
        modules_to_not_convert=modules_to_not_convert,
        quantization_config=quantization_config,
    )

    if not has_been_replaced:
        logger.warning(
            "For some reason the model has not been properly dequantized. You might see unexpected behavior."
        )

    return model


def _check_bnb_status(module) -> Union[bool, bool]:
    is_loaded_in_4bit_bnb = (
        hasattr(module, "is_loaded_in_4bit")
        and module.is_loaded_in_4bit
        and getattr(module, "quantization_method", None) == QuantizationMethod.BITS_AND_BYTES
    )
    is_loaded_in_8bit_bnb = (
        hasattr(module, "is_loaded_in_8bit")
        and module.is_loaded_in_8bit
        and getattr(module, "quantization_method", None) == QuantizationMethod.BITS_AND_BYTES
    )
    return is_loaded_in_4bit_bnb or is_loaded_in_8bit_bnb, is_loaded_in_4bit_bnb, is_loaded_in_8bit_bnb


def _validate_bnb_multi_backend_availability(raise_exception):
    import bitsandbytes as bnb

    bnb_supported_devices = getattr(bnb, "supported_torch_devices", set())
    available_devices = get_available_devices()

    if available_devices == {"cpu"} and not is_ipex_available():
        from importlib.util import find_spec

        if find_spec("intel_extension_for_pytorch"):
            logger.warning(
                "You have Intel IPEX installed but if you're intending to use it for CPU, it might not have the right version. Be sure to double check that your PyTorch and IPEX installs are compatible."
            )

        available_devices.discard("cpu")  # Only Intel CPU is supported by BNB at the moment

    if not available_devices.intersection(bnb_supported_devices):
        if raise_exception:
            bnb_supported_devices_with_info = set(  # noqa: C401
                '"cpu" (needs an Intel CPU and intel_extension_for_pytorch installed and compatible with the PyTorch version)'
                if device == "cpu"
                else device
                for device in bnb_supported_devices
            )
            err_msg = (
                f"None of the available devices `available_devices = {available_devices or None}` are supported by the bitsandbytes version you have installed: `bnb_supported_devices = {bnb_supported_devices_with_info}`. "
                "Please check the docs to see if the backend you intend to use is available and how to install it: https://huggingface.co/docs/bitsandbytes/main/en/installation#multi-backend"
            )

            logger.error(err_msg)
            raise RuntimeError(err_msg)

        logger.warning("No supported devices found for bitsandbytes multi-backend.")
        return False

    logger.debug("Multi-backend validation successful.")
    return True


def _validate_bnb_cuda_backend_availability(raise_exception):
    if not is_torch_available():
        return False

    import torch

    if not torch.cuda.is_available():
        log_msg = (
            "CUDA is required but not available for bitsandbytes. Please consider installing the multi-platform enabled version of bitsandbytes, which is currently a work in progress. "
            "Please check currently supported platforms and installation instructions at https://huggingface.co/docs/bitsandbytes/main/en/installation#multi-backend"
        )
        if raise_exception:
            logger.error(log_msg)
            raise RuntimeError(log_msg)

        logger.warning(log_msg)
        return False

    logger.debug("CUDA backend validation successful.")
    return True


def validate_bnb_backend_availability(raise_exception=False):
    """
    Validates if the available devices are supported by bitsandbytes, optionally raising an exception if not.
    """
    if not is_bitsandbytes_available():
        if importlib.util.find_spec("bitsandbytes") and version.parse(
            importlib.metadata.version("bitsandbytes")
        ) < version.parse("0.43.1"):
            return _validate_bnb_cuda_backend_availability(raise_exception)
        return False

    if is_bitsandbytes_multi_backend_available():
        return _validate_bnb_multi_backend_availability(raise_exception)
    return _validate_bnb_cuda_backend_availability(raise_exception)<|MERGE_RESOLUTION|>--- conflicted
+++ resolved
@@ -164,13 +164,8 @@
     return model
 
 
-<<<<<<< HEAD
-# Copied from PEFT: https://github.com/huggingface/peft/blob/47b3712898539569c02ec5b3ed4a6c36811331a1/src/peft/utils/integrations.py#L41
-def dequantize_bnb_weight(weight: "torch.nn.Parameter", dtype: "torch.dtype", state=None):
-=======
 # Adapted from PEFT: https://github.com/huggingface/peft/blob/6d458b300fc2ed82e19f796b53af4c97d03ea604/src/peft/utils/integrations.py#L81
 def dequantize_bnb_weight(weight: "torch.nn.Parameter", state=None, dtype: "torch.dtype" = None):
->>>>>>> b75b204a
     """
     Helper function to dequantize 4bit or 8bit bnb weights.
 
@@ -193,15 +188,6 @@
     if state.SCB is None:
         state.SCB = weight.SCB
 
-<<<<<<< HEAD
-    im = torch.eye(weight.data.shape[-1]).contiguous().half().to(weight.device)
-    im, imt, SCim, SCimt, coo_tensorim = bnb.functional.double_quant(im)
-    im, Sim = bnb.functional.transform(im, "col32")
-    if state.CxB is None:
-        state.CxB, state.SB = bnb.functional.transform(weight.data, to_order=state.formatB)
-    out32, Sout32 = bnb.functional.igemmlt(im, state.CxB, Sim, state.SB)
-    return bnb.functional.mm_dequant(out32, Sout32, SCim, state.SCB, bias=None).t().to(dtype)
-=======
     if hasattr(bnb.functional, "int8_vectorwise_dequant"):
         # Use bitsandbytes API if available (requires v0.45.0+)
         dequantized = bnb.functional.int8_vectorwise_dequant(weight.data, state.SCB)
@@ -212,7 +198,6 @@
     if dtype:
         dequantized = dequantized.to(dtype)
     return dequantized
->>>>>>> b75b204a
 
 
 def _create_accelerate_new_hook(old_hook):
@@ -274,11 +259,7 @@
                 else:
                     state = None
 
-<<<<<<< HEAD
-                new_module.weight = torch.nn.Parameter(dequantize_bnb_weight(module.weight, dtype, state))
-=======
                 new_module.weight = torch.nn.Parameter(dequantize_bnb_weight(module.weight, state, dtype))
->>>>>>> b75b204a
 
                 if bias is not None:
                     new_module.bias = bias
@@ -297,17 +278,10 @@
         if len(list(module.children())) > 0:
             _, has_been_replaced = _dequantize_and_replace(
                 module,
-<<<<<<< HEAD
-                dtype,
-                modules_to_not_convert,
-                current_key_name,
-                quantization_config,
-=======
                 dtype=dtype,
                 modules_to_not_convert=modules_to_not_convert,
                 current_key_name=current_key_name,
                 quantization_config=quantization_config,
->>>>>>> b75b204a
                 has_been_replaced=has_been_replaced,
             )
         # Remove the last key for recursion
@@ -322,11 +296,7 @@
 ):
     model, has_been_replaced = _dequantize_and_replace(
         model,
-<<<<<<< HEAD
-        model.dtype,
-=======
         dtype=model.dtype,
->>>>>>> b75b204a
         modules_to_not_convert=modules_to_not_convert,
         quantization_config=quantization_config,
     )
