--- conflicted
+++ resolved
@@ -71,15 +71,11 @@
 
     name: LoRA - ${{ matrix.lib-versions }}
 
-<<<<<<< HEAD
     runs-on: ubuntu-latest
-=======
-    runs-on: [ self-hosted, intel-cpu, 8-cpu, ci ]
 
     container:
       image: diffusers/diffusers-pytorch-cpu
       options: --shm-size "16gb" --ipc host -v /mnt/hf_cache:/mnt/cache/
->>>>>>> 7f51f286
 
     defaults:
       run:
