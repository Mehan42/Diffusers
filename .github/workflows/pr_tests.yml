--- conflicted
+++ resolved
@@ -134,12 +134,9 @@
 
     - name: Run fast PyTorch tests on M1 (MPS)
       shell: arch -arch arm64 bash {0}
-<<<<<<< HEAD
       env:
         HF_HOME: /System/Volumes/Data/mnt/cache
         HUGGING_FACE_HUB_TOKEN: ${{ secrets.HUGGING_FACE_HUB_TOKEN }}
-=======
->>>>>>> e808fd16
       run: |
         ${CONDA_RUN} python -m pytest -n 1 -s -v --make-reports=tests_torch_mps tests/
 
