--- conflicted
+++ resolved
@@ -62,13 +62,9 @@
       run: |
         python utils/print_env.py
 
-<<<<<<< HEAD
     - name: Run fast tests
-=======
-    - name: Run all fast tests on CPU
       env:
         HUGGING_FACE_HUB_TOKEN: ${{ secrets.HUGGING_FACE_HUB_TOKEN }}
->>>>>>> 7fb4b882
       run: |
         python -m pytest -n 2 --max-worker-restart=0 --dist=loadfile \
           -s -v  --make-reports=tests_${{ matrix.config.report }} \
