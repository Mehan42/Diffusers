name: Slow Tests on main

on:
  pull_request:
    branches:
      - main
  push:
    branches:
      - ci-*


env:
  DIFFUSERS_IS_CI: yes
  HF_HOME: /mnt/cache
  OMP_NUM_THREADS: 8
  MKL_NUM_THREADS: 8
  PYTEST_TIMEOUT: 600
  RUN_SLOW: yes
  PIPELINE_USAGE_CUTOFF: 50000

jobs:
  setup_torch_cuda_pipeline_matrix:
    name: Setup Torch Pipelines CUDA Slow Tests Matrix
    runs-on: docker-gpu
    container:
      image: diffusers/diffusers-pytorch-cpu # this is a CPU image, but we need it to fetch the matrix
      options: --shm-size "16gb" --ipc host
    outputs:
      pipeline_test_matrix: ${{ steps.fetch_pipeline_matrix.outputs.pipeline_test_matrix }}
    steps:
      - name: Checkout diffusers
        uses: actions/checkout@v3
        with:
          fetch-depth: 2
      - name: Install dependencies
        run: |
          apt-get update && apt-get install libsndfile1-dev libgl1 -y
          python -m pip install -e .[quality,test]
          python -m pip install git+https://github.com/huggingface/accelerate.git

      - name: Environment
        run: |
          python utils/print_env.py

      - name: Fetch Pipeline Matrix
        id: fetch_pipeline_matrix
        run: |
          matrix=$(python utils/fetch_torch_cuda_pipeline_test_matrix.py)
          echo $matrix
          echo "pipeline_test_matrix=$matrix" >> $GITHUB_OUTPUT

      - name: Pipeline Tests Artifacts
        if: ${{ always() }}
        uses: actions/upload-artifact@v2
        with:
          name: test-pipelines.json
          path: reports

  torch_pipelines_cuda_tests:
    name: Torch Pipelines CUDA Slow Tests
    needs: setup_torch_cuda_pipeline_matrix
    strategy:
      fail-fast: false
      max-parallel: 1
      matrix:
        module: ${{ fromJson(needs.setup_torch_cuda_pipeline_matrix.outputs.pipeline_test_matrix) }}
    runs-on: docker-gpu
    container:
      image: diffusers/diffusers-pytorch-cuda
      options: --shm-size "16gb" --ipc host -v /mnt/hf_cache:/mnt/cache/ --gpus 0
    steps:
      - name: Checkout diffusers
        uses: actions/checkout@v3
        with:
          fetch-depth: 2
      - name: NVIDIA-SMI
        run: |
          nvidia-smi
      - name: Install dependencies
        run: |
          apt-get update && apt-get install libsndfile1-dev libgl1 -y
          python -m pip install -e .[quality,test]
          python -m pip install git+https://github.com/huggingface/accelerate.git
      - name: Environment
        run: |
          python utils/print_env.py
      - name: Slow PyTorch CUDA checkpoint tests on Ubuntu
        env:
          HUGGING_FACE_HUB_TOKEN: ${{ secrets.HUGGING_FACE_HUB_TOKEN }}
          # https://pytorch.org/docs/stable/notes/randomness.html#avoiding-nondeterministic-algorithms
          CUBLAS_WORKSPACE_CONFIG: :16:8
        run: |
          python -m pytest -n 1 --max-worker-restart=0 --dist=loadfile \
            -s -v -k "not Flax and not Onnx" \
            --make-reports=tests_pipeline_${{ matrix.module }}_cuda \
            tests/pipelines/${{ matrix.module }}
      - name: Failure short reports
        if: ${{ failure() }}
        run: |
          cat reports/tests_pipeline_${{ matrix.module }}_cuda_stats.txt
          cat reports/tests_pipeline_${{ matrix.module }}_cuda_failures_short.txt

      - name: Test suite reports artifacts
        if: ${{ always() }}
        uses: actions/upload-artifact@v2
        with:
          name: pipeline_${{ matrix.module }}_test_reports
          path: reports

  torch_cuda_tests:
    name: Torch CUDA Tests
    runs-on: docker-gpu
    container:
      image: diffusers/diffusers-pytorch-cuda
      options: --shm-size "16gb" --ipc host -v /mnt/hf_cache:/mnt/cache/ --gpus 0
    defaults:
      run:
        shell: bash
    strategy:
      matrix:
        module: [models, schedulers, lora, others]
    steps:
    - name: Checkout diffusers
      uses: actions/checkout@v3
      with:
        fetch-depth: 2

    - name: Install dependencies
      run: |
        apt-get update && apt-get install libsndfile1-dev libgl1 -y
        python -m pip install -e .[quality,test]
        python -m pip install git+https://github.com/huggingface/accelerate.git

    - name: Environment
      run: |
        python utils/print_env.py

    - name: Run slow PyTorch CUDA tests
      env:
        HUGGING_FACE_HUB_TOKEN: ${{ secrets.HUGGING_FACE_HUB_TOKEN }}
        # https://pytorch.org/docs/stable/notes/randomness.html#avoiding-nondeterministic-algorithms
        CUBLAS_WORKSPACE_CONFIG: :16:8
<<<<<<< HEAD
      run: |
        python -m pytest -n 1 --max-worker-restart=0 --dist=loadfile \
          -s -v -k "not Flax and not Onnx" \
          --make-reports=tests_torch_cuda \
          tests/${{ matrix.module }}

    - name: Failure short reports
      if: ${{ failure() }}
      run: |
        cat reports/tests_torch_cuda_stats.txt
        cat reports/tests_torch_cuda_failures_short.txt

    - name: Test suite reports artifacts
      if: ${{ always() }}
      uses: actions/upload-artifact@v2
      with:
        name: torch_cuda_test_reports
        path: reports

  flax_tpu_tests:
    name: Flax TPU Tests
    runs-on: docker-tpu
    container:
      image: diffusers/diffusers-flax-tpu
      options: --shm-size "16gb" --ipc host -v /mnt/hf_cache:/mnt/cache/ --privileged
    defaults:
      run:
        shell: bash
    steps:
    - name: Checkout diffusers
      uses: actions/checkout@v3
      with:
        fetch-depth: 2

    - name: Install dependencies
      run: |
        apt-get update && apt-get install libsndfile1-dev libgl1 -y
        python -m pip install -e .[quality,test]
        python -m pip install git+https://github.com/huggingface/accelerate.git

    - name: Environment
      run: |
        python utils/print_env.py
=======

      run: |
        python -m pytest -n 1 --max-worker-restart=0 --dist=loadfile \
          -s -v -k "not Flax and not Onnx and not compile" \
          --make-reports=tests_${{ matrix.config.report }} \
          tests/
>>>>>>> 536c297a

    - name: Run slow Flax TPU tests
      env:
        HUGGING_FACE_HUB_TOKEN: ${{ secrets.HUGGING_FACE_HUB_TOKEN }}
      run: |
        python -m pytest -n 0 \
          -s -v -k "Flax" \
          --make-reports=tests_flax_tpu \
          tests/

    - name: Failure short reports
      if: ${{ failure() }}
      run: |
        cat reports/tests_flax_tpu_stats.txt
        cat reports/tests_flax_tpu_failures_short.txt

    - name: Test suite reports artifacts
      if: ${{ always() }}
      uses: actions/upload-artifact@v2
      with:
        name: flax_tpu_test_reports
        path: reports

  onnx_cuda_tests:
    name: ONNX CUDA Tests
    runs-on: docker-gpu
    container:
      image: diffusers/diffusers-onnxruntime-cuda
      options: --shm-size "16gb" --ipc host -v /mnt/hf_cache:/mnt/cache/ --gpus 0
    defaults:
      run:
        shell: bash
    steps:
    - name: Checkout diffusers
      uses: actions/checkout@v3
      with:
        fetch-depth: 2

    - name: Install dependencies
      run: |
        apt-get update && apt-get install libsndfile1-dev libgl1 -y
        python -m pip install -e .[quality,test]
        python -m pip install git+https://github.com/huggingface/accelerate.git

    - name: Environment
      run: |
        python utils/print_env.py

    - name: Run slow ONNXRuntime CUDA tests
      env:
        HUGGING_FACE_HUB_TOKEN: ${{ secrets.HUGGING_FACE_HUB_TOKEN }}
      run: |
        python -m pytest -n 1 --max-worker-restart=0 --dist=loadfile \
          -s -v -k "Onnx" \
          --make-reports=tests_onnx_cuda \
          tests/

    - name: Failure short reports
      if: ${{ failure() }}
      run: |
        cat reports/tests_onnx_cuda_stats.txt
        cat reports/tests_onnx_cuda_failures_short.txt

    - name: Test suite reports artifacts
      if: ${{ always() }}
      uses: actions/upload-artifact@v2
      with:
        name: onnx_cuda_test_reports
        path: reports

  run_torch_compile_tests:
    name: PyTorch Compile CUDA tests

    runs-on: docker-gpu

    container:
      image: diffusers/diffusers-pytorch-compile-cuda
      options: --gpus 0 --shm-size "16gb" --ipc host -v /mnt/hf_cache:/mnt/cache/

    steps:
    - name: Checkout diffusers
      uses: actions/checkout@v3
      with:
        fetch-depth: 2

    - name: NVIDIA-SMI
      run: |
        nvidia-smi
    - name: Install dependencies
      run: |
        python -m pip install -e .[quality,test,training]
    - name: Environment
      run: |
        python utils/print_env.py
    - name: Run example tests on GPU
      env:
        HUGGING_FACE_HUB_TOKEN: ${{ secrets.HUGGING_FACE_HUB_TOKEN }}
      run: |
        python -m pytest -n 1 --max-worker-restart=0 --dist=loadfile -s -v -k "compile" --make-reports=tests_torch_compile_cuda tests/
    - name: Failure short reports
      if: ${{ failure() }}
      run: cat reports/tests_torch_compile_cuda_failures_short.txt

    - name: Test suite reports artifacts
      if: ${{ always() }}
      uses: actions/upload-artifact@v2
      with:
        name: torch_compile_test_reports
        path: reports

  run_torch_compile_tests:
    name: PyTorch Compile CUDA tests

    runs-on: docker-gpu

    container:
      image: diffusers/diffusers-pytorch-compile-cuda
      options: --gpus 0 --shm-size "16gb" --ipc host -v /mnt/hf_cache:/mnt/cache/

    steps:
    - name: Checkout diffusers
      uses: actions/checkout@v3
      with:
        fetch-depth: 2

    - name: NVIDIA-SMI
      run: |
        nvidia-smi

    - name: Install dependencies
      run: |
        python -m pip install -e .[quality,test,training]

    - name: Environment
      run: |
        python utils/print_env.py

    - name: Run example tests on GPU
      env:
        HUGGING_FACE_HUB_TOKEN: ${{ secrets.HUGGING_FACE_HUB_TOKEN }}
      run: |
        python -m pytest -n 1 --max-worker-restart=0 --dist=loadfile -s -v -k "compile" --make-reports=tests_torch_compile_cuda tests/

    - name: Failure short reports
      if: ${{ failure() }}
      run: cat reports/tests_torch_compile_cuda_failures_short.txt

    - name: Test suite reports artifacts
      if: ${{ always() }}
      uses: actions/upload-artifact@v2
      with:
        name: torch_compile_test_reports
        path: reports

  run_examples_tests:
    name: Examples PyTorch CUDA tests on Ubuntu

    runs-on: docker-gpu

    container:
      image: diffusers/diffusers-pytorch-cuda
      options: --gpus 0 --shm-size "16gb" --ipc host -v /mnt/hf_cache:/mnt/cache/

    steps:
    - name: Checkout diffusers
      uses: actions/checkout@v3
      with:
        fetch-depth: 2

    - name: NVIDIA-SMI
      run: |
        nvidia-smi

    - name: Install dependencies
      run: |
        python -m pip install -e .[quality,test,training]

    - name: Environment
      run: |
        python utils/print_env.py

    - name: Run example tests on GPU
      env:
        HUGGING_FACE_HUB_TOKEN: ${{ secrets.HUGGING_FACE_HUB_TOKEN }}
      run: |
        python -m pytest -n 1 --max-worker-restart=0 --dist=loadfile -s -v --make-reports=examples_torch_cuda examples/

    - name: Failure short reports
      if: ${{ failure() }}
      run: |
        cat reports/examples_torch_cuda_stats.txt
        cat reports/examples_torch_cuda_failures_short.txt

    - name: Test suite reports artifacts
      if: ${{ always() }}
      uses: actions/upload-artifact@v2
      with:
        name: examples_test_reports
        path: reports<|MERGE_RESOLUTION|>--- conflicted
+++ resolved
@@ -140,7 +140,6 @@
         HUGGING_FACE_HUB_TOKEN: ${{ secrets.HUGGING_FACE_HUB_TOKEN }}
         # https://pytorch.org/docs/stable/notes/randomness.html#avoiding-nondeterministic-algorithms
         CUBLAS_WORKSPACE_CONFIG: :16:8
-<<<<<<< HEAD
       run: |
         python -m pytest -n 1 --max-worker-restart=0 --dist=loadfile \
           -s -v -k "not Flax and not Onnx" \
@@ -184,14 +183,6 @@
     - name: Environment
       run: |
         python utils/print_env.py
-=======
-
-      run: |
-        python -m pytest -n 1 --max-worker-restart=0 --dist=loadfile \
-          -s -v -k "not Flax and not Onnx and not compile" \
-          --make-reports=tests_${{ matrix.config.report }} \
-          tests/
->>>>>>> 536c297a
 
     - name: Run slow Flax TPU tests
       env:
