# coding=utf-8
# Copyright 2023 HuggingFace Inc.
#
# Licensed under the Apache License, Version 2.0 (the "License");
# you may not use this file except in compliance with the License.
# You may obtain a copy of the License at
#
#     http://www.apache.org/licenses/LICENSE-2.0
#
# Unless required by applicable law or agreed to in writing, software
# distributed under the License is distributed on an "AS IS" BASIS,
# WITHOUT WARRANTIES OR CONDITIONS OF ANY KIND, either express or implied.
# See the License for the specific language governing permissions and
# limitations under the License.
import inspect
import json
import os
import tempfile
import unittest
from typing import Dict, List, Tuple

import numpy as np
import torch

import diffusers
from diffusers import (
<<<<<<< HEAD
    CMStochasticIterativeScheduler,
=======
    DDIMScheduler,
    DEISMultistepScheduler,
    DiffusionPipeline,
>>>>>>> 07c9a08e
    EulerAncestralDiscreteScheduler,
    EulerDiscreteScheduler,
    IPNDMScheduler,
    LMSDiscreteScheduler,
    UniPCMultistepScheduler,
    VQDiffusionScheduler,
    logging,
)
from diffusers.configuration_utils import ConfigMixin, register_to_config
from diffusers.schedulers.scheduling_utils import SchedulerMixin
from diffusers.utils import torch_device
from diffusers.utils.testing_utils import CaptureLogger


torch.backends.cuda.matmul.allow_tf32 = False


class SchedulerObject(SchedulerMixin, ConfigMixin):
    config_name = "config.json"

    @register_to_config
    def __init__(
        self,
        a=2,
        b=5,
        c=(2, 5),
        d="for diffusion",
        e=[1, 3],
    ):
        pass


class SchedulerObject2(SchedulerMixin, ConfigMixin):
    config_name = "config.json"

    @register_to_config
    def __init__(
        self,
        a=2,
        b=5,
        c=(2, 5),
        d="for diffusion",
        f=[1, 3],
    ):
        pass


class SchedulerObject3(SchedulerMixin, ConfigMixin):
    config_name = "config.json"

    @register_to_config
    def __init__(
        self,
        a=2,
        b=5,
        c=(2, 5),
        d="for diffusion",
        e=[1, 3],
        f=[1, 3],
    ):
        pass


class SchedulerBaseTests(unittest.TestCase):
    def test_save_load_from_different_config(self):
        obj = SchedulerObject()

        # mock add obj class to `diffusers`
        setattr(diffusers, "SchedulerObject", SchedulerObject)
        logger = logging.get_logger("diffusers.configuration_utils")

        with tempfile.TemporaryDirectory() as tmpdirname:
            obj.save_config(tmpdirname)
            with CaptureLogger(logger) as cap_logger_1:
                config = SchedulerObject2.load_config(tmpdirname)
                new_obj_1 = SchedulerObject2.from_config(config)

            # now save a config parameter that is not expected
            with open(os.path.join(tmpdirname, SchedulerObject.config_name), "r") as f:
                data = json.load(f)
                data["unexpected"] = True

            with open(os.path.join(tmpdirname, SchedulerObject.config_name), "w") as f:
                json.dump(data, f)

            with CaptureLogger(logger) as cap_logger_2:
                config = SchedulerObject.load_config(tmpdirname)
                new_obj_2 = SchedulerObject.from_config(config)

            with CaptureLogger(logger) as cap_logger_3:
                config = SchedulerObject2.load_config(tmpdirname)
                new_obj_3 = SchedulerObject2.from_config(config)

        assert new_obj_1.__class__ == SchedulerObject2
        assert new_obj_2.__class__ == SchedulerObject
        assert new_obj_3.__class__ == SchedulerObject2

        assert cap_logger_1.out == ""
        assert (
            cap_logger_2.out
            == "The config attributes {'unexpected': True} were passed to SchedulerObject, but are not expected and"
            " will"
            " be ignored. Please verify your config.json configuration file.\n"
        )
        assert cap_logger_2.out.replace("SchedulerObject", "SchedulerObject2") == cap_logger_3.out

    def test_save_load_compatible_schedulers(self):
        SchedulerObject2._compatibles = ["SchedulerObject"]
        SchedulerObject._compatibles = ["SchedulerObject2"]

        obj = SchedulerObject()

        # mock add obj class to `diffusers`
        setattr(diffusers, "SchedulerObject", SchedulerObject)
        setattr(diffusers, "SchedulerObject2", SchedulerObject2)
        logger = logging.get_logger("diffusers.configuration_utils")

        with tempfile.TemporaryDirectory() as tmpdirname:
            obj.save_config(tmpdirname)

            # now save a config parameter that is expected by another class, but not origin class
            with open(os.path.join(tmpdirname, SchedulerObject.config_name), "r") as f:
                data = json.load(f)
                data["f"] = [0, 0]
                data["unexpected"] = True

            with open(os.path.join(tmpdirname, SchedulerObject.config_name), "w") as f:
                json.dump(data, f)

            with CaptureLogger(logger) as cap_logger:
                config = SchedulerObject.load_config(tmpdirname)
                new_obj = SchedulerObject.from_config(config)

        assert new_obj.__class__ == SchedulerObject

        assert (
            cap_logger.out
            == "The config attributes {'unexpected': True} were passed to SchedulerObject, but are not expected and"
            " will"
            " be ignored. Please verify your config.json configuration file.\n"
        )

    def test_save_load_from_different_config_comp_schedulers(self):
        SchedulerObject3._compatibles = ["SchedulerObject", "SchedulerObject2"]
        SchedulerObject2._compatibles = ["SchedulerObject", "SchedulerObject3"]
        SchedulerObject._compatibles = ["SchedulerObject2", "SchedulerObject3"]

        obj = SchedulerObject()

        # mock add obj class to `diffusers`
        setattr(diffusers, "SchedulerObject", SchedulerObject)
        setattr(diffusers, "SchedulerObject2", SchedulerObject2)
        setattr(diffusers, "SchedulerObject3", SchedulerObject3)
        logger = logging.get_logger("diffusers.configuration_utils")
        logger.setLevel(diffusers.logging.INFO)

        with tempfile.TemporaryDirectory() as tmpdirname:
            obj.save_config(tmpdirname)

            with CaptureLogger(logger) as cap_logger_1:
                config = SchedulerObject.load_config(tmpdirname)
                new_obj_1 = SchedulerObject.from_config(config)

            with CaptureLogger(logger) as cap_logger_2:
                config = SchedulerObject2.load_config(tmpdirname)
                new_obj_2 = SchedulerObject2.from_config(config)

            with CaptureLogger(logger) as cap_logger_3:
                config = SchedulerObject3.load_config(tmpdirname)
                new_obj_3 = SchedulerObject3.from_config(config)

        assert new_obj_1.__class__ == SchedulerObject
        assert new_obj_2.__class__ == SchedulerObject2
        assert new_obj_3.__class__ == SchedulerObject3

        assert cap_logger_1.out == ""
        assert cap_logger_2.out == "{'f'} was not found in config. Values will be initialized to default values.\n"
        assert cap_logger_3.out == "{'f'} was not found in config. Values will be initialized to default values.\n"

    def test_default_arguments_not_in_config(self):
        pipe = DiffusionPipeline.from_pretrained(
            "hf-internal-testing/tiny-stable-diffusion-pipe", torch_dtype=torch.float16
        )
        assert pipe.scheduler.__class__ == DDIMScheduler

        # Default for DDIMScheduler
        assert pipe.scheduler.config.timestep_spacing == "leading"

        # Switch to a different one, verify we use the default for that class
        pipe.scheduler = EulerDiscreteScheduler.from_config(pipe.scheduler.config)
        assert pipe.scheduler.config.timestep_spacing == "linspace"

        # Override with kwargs
        pipe.scheduler = EulerDiscreteScheduler.from_config(pipe.scheduler.config, timestep_spacing="trailing")
        assert pipe.scheduler.config.timestep_spacing == "trailing"

        # Verify overridden kwargs stick
        pipe.scheduler = LMSDiscreteScheduler.from_config(pipe.scheduler.config)
        assert pipe.scheduler.config.timestep_spacing == "trailing"

        # And stick
        pipe.scheduler = LMSDiscreteScheduler.from_config(pipe.scheduler.config)
        assert pipe.scheduler.config.timestep_spacing == "trailing"

    def test_default_solver_type_after_switch(self):
        pipe = DiffusionPipeline.from_pretrained(
            "hf-internal-testing/tiny-stable-diffusion-pipe", torch_dtype=torch.float16
        )
        assert pipe.scheduler.__class__ == DDIMScheduler

        pipe.scheduler = DEISMultistepScheduler.from_config(pipe.scheduler.config)
        assert pipe.scheduler.config.solver_type == "logrho"

        # Switch to UniPC, verify the solver is the default
        pipe.scheduler = UniPCMultistepScheduler.from_config(pipe.scheduler.config)
        assert pipe.scheduler.config.solver_type == "bh2"


class SchedulerCommonTest(unittest.TestCase):
    scheduler_classes = ()
    forward_default_kwargs = ()

    @property
    def dummy_sample(self):
        batch_size = 4
        num_channels = 3
        height = 8
        width = 8

        sample = torch.rand((batch_size, num_channels, height, width))

        return sample

    @property
    def dummy_sample_deter(self):
        batch_size = 4
        num_channels = 3
        height = 8
        width = 8

        num_elems = batch_size * num_channels * height * width
        sample = torch.arange(num_elems)
        sample = sample.reshape(num_channels, height, width, batch_size)
        sample = sample / num_elems
        sample = sample.permute(3, 0, 1, 2)

        return sample

    def get_scheduler_config(self):
        raise NotImplementedError

    def dummy_model(self):
        def model(sample, t, *args):
            # if t is a tensor, match the number of dimensions of sample
            if isinstance(t, torch.Tensor):
                num_dims = len(sample.shape)
                # pad t with 1s to match num_dims
                t = t.reshape(-1, *(1,) * (num_dims - 1)).to(sample.device).to(sample.dtype)

            return sample * t / (t + 1)

        return model

    def check_over_configs(self, time_step=0, **config):
        kwargs = dict(self.forward_default_kwargs)

        num_inference_steps = kwargs.pop("num_inference_steps", None)

        for scheduler_class in self.scheduler_classes:
            # TODO(Suraj) - delete the following two lines once DDPM, DDIM, and PNDM have timesteps casted to float by default
            if scheduler_class in (EulerAncestralDiscreteScheduler, EulerDiscreteScheduler, LMSDiscreteScheduler):
                time_step = float(time_step)

            scheduler_config = self.get_scheduler_config(**config)
            scheduler = scheduler_class(**scheduler_config)

            if scheduler_class == CMStochasticIterativeScheduler:
                # Get valid timestep based on sigma_max, which should always be in timestep schedule.
                scaled_sigma_max = scheduler.sigma_to_t(scheduler.config.sigma_max)
                time_step = scaled_sigma_max

            if scheduler_class == VQDiffusionScheduler:
                num_vec_classes = scheduler_config["num_vec_classes"]
                sample = self.dummy_sample(num_vec_classes)
                model = self.dummy_model(num_vec_classes)
                residual = model(sample, time_step)
            else:
                sample = self.dummy_sample
                residual = 0.1 * sample

            with tempfile.TemporaryDirectory() as tmpdirname:
                scheduler.save_config(tmpdirname)
                new_scheduler = scheduler_class.from_pretrained(tmpdirname)

            if num_inference_steps is not None and hasattr(scheduler, "set_timesteps"):
                scheduler.set_timesteps(num_inference_steps)
                new_scheduler.set_timesteps(num_inference_steps)
            elif num_inference_steps is not None and not hasattr(scheduler, "set_timesteps"):
                kwargs["num_inference_steps"] = num_inference_steps

            # Make sure `scale_model_input` is invoked to prevent a warning
            if scheduler_class == CMStochasticIterativeScheduler:
                # Get valid timestep based on sigma_max, which should always be in timestep schedule.
                _ = scheduler.scale_model_input(sample, scaled_sigma_max)
                _ = new_scheduler.scale_model_input(sample, scaled_sigma_max)
            elif scheduler_class != VQDiffusionScheduler:
                _ = scheduler.scale_model_input(sample, 0)
                _ = new_scheduler.scale_model_input(sample, 0)

            # Set the seed before step() as some schedulers are stochastic like EulerAncestralDiscreteScheduler, EulerDiscreteScheduler
            if "generator" in set(inspect.signature(scheduler.step).parameters.keys()):
                kwargs["generator"] = torch.manual_seed(0)
            output = scheduler.step(residual, time_step, sample, **kwargs).prev_sample

            if "generator" in set(inspect.signature(scheduler.step).parameters.keys()):
                kwargs["generator"] = torch.manual_seed(0)
            new_output = new_scheduler.step(residual, time_step, sample, **kwargs).prev_sample

            assert torch.sum(torch.abs(output - new_output)) < 1e-5, "Scheduler outputs are not identical"

    def check_over_forward(self, time_step=0, **forward_kwargs):
        kwargs = dict(self.forward_default_kwargs)
        kwargs.update(forward_kwargs)

        num_inference_steps = kwargs.pop("num_inference_steps", None)

        for scheduler_class in self.scheduler_classes:
            if scheduler_class in (EulerAncestralDiscreteScheduler, EulerDiscreteScheduler, LMSDiscreteScheduler):
                time_step = float(time_step)

            scheduler_config = self.get_scheduler_config()
            scheduler = scheduler_class(**scheduler_config)

            if scheduler_class == VQDiffusionScheduler:
                num_vec_classes = scheduler_config["num_vec_classes"]
                sample = self.dummy_sample(num_vec_classes)
                model = self.dummy_model(num_vec_classes)
                residual = model(sample, time_step)
            else:
                sample = self.dummy_sample
                residual = 0.1 * sample

            with tempfile.TemporaryDirectory() as tmpdirname:
                scheduler.save_config(tmpdirname)
                new_scheduler = scheduler_class.from_pretrained(tmpdirname)

            if num_inference_steps is not None and hasattr(scheduler, "set_timesteps"):
                scheduler.set_timesteps(num_inference_steps)
                new_scheduler.set_timesteps(num_inference_steps)
            elif num_inference_steps is not None and not hasattr(scheduler, "set_timesteps"):
                kwargs["num_inference_steps"] = num_inference_steps

            if "generator" in set(inspect.signature(scheduler.step).parameters.keys()):
                kwargs["generator"] = torch.manual_seed(0)
            output = scheduler.step(residual, time_step, sample, **kwargs).prev_sample

            if "generator" in set(inspect.signature(scheduler.step).parameters.keys()):
                kwargs["generator"] = torch.manual_seed(0)
            new_output = new_scheduler.step(residual, time_step, sample, **kwargs).prev_sample

            assert torch.sum(torch.abs(output - new_output)) < 1e-5, "Scheduler outputs are not identical"

    def test_from_save_pretrained(self):
        kwargs = dict(self.forward_default_kwargs)

        num_inference_steps = kwargs.pop("num_inference_steps", None)

        for scheduler_class in self.scheduler_classes:
            timestep = 1
            if scheduler_class in (EulerAncestralDiscreteScheduler, EulerDiscreteScheduler, LMSDiscreteScheduler):
                timestep = float(timestep)

            scheduler_config = self.get_scheduler_config()
            scheduler = scheduler_class(**scheduler_config)

            if scheduler_class == CMStochasticIterativeScheduler:
                # Get valid timestep based on sigma_max, which should always be in timestep schedule.
                timestep = scheduler.sigma_to_t(scheduler.config.sigma_max)

            if scheduler_class == VQDiffusionScheduler:
                num_vec_classes = scheduler_config["num_vec_classes"]
                sample = self.dummy_sample(num_vec_classes)
                model = self.dummy_model(num_vec_classes)
                residual = model(sample, timestep)
            else:
                sample = self.dummy_sample
                residual = 0.1 * sample

            with tempfile.TemporaryDirectory() as tmpdirname:
                scheduler.save_config(tmpdirname)
                new_scheduler = scheduler_class.from_pretrained(tmpdirname)

            if num_inference_steps is not None and hasattr(scheduler, "set_timesteps"):
                scheduler.set_timesteps(num_inference_steps)
                new_scheduler.set_timesteps(num_inference_steps)
            elif num_inference_steps is not None and not hasattr(scheduler, "set_timesteps"):
                kwargs["num_inference_steps"] = num_inference_steps

            if "generator" in set(inspect.signature(scheduler.step).parameters.keys()):
                kwargs["generator"] = torch.manual_seed(0)
            output = scheduler.step(residual, timestep, sample, **kwargs).prev_sample

            if "generator" in set(inspect.signature(scheduler.step).parameters.keys()):
                kwargs["generator"] = torch.manual_seed(0)
            new_output = new_scheduler.step(residual, timestep, sample, **kwargs).prev_sample

            assert torch.sum(torch.abs(output - new_output)) < 1e-5, "Scheduler outputs are not identical"

    def test_compatibles(self):
        for scheduler_class in self.scheduler_classes:
            scheduler_config = self.get_scheduler_config()

            scheduler = scheduler_class(**scheduler_config)

            assert all(c is not None for c in scheduler.compatibles)

            for comp_scheduler_cls in scheduler.compatibles:
                comp_scheduler = comp_scheduler_cls.from_config(scheduler.config)
                assert comp_scheduler is not None

            new_scheduler = scheduler_class.from_config(comp_scheduler.config)

            new_scheduler_config = {k: v for k, v in new_scheduler.config.items() if k in scheduler.config}
            scheduler_diff = {k: v for k, v in new_scheduler.config.items() if k not in scheduler.config}

            # make sure that configs are essentially identical
            assert new_scheduler_config == dict(scheduler.config)

            # make sure that only differences are for configs that are not in init
            init_keys = inspect.signature(scheduler_class.__init__).parameters.keys()
            assert set(scheduler_diff.keys()).intersection(set(init_keys)) == set()

    def test_from_pretrained(self):
        for scheduler_class in self.scheduler_classes:
            scheduler_config = self.get_scheduler_config()

            scheduler = scheduler_class(**scheduler_config)

            with tempfile.TemporaryDirectory() as tmpdirname:
                scheduler.save_pretrained(tmpdirname)
                new_scheduler = scheduler_class.from_pretrained(tmpdirname)

            # `_use_default_values` should not exist for just saved & loaded scheduler
            scheduler_config = dict(scheduler.config)
            del scheduler_config["_use_default_values"]

            assert scheduler_config == new_scheduler.config

    def test_step_shape(self):
        kwargs = dict(self.forward_default_kwargs)

        num_inference_steps = kwargs.pop("num_inference_steps", None)

        timestep_0 = 0
        timestep_1 = 1

        for scheduler_class in self.scheduler_classes:
            if scheduler_class in (EulerAncestralDiscreteScheduler, EulerDiscreteScheduler, LMSDiscreteScheduler):
                timestep_0 = float(timestep_0)
                timestep_1 = float(timestep_1)

            scheduler_config = self.get_scheduler_config()
            scheduler = scheduler_class(**scheduler_config)

            if scheduler_class == VQDiffusionScheduler:
                num_vec_classes = scheduler_config["num_vec_classes"]
                sample = self.dummy_sample(num_vec_classes)
                model = self.dummy_model(num_vec_classes)
                residual = model(sample, timestep_0)
            else:
                sample = self.dummy_sample
                residual = 0.1 * sample

            if num_inference_steps is not None and hasattr(scheduler, "set_timesteps"):
                scheduler.set_timesteps(num_inference_steps)
            elif num_inference_steps is not None and not hasattr(scheduler, "set_timesteps"):
                kwargs["num_inference_steps"] = num_inference_steps

            output_0 = scheduler.step(residual, timestep_0, sample, **kwargs).prev_sample
            output_1 = scheduler.step(residual, timestep_1, sample, **kwargs).prev_sample

            self.assertEqual(output_0.shape, sample.shape)
            self.assertEqual(output_0.shape, output_1.shape)

    def test_scheduler_outputs_equivalence(self):
        def set_nan_tensor_to_zero(t):
            t[t != t] = 0
            return t

        def recursive_check(tuple_object, dict_object):
            if isinstance(tuple_object, (List, Tuple)):
                for tuple_iterable_value, dict_iterable_value in zip(tuple_object, dict_object.values()):
                    recursive_check(tuple_iterable_value, dict_iterable_value)
            elif isinstance(tuple_object, Dict):
                for tuple_iterable_value, dict_iterable_value in zip(tuple_object.values(), dict_object.values()):
                    recursive_check(tuple_iterable_value, dict_iterable_value)
            elif tuple_object is None:
                return
            else:
                self.assertTrue(
                    torch.allclose(
                        set_nan_tensor_to_zero(tuple_object), set_nan_tensor_to_zero(dict_object), atol=1e-5
                    ),
                    msg=(
                        "Tuple and dict output are not equal. Difference:"
                        f" {torch.max(torch.abs(tuple_object - dict_object))}. Tuple has `nan`:"
                        f" {torch.isnan(tuple_object).any()} and `inf`: {torch.isinf(tuple_object)}. Dict has"
                        f" `nan`: {torch.isnan(dict_object).any()} and `inf`: {torch.isinf(dict_object)}."
                    ),
                )

        kwargs = dict(self.forward_default_kwargs)
        num_inference_steps = kwargs.pop("num_inference_steps", 50)

        timestep = 0
        if len(self.scheduler_classes) > 0 and self.scheduler_classes[0] == IPNDMScheduler:
            timestep = 1

        for scheduler_class in self.scheduler_classes:
            if scheduler_class in (EulerAncestralDiscreteScheduler, EulerDiscreteScheduler, LMSDiscreteScheduler):
                timestep = float(timestep)

            scheduler_config = self.get_scheduler_config()
            scheduler = scheduler_class(**scheduler_config)

            if scheduler_class == CMStochasticIterativeScheduler:
                # Get valid timestep based on sigma_max, which should always be in timestep schedule.
                timestep = scheduler.sigma_to_t(scheduler.config.sigma_max)

            if scheduler_class == VQDiffusionScheduler:
                num_vec_classes = scheduler_config["num_vec_classes"]
                sample = self.dummy_sample(num_vec_classes)
                model = self.dummy_model(num_vec_classes)
                residual = model(sample, timestep)
            else:
                sample = self.dummy_sample
                residual = 0.1 * sample

            if num_inference_steps is not None and hasattr(scheduler, "set_timesteps"):
                scheduler.set_timesteps(num_inference_steps)
            elif num_inference_steps is not None and not hasattr(scheduler, "set_timesteps"):
                kwargs["num_inference_steps"] = num_inference_steps

            # Set the seed before state as some schedulers are stochastic like EulerAncestralDiscreteScheduler, EulerDiscreteScheduler
            if "generator" in set(inspect.signature(scheduler.step).parameters.keys()):
                kwargs["generator"] = torch.manual_seed(0)
            outputs_dict = scheduler.step(residual, timestep, sample, **kwargs)

            if num_inference_steps is not None and hasattr(scheduler, "set_timesteps"):
                scheduler.set_timesteps(num_inference_steps)
            elif num_inference_steps is not None and not hasattr(scheduler, "set_timesteps"):
                kwargs["num_inference_steps"] = num_inference_steps

            # Set the seed before state as some schedulers are stochastic like EulerAncestralDiscreteScheduler, EulerDiscreteScheduler
            if "generator" in set(inspect.signature(scheduler.step).parameters.keys()):
                kwargs["generator"] = torch.manual_seed(0)
            outputs_tuple = scheduler.step(residual, timestep, sample, return_dict=False, **kwargs)

            recursive_check(outputs_tuple, outputs_dict)

    def test_scheduler_public_api(self):
        for scheduler_class in self.scheduler_classes:
            scheduler_config = self.get_scheduler_config()
            scheduler = scheduler_class(**scheduler_config)

            if scheduler_class != VQDiffusionScheduler:
                self.assertTrue(
                    hasattr(scheduler, "init_noise_sigma"),
                    f"{scheduler_class} does not implement a required attribute `init_noise_sigma`",
                )
                self.assertTrue(
                    hasattr(scheduler, "scale_model_input"),
                    (
                        f"{scheduler_class} does not implement a required class method `scale_model_input(sample,"
                        " timestep)`"
                    ),
                )
            self.assertTrue(
                hasattr(scheduler, "step"),
                f"{scheduler_class} does not implement a required class method `step(...)`",
            )

            if scheduler_class != VQDiffusionScheduler:
                sample = self.dummy_sample
                if scheduler_class == CMStochasticIterativeScheduler:
                    # Get valid timestep based on sigma_max, which should always be in timestep schedule.
                    scaled_sigma_max = scheduler.sigma_to_t(scheduler.config.sigma_max)
                    scaled_sample = scheduler.scale_model_input(sample, scaled_sigma_max)
                else:
                    scaled_sample = scheduler.scale_model_input(sample, 0.0)
                self.assertEqual(sample.shape, scaled_sample.shape)

    def test_add_noise_device(self):
        for scheduler_class in self.scheduler_classes:
            if scheduler_class == IPNDMScheduler:
                continue
            scheduler_config = self.get_scheduler_config()
            scheduler = scheduler_class(**scheduler_config)
            scheduler.set_timesteps(100)

            sample = self.dummy_sample.to(torch_device)
            if scheduler_class == CMStochasticIterativeScheduler:
                # Get valid timestep based on sigma_max, which should always be in timestep schedule.
                scaled_sigma_max = scheduler.sigma_to_t(scheduler.config.sigma_max)
                scaled_sample = scheduler.scale_model_input(sample, scaled_sigma_max)
            else:
                scaled_sample = scheduler.scale_model_input(sample, 0.0)
            self.assertEqual(sample.shape, scaled_sample.shape)

            noise = torch.randn_like(scaled_sample).to(torch_device)
            t = scheduler.timesteps[5][None]
            noised = scheduler.add_noise(scaled_sample, noise, t)
            self.assertEqual(noised.shape, scaled_sample.shape)

    def test_deprecated_kwargs(self):
        for scheduler_class in self.scheduler_classes:
            has_kwarg_in_model_class = "kwargs" in inspect.signature(scheduler_class.__init__).parameters
            has_deprecated_kwarg = len(scheduler_class._deprecated_kwargs) > 0

            if has_kwarg_in_model_class and not has_deprecated_kwarg:
                raise ValueError(
                    f"{scheduler_class} has `**kwargs` in its __init__ method but has not defined any deprecated"
                    " kwargs under the `_deprecated_kwargs` class attribute. Make sure to either remove `**kwargs` if"
                    " there are no deprecated arguments or add the deprecated argument with `_deprecated_kwargs ="
                    " [<deprecated_argument>]`"
                )

            if not has_kwarg_in_model_class and has_deprecated_kwarg:
                raise ValueError(
                    f"{scheduler_class} doesn't have `**kwargs` in its __init__ method but has defined deprecated"
                    " kwargs under the `_deprecated_kwargs` class attribute. Make sure to either add the `**kwargs`"
                    f" argument to {self.model_class}.__init__ if there are deprecated arguments or remove the"
                    " deprecated argument from `_deprecated_kwargs = [<deprecated_argument>]`"
                )

    def test_trained_betas(self):
        for scheduler_class in self.scheduler_classes:
            if scheduler_class in (VQDiffusionScheduler, CMStochasticIterativeScheduler):
                continue

            scheduler_config = self.get_scheduler_config()
            scheduler = scheduler_class(**scheduler_config, trained_betas=np.array([0.1, 0.3]))

            with tempfile.TemporaryDirectory() as tmpdirname:
                scheduler.save_pretrained(tmpdirname)
                new_scheduler = scheduler_class.from_pretrained(tmpdirname)

            assert scheduler.betas.tolist() == new_scheduler.betas.tolist()

    def test_getattr_is_correct(self):
        for scheduler_class in self.scheduler_classes:
            scheduler_config = self.get_scheduler_config()
            scheduler = scheduler_class(**scheduler_config)

            # save some things to test
            scheduler.dummy_attribute = 5
            scheduler.register_to_config(test_attribute=5)

            logger = logging.get_logger("diffusers.configuration_utils")
            # 30 for warning
            logger.setLevel(30)
            with CaptureLogger(logger) as cap_logger:
                assert hasattr(scheduler, "dummy_attribute")
                assert getattr(scheduler, "dummy_attribute") == 5
                assert scheduler.dummy_attribute == 5

            # no warning should be thrown
            assert cap_logger.out == ""

            logger = logging.get_logger("diffusers.schedulers.schedulering_utils")
            # 30 for warning
            logger.setLevel(30)
            with CaptureLogger(logger) as cap_logger:
                assert hasattr(scheduler, "save_pretrained")
                fn = scheduler.save_pretrained
                fn_1 = getattr(scheduler, "save_pretrained")

                assert fn == fn_1
            # no warning should be thrown
            assert cap_logger.out == ""

            # warning should be thrown
            with self.assertWarns(FutureWarning):
                assert scheduler.test_attribute == 5

            with self.assertWarns(FutureWarning):
                assert getattr(scheduler, "test_attribute") == 5

            with self.assertRaises(AttributeError) as error:
                scheduler.does_not_exist

            assert str(error.exception) == f"'{type(scheduler).__name__}' object has no attribute 'does_not_exist'"<|MERGE_RESOLUTION|>--- conflicted
+++ resolved
@@ -24,13 +24,10 @@
 
 import diffusers
 from diffusers import (
-<<<<<<< HEAD
     CMStochasticIterativeScheduler,
-=======
     DDIMScheduler,
     DEISMultistepScheduler,
     DiffusionPipeline,
->>>>>>> 07c9a08e
     EulerAncestralDiscreteScheduler,
     EulerDiscreteScheduler,
     IPNDMScheduler,
