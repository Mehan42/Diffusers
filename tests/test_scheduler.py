# coding=utf-8
# Copyright 2022 HuggingFace Inc.
#
# Licensed under the Apache License, Version 2.0 (the "License");
# you may not use this file except in compliance with the License.
# You may obtain a copy of the License at
#
#     http://www.apache.org/licenses/LICENSE-2.0
#
# Unless required by applicable law or agreed to in writing, software
# distributed under the License is distributed on an "AS IS" BASIS,
# WITHOUT WARRANTIES OR CONDITIONS OF ANY KIND, either express or implied.
# See the License for the specific language governing permissions and
# limitations under the License.
import tempfile
import unittest
from typing import Dict, List, Tuple

import numpy as np
import torch

<<<<<<< HEAD
from diffusers import DDIMScheduler, DDPMScheduler, LMSDiscreteScheduler, PNDMScheduler, ScoreSdeVeScheduler
from diffusers.utils import torch_device
=======
from diffusers import (
    DDIMScheduler,
    DDPMScheduler,
    IPNDMScheduler,
    LMSDiscreteScheduler,
    PNDMScheduler,
    ScoreSdeVeScheduler,
)
>>>>>>> 4b9f5895


torch.backends.cuda.matmul.allow_tf32 = False


class SchedulerCommonTest(unittest.TestCase):
    scheduler_classes = ()
    forward_default_kwargs = ()

    @property
    def dummy_sample(self):
        batch_size = 4
        num_channels = 3
        height = 8
        width = 8

        sample = torch.rand((batch_size, num_channels, height, width))

        return sample

    @property
    def dummy_sample_deter(self):
        batch_size = 4
        num_channels = 3
        height = 8
        width = 8

        num_elems = batch_size * num_channels * height * width
        sample = torch.arange(num_elems)
        sample = sample.reshape(num_channels, height, width, batch_size)
        sample = sample / num_elems
        sample = sample.permute(3, 0, 1, 2)

        return sample

    def get_scheduler_config(self):
        raise NotImplementedError

    def dummy_model(self):
        def model(sample, t, *args):
            return sample * t / (t + 1)

        return model

    def check_over_configs(self, time_step=0, **config):
        kwargs = dict(self.forward_default_kwargs)

        num_inference_steps = kwargs.pop("num_inference_steps", None)

        for scheduler_class in self.scheduler_classes:
            sample = self.dummy_sample
            residual = 0.1 * sample

            scheduler_config = self.get_scheduler_config(**config)
            scheduler = scheduler_class(**scheduler_config)

            with tempfile.TemporaryDirectory() as tmpdirname:
                scheduler.save_config(tmpdirname)
                new_scheduler = scheduler_class.from_config(tmpdirname)

            if num_inference_steps is not None and hasattr(scheduler, "set_timesteps"):
                scheduler.set_timesteps(num_inference_steps)
                new_scheduler.set_timesteps(num_inference_steps)
            elif num_inference_steps is not None and not hasattr(scheduler, "set_timesteps"):
                kwargs["num_inference_steps"] = num_inference_steps

            output = scheduler.step(residual, time_step, sample, **kwargs).prev_sample
            new_output = new_scheduler.step(residual, time_step, sample, **kwargs).prev_sample

            assert torch.sum(torch.abs(output - new_output)) < 1e-5, "Scheduler outputs are not identical"

    def check_over_forward(self, time_step=0, **forward_kwargs):
        kwargs = dict(self.forward_default_kwargs)
        kwargs.update(forward_kwargs)

        num_inference_steps = kwargs.pop("num_inference_steps", None)

        for scheduler_class in self.scheduler_classes:
            sample = self.dummy_sample
            residual = 0.1 * sample

            scheduler_config = self.get_scheduler_config()
            scheduler = scheduler_class(**scheduler_config)

            with tempfile.TemporaryDirectory() as tmpdirname:
                scheduler.save_config(tmpdirname)
                new_scheduler = scheduler_class.from_config(tmpdirname)

            if num_inference_steps is not None and hasattr(scheduler, "set_timesteps"):
                scheduler.set_timesteps(num_inference_steps)
                new_scheduler.set_timesteps(num_inference_steps)
            elif num_inference_steps is not None and not hasattr(scheduler, "set_timesteps"):
                kwargs["num_inference_steps"] = num_inference_steps

            torch.manual_seed(0)
            output = scheduler.step(residual, time_step, sample, **kwargs).prev_sample
            torch.manual_seed(0)
            new_output = new_scheduler.step(residual, time_step, sample, **kwargs).prev_sample

            assert torch.sum(torch.abs(output - new_output)) < 1e-5, "Scheduler outputs are not identical"

    def test_from_pretrained_save_pretrained(self):
        kwargs = dict(self.forward_default_kwargs)

        num_inference_steps = kwargs.pop("num_inference_steps", None)

        for scheduler_class in self.scheduler_classes:
            sample = self.dummy_sample
            residual = 0.1 * sample

            scheduler_config = self.get_scheduler_config()
            scheduler = scheduler_class(**scheduler_config)

            with tempfile.TemporaryDirectory() as tmpdirname:
                scheduler.save_config(tmpdirname)
                new_scheduler = scheduler_class.from_config(tmpdirname)

            if num_inference_steps is not None and hasattr(scheduler, "set_timesteps"):
                scheduler.set_timesteps(num_inference_steps)
                new_scheduler.set_timesteps(num_inference_steps)
            elif num_inference_steps is not None and not hasattr(scheduler, "set_timesteps"):
                kwargs["num_inference_steps"] = num_inference_steps

            torch.manual_seed(0)
            output = scheduler.step(residual, 1, sample, **kwargs).prev_sample
            torch.manual_seed(0)
            new_output = new_scheduler.step(residual, 1, sample, **kwargs).prev_sample

            assert torch.sum(torch.abs(output - new_output)) < 1e-5, "Scheduler outputs are not identical"

    def test_step_shape(self):
        kwargs = dict(self.forward_default_kwargs)

        num_inference_steps = kwargs.pop("num_inference_steps", None)

        for scheduler_class in self.scheduler_classes:
            scheduler_config = self.get_scheduler_config()
            scheduler = scheduler_class(**scheduler_config)

            sample = self.dummy_sample
            residual = 0.1 * sample

            if num_inference_steps is not None and hasattr(scheduler, "set_timesteps"):
                scheduler.set_timesteps(num_inference_steps)
            elif num_inference_steps is not None and not hasattr(scheduler, "set_timesteps"):
                kwargs["num_inference_steps"] = num_inference_steps

            output_0 = scheduler.step(residual, 0, sample, **kwargs).prev_sample
            output_1 = scheduler.step(residual, 1, sample, **kwargs).prev_sample

            self.assertEqual(output_0.shape, sample.shape)
            self.assertEqual(output_0.shape, output_1.shape)

    def test_scheduler_outputs_equivalence(self):
        def set_nan_tensor_to_zero(t):
            t[t != t] = 0
            return t

        def recursive_check(tuple_object, dict_object):
            if isinstance(tuple_object, (List, Tuple)):
                for tuple_iterable_value, dict_iterable_value in zip(tuple_object, dict_object.values()):
                    recursive_check(tuple_iterable_value, dict_iterable_value)
            elif isinstance(tuple_object, Dict):
                for tuple_iterable_value, dict_iterable_value in zip(tuple_object.values(), dict_object.values()):
                    recursive_check(tuple_iterable_value, dict_iterable_value)
            elif tuple_object is None:
                return
            else:
                self.assertTrue(
                    torch.allclose(
                        set_nan_tensor_to_zero(tuple_object), set_nan_tensor_to_zero(dict_object), atol=1e-5
                    ),
                    msg=(
                        "Tuple and dict output are not equal. Difference:"
                        f" {torch.max(torch.abs(tuple_object - dict_object))}. Tuple has `nan`:"
                        f" {torch.isnan(tuple_object).any()} and `inf`: {torch.isinf(tuple_object)}. Dict has"
                        f" `nan`: {torch.isnan(dict_object).any()} and `inf`: {torch.isinf(dict_object)}."
                    ),
                )

        kwargs = dict(self.forward_default_kwargs)
        num_inference_steps = kwargs.pop("num_inference_steps", 50)

        timestep = 0
        if len(self.scheduler_classes) > 0 and self.scheduler_classes[0] == IPNDMScheduler:
            timestep = 1

        for scheduler_class in self.scheduler_classes:
            scheduler_config = self.get_scheduler_config()
            scheduler = scheduler_class(**scheduler_config)

            sample = self.dummy_sample
            residual = 0.1 * sample

            if num_inference_steps is not None and hasattr(scheduler, "set_timesteps"):
                scheduler.set_timesteps(num_inference_steps)
            elif num_inference_steps is not None and not hasattr(scheduler, "set_timesteps"):
                kwargs["num_inference_steps"] = num_inference_steps

            outputs_dict = scheduler.step(residual, timestep, sample, **kwargs)

            if num_inference_steps is not None and hasattr(scheduler, "set_timesteps"):
                scheduler.set_timesteps(num_inference_steps)
            elif num_inference_steps is not None and not hasattr(scheduler, "set_timesteps"):
                kwargs["num_inference_steps"] = num_inference_steps

            outputs_tuple = scheduler.step(residual, timestep, sample, return_dict=False, **kwargs)

            recursive_check(outputs_tuple, outputs_dict)

    def test_scheduler_public_api(self):
        for scheduler_class in self.scheduler_classes:
            scheduler_config = self.get_scheduler_config()
            scheduler = scheduler_class(**scheduler_config)
            self.assertTrue(
                hasattr(scheduler, "init_noise_sigma"),
                f"{scheduler_class} does not implement a required attribute `init_noise_sigma`",
            )
            self.assertTrue(
                hasattr(scheduler, "scale_model_input"),
                f"{scheduler_class} does not implement a required class method `scale_model_input(sample, timestep)`",
            )
            self.assertTrue(
                hasattr(scheduler, "step"),
                f"{scheduler_class} does not implement a required class method `step(...)`",
            )

            sample = self.dummy_sample
            scaled_sample = scheduler.scale_model_input(sample, 0.0)
            self.assertEqual(sample.shape, scaled_sample.shape)

    def test_add_noise_device(self):
        for scheduler_class in self.scheduler_classes:
            scheduler_config = self.get_scheduler_config()
            scheduler = scheduler_class(**scheduler_config)

            sample = self.dummy_sample.to(torch_device)
            scaled_sample = scheduler.scale_model_input(sample, 0.0)
            self.assertEqual(sample.shape, scaled_sample.shape)

            noise = torch.randn_like(scaled_sample).to(torch_device)
            t = torch.tensor([10]).to(torch_device)
            noised = scheduler.add_noise(scaled_sample, noise, t)
            self.assertEqual(noised.shape, scaled_sample.shape)


class DDPMSchedulerTest(SchedulerCommonTest):
    scheduler_classes = (DDPMScheduler,)

    def get_scheduler_config(self, **kwargs):
        config = {
            "num_train_timesteps": 1000,
            "beta_start": 0.0001,
            "beta_end": 0.02,
            "beta_schedule": "linear",
            "variance_type": "fixed_small",
            "clip_sample": True,
        }

        config.update(**kwargs)
        return config

    def test_timesteps(self):
        for timesteps in [1, 5, 100, 1000]:
            self.check_over_configs(num_train_timesteps=timesteps)

    def test_betas(self):
        for beta_start, beta_end in zip([0.0001, 0.001, 0.01, 0.1], [0.002, 0.02, 0.2, 2]):
            self.check_over_configs(beta_start=beta_start, beta_end=beta_end)

    def test_schedules(self):
        for schedule in ["linear", "squaredcos_cap_v2"]:
            self.check_over_configs(beta_schedule=schedule)

    def test_variance_type(self):
        for variance in ["fixed_small", "fixed_large", "other"]:
            self.check_over_configs(variance_type=variance)

    def test_clip_sample(self):
        for clip_sample in [True, False]:
            self.check_over_configs(clip_sample=clip_sample)

    def test_time_indices(self):
        for t in [0, 500, 999]:
            self.check_over_forward(time_step=t)

    def test_variance(self):
        scheduler_class = self.scheduler_classes[0]
        scheduler_config = self.get_scheduler_config()
        scheduler = scheduler_class(**scheduler_config)

        assert torch.sum(torch.abs(scheduler._get_variance(0) - 0.0)) < 1e-5
        assert torch.sum(torch.abs(scheduler._get_variance(487) - 0.00979)) < 1e-5
        assert torch.sum(torch.abs(scheduler._get_variance(999) - 0.02)) < 1e-5

    def test_full_loop_no_noise(self):
        scheduler_class = self.scheduler_classes[0]
        scheduler_config = self.get_scheduler_config()
        scheduler = scheduler_class(**scheduler_config)

        num_trained_timesteps = len(scheduler)

        model = self.dummy_model()
        sample = self.dummy_sample_deter
        generator = torch.manual_seed(0)

        for t in reversed(range(num_trained_timesteps)):
            # 1. predict noise residual
            residual = model(sample, t)

            # 2. predict previous mean of sample x_t-1
            pred_prev_sample = scheduler.step(residual, t, sample, generator=generator).prev_sample

            # if t > 0:
            #     noise = self.dummy_sample_deter
            #     variance = scheduler.get_variance(t) ** (0.5) * noise
            #
            # sample = pred_prev_sample + variance
            sample = pred_prev_sample

        result_sum = torch.sum(torch.abs(sample))
        result_mean = torch.mean(torch.abs(sample))

        assert abs(result_sum.item() - 258.9070) < 1e-2
        assert abs(result_mean.item() - 0.3374) < 1e-3


class DDIMSchedulerTest(SchedulerCommonTest):
    scheduler_classes = (DDIMScheduler,)
    forward_default_kwargs = (("eta", 0.0), ("num_inference_steps", 50))

    def get_scheduler_config(self, **kwargs):
        config = {
            "num_train_timesteps": 1000,
            "beta_start": 0.0001,
            "beta_end": 0.02,
            "beta_schedule": "linear",
            "clip_sample": True,
        }

        config.update(**kwargs)
        return config

    def full_loop(self, **config):
        scheduler_class = self.scheduler_classes[0]
        scheduler_config = self.get_scheduler_config(**config)
        scheduler = scheduler_class(**scheduler_config)

        num_inference_steps, eta = 10, 0.0

        model = self.dummy_model()
        sample = self.dummy_sample_deter

        scheduler.set_timesteps(num_inference_steps)

        for t in scheduler.timesteps:
            residual = model(sample, t)
            sample = scheduler.step(residual, t, sample, eta).prev_sample

        return sample

    def test_timesteps(self):
        for timesteps in [100, 500, 1000]:
            self.check_over_configs(num_train_timesteps=timesteps)

    def test_steps_offset(self):
        for steps_offset in [0, 1]:
            self.check_over_configs(steps_offset=steps_offset)

        scheduler_class = self.scheduler_classes[0]
        scheduler_config = self.get_scheduler_config(steps_offset=1)
        scheduler = scheduler_class(**scheduler_config)
        scheduler.set_timesteps(5)
        assert torch.equal(scheduler.timesteps, torch.LongTensor([801, 601, 401, 201, 1]))

    def test_betas(self):
        for beta_start, beta_end in zip([0.0001, 0.001, 0.01, 0.1], [0.002, 0.02, 0.2, 2]):
            self.check_over_configs(beta_start=beta_start, beta_end=beta_end)

    def test_schedules(self):
        for schedule in ["linear", "squaredcos_cap_v2"]:
            self.check_over_configs(beta_schedule=schedule)

    def test_clip_sample(self):
        for clip_sample in [True, False]:
            self.check_over_configs(clip_sample=clip_sample)

    def test_time_indices(self):
        for t in [1, 10, 49]:
            self.check_over_forward(time_step=t)

    def test_inference_steps(self):
        for t, num_inference_steps in zip([1, 10, 50], [10, 50, 500]):
            self.check_over_forward(time_step=t, num_inference_steps=num_inference_steps)

    def test_eta(self):
        for t, eta in zip([1, 10, 49], [0.0, 0.5, 1.0]):
            self.check_over_forward(time_step=t, eta=eta)

    def test_variance(self):
        scheduler_class = self.scheduler_classes[0]
        scheduler_config = self.get_scheduler_config()
        scheduler = scheduler_class(**scheduler_config)

        assert torch.sum(torch.abs(scheduler._get_variance(0, 0) - 0.0)) < 1e-5
        assert torch.sum(torch.abs(scheduler._get_variance(420, 400) - 0.14771)) < 1e-5
        assert torch.sum(torch.abs(scheduler._get_variance(980, 960) - 0.32460)) < 1e-5
        assert torch.sum(torch.abs(scheduler._get_variance(0, 0) - 0.0)) < 1e-5
        assert torch.sum(torch.abs(scheduler._get_variance(487, 486) - 0.00979)) < 1e-5
        assert torch.sum(torch.abs(scheduler._get_variance(999, 998) - 0.02)) < 1e-5

    def test_full_loop_no_noise(self):
        sample = self.full_loop()

        result_sum = torch.sum(torch.abs(sample))
        result_mean = torch.mean(torch.abs(sample))

        assert abs(result_sum.item() - 172.0067) < 1e-2
        assert abs(result_mean.item() - 0.223967) < 1e-3

    def test_full_loop_with_set_alpha_to_one(self):
        # We specify different beta, so that the first alpha is 0.99
        sample = self.full_loop(set_alpha_to_one=True, beta_start=0.01)
        result_sum = torch.sum(torch.abs(sample))
        result_mean = torch.mean(torch.abs(sample))

        assert abs(result_sum.item() - 149.8295) < 1e-2
        assert abs(result_mean.item() - 0.1951) < 1e-3

    def test_full_loop_with_no_set_alpha_to_one(self):
        # We specify different beta, so that the first alpha is 0.99
        sample = self.full_loop(set_alpha_to_one=False, beta_start=0.01)
        result_sum = torch.sum(torch.abs(sample))
        result_mean = torch.mean(torch.abs(sample))

        assert abs(result_sum.item() - 149.0784) < 1e-2
        assert abs(result_mean.item() - 0.1941) < 1e-3


class PNDMSchedulerTest(SchedulerCommonTest):
    scheduler_classes = (PNDMScheduler,)
    forward_default_kwargs = (("num_inference_steps", 50),)

    def get_scheduler_config(self, **kwargs):
        config = {
            "num_train_timesteps": 1000,
            "beta_start": 0.0001,
            "beta_end": 0.02,
            "beta_schedule": "linear",
        }

        config.update(**kwargs)
        return config

    def check_over_configs(self, time_step=0, **config):
        kwargs = dict(self.forward_default_kwargs)
        num_inference_steps = kwargs.pop("num_inference_steps", None)
        sample = self.dummy_sample
        residual = 0.1 * sample
        dummy_past_residuals = [residual + 0.2, residual + 0.15, residual + 0.1, residual + 0.05]

        for scheduler_class in self.scheduler_classes:
            scheduler_config = self.get_scheduler_config(**config)
            scheduler = scheduler_class(**scheduler_config)
            scheduler.set_timesteps(num_inference_steps)
            # copy over dummy past residuals
            scheduler.ets = dummy_past_residuals[:]

            with tempfile.TemporaryDirectory() as tmpdirname:
                scheduler.save_config(tmpdirname)
                new_scheduler = scheduler_class.from_config(tmpdirname)
                new_scheduler.set_timesteps(num_inference_steps)
                # copy over dummy past residuals
                new_scheduler.ets = dummy_past_residuals[:]

            output = scheduler.step_prk(residual, time_step, sample, **kwargs).prev_sample
            new_output = new_scheduler.step_prk(residual, time_step, sample, **kwargs).prev_sample

            assert torch.sum(torch.abs(output - new_output)) < 1e-5, "Scheduler outputs are not identical"

            output = scheduler.step_plms(residual, time_step, sample, **kwargs).prev_sample
            new_output = new_scheduler.step_plms(residual, time_step, sample, **kwargs).prev_sample

            assert torch.sum(torch.abs(output - new_output)) < 1e-5, "Scheduler outputs are not identical"

    def test_from_pretrained_save_pretrained(self):
        pass

    def check_over_forward(self, time_step=0, **forward_kwargs):
        kwargs = dict(self.forward_default_kwargs)
        num_inference_steps = kwargs.pop("num_inference_steps", None)
        sample = self.dummy_sample
        residual = 0.1 * sample
        dummy_past_residuals = [residual + 0.2, residual + 0.15, residual + 0.1, residual + 0.05]

        for scheduler_class in self.scheduler_classes:
            scheduler_config = self.get_scheduler_config()
            scheduler = scheduler_class(**scheduler_config)
            scheduler.set_timesteps(num_inference_steps)

            # copy over dummy past residuals (must be after setting timesteps)
            scheduler.ets = dummy_past_residuals[:]

            with tempfile.TemporaryDirectory() as tmpdirname:
                scheduler.save_config(tmpdirname)
                new_scheduler = scheduler_class.from_config(tmpdirname)
                # copy over dummy past residuals
                new_scheduler.set_timesteps(num_inference_steps)

                # copy over dummy past residual (must be after setting timesteps)
                new_scheduler.ets = dummy_past_residuals[:]

            output = scheduler.step_prk(residual, time_step, sample, **kwargs).prev_sample
            new_output = new_scheduler.step_prk(residual, time_step, sample, **kwargs).prev_sample

            assert torch.sum(torch.abs(output - new_output)) < 1e-5, "Scheduler outputs are not identical"

            output = scheduler.step_plms(residual, time_step, sample, **kwargs).prev_sample
            new_output = new_scheduler.step_plms(residual, time_step, sample, **kwargs).prev_sample

            assert torch.sum(torch.abs(output - new_output)) < 1e-5, "Scheduler outputs are not identical"

    def full_loop(self, **config):
        scheduler_class = self.scheduler_classes[0]
        scheduler_config = self.get_scheduler_config(**config)
        scheduler = scheduler_class(**scheduler_config)

        num_inference_steps = 10
        model = self.dummy_model()
        sample = self.dummy_sample_deter
        scheduler.set_timesteps(num_inference_steps)

        for i, t in enumerate(scheduler.prk_timesteps):
            residual = model(sample, t)
            sample = scheduler.step_prk(residual, t, sample).prev_sample

        for i, t in enumerate(scheduler.plms_timesteps):
            residual = model(sample, t)
            sample = scheduler.step_plms(residual, t, sample).prev_sample

        return sample

    def test_step_shape(self):
        kwargs = dict(self.forward_default_kwargs)

        num_inference_steps = kwargs.pop("num_inference_steps", None)

        for scheduler_class in self.scheduler_classes:
            scheduler_config = self.get_scheduler_config()
            scheduler = scheduler_class(**scheduler_config)

            sample = self.dummy_sample
            residual = 0.1 * sample

            if num_inference_steps is not None and hasattr(scheduler, "set_timesteps"):
                scheduler.set_timesteps(num_inference_steps)
            elif num_inference_steps is not None and not hasattr(scheduler, "set_timesteps"):
                kwargs["num_inference_steps"] = num_inference_steps

            # copy over dummy past residuals (must be done after set_timesteps)
            dummy_past_residuals = [residual + 0.2, residual + 0.15, residual + 0.1, residual + 0.05]
            scheduler.ets = dummy_past_residuals[:]

            output_0 = scheduler.step_prk(residual, 0, sample, **kwargs).prev_sample
            output_1 = scheduler.step_prk(residual, 1, sample, **kwargs).prev_sample

            self.assertEqual(output_0.shape, sample.shape)
            self.assertEqual(output_0.shape, output_1.shape)

            output_0 = scheduler.step_plms(residual, 0, sample, **kwargs).prev_sample
            output_1 = scheduler.step_plms(residual, 1, sample, **kwargs).prev_sample

            self.assertEqual(output_0.shape, sample.shape)
            self.assertEqual(output_0.shape, output_1.shape)

    def test_timesteps(self):
        for timesteps in [100, 1000]:
            self.check_over_configs(num_train_timesteps=timesteps)

    def test_steps_offset(self):
        for steps_offset in [0, 1]:
            self.check_over_configs(steps_offset=steps_offset)

        scheduler_class = self.scheduler_classes[0]
        scheduler_config = self.get_scheduler_config(steps_offset=1)
        scheduler = scheduler_class(**scheduler_config)
        scheduler.set_timesteps(10)
        assert torch.equal(
            scheduler.timesteps,
            torch.LongTensor(
                [901, 851, 851, 801, 801, 751, 751, 701, 701, 651, 651, 601, 601, 501, 401, 301, 201, 101, 1]
            ),
        )

    def test_betas(self):
        for beta_start, beta_end in zip([0.0001, 0.001], [0.002, 0.02]):
            self.check_over_configs(beta_start=beta_start, beta_end=beta_end)

    def test_schedules(self):
        for schedule in ["linear", "squaredcos_cap_v2"]:
            self.check_over_configs(beta_schedule=schedule)

    def test_time_indices(self):
        for t in [1, 5, 10]:
            self.check_over_forward(time_step=t)

    def test_inference_steps(self):
        for t, num_inference_steps in zip([1, 5, 10], [10, 50, 100]):
            self.check_over_forward(num_inference_steps=num_inference_steps)

    def test_pow_of_3_inference_steps(self):
        # earlier version of set_timesteps() caused an error indexing alpha's with inference steps as power of 3
        num_inference_steps = 27

        for scheduler_class in self.scheduler_classes:
            sample = self.dummy_sample
            residual = 0.1 * sample

            scheduler_config = self.get_scheduler_config()
            scheduler = scheduler_class(**scheduler_config)

            scheduler.set_timesteps(num_inference_steps)

            # before power of 3 fix, would error on first step, so we only need to do two
            for i, t in enumerate(scheduler.prk_timesteps[:2]):
                sample = scheduler.step_prk(residual, t, sample).prev_sample

    def test_inference_plms_no_past_residuals(self):
        with self.assertRaises(ValueError):
            scheduler_class = self.scheduler_classes[0]
            scheduler_config = self.get_scheduler_config()
            scheduler = scheduler_class(**scheduler_config)

            scheduler.step_plms(self.dummy_sample, 1, self.dummy_sample).prev_sample

    def test_full_loop_no_noise(self):
        sample = self.full_loop()
        result_sum = torch.sum(torch.abs(sample))
        result_mean = torch.mean(torch.abs(sample))

        assert abs(result_sum.item() - 198.1318) < 1e-2
        assert abs(result_mean.item() - 0.2580) < 1e-3

    def test_full_loop_with_set_alpha_to_one(self):
        # We specify different beta, so that the first alpha is 0.99
        sample = self.full_loop(set_alpha_to_one=True, beta_start=0.01)
        result_sum = torch.sum(torch.abs(sample))
        result_mean = torch.mean(torch.abs(sample))

        assert abs(result_sum.item() - 230.0399) < 1e-2
        assert abs(result_mean.item() - 0.2995) < 1e-3

    def test_full_loop_with_no_set_alpha_to_one(self):
        # We specify different beta, so that the first alpha is 0.99
        sample = self.full_loop(set_alpha_to_one=False, beta_start=0.01)
        result_sum = torch.sum(torch.abs(sample))
        result_mean = torch.mean(torch.abs(sample))

        assert abs(result_sum.item() - 186.9482) < 1e-2
        assert abs(result_mean.item() - 0.2434) < 1e-3


class ScoreSdeVeSchedulerTest(unittest.TestCase):
    # TODO adapt with class SchedulerCommonTest (scheduler needs Numpy Integration)
    scheduler_classes = (ScoreSdeVeScheduler,)
    forward_default_kwargs = ()

    @property
    def dummy_sample(self):
        batch_size = 4
        num_channels = 3
        height = 8
        width = 8

        sample = torch.rand((batch_size, num_channels, height, width))

        return sample

    @property
    def dummy_sample_deter(self):
        batch_size = 4
        num_channels = 3
        height = 8
        width = 8

        num_elems = batch_size * num_channels * height * width
        sample = torch.arange(num_elems)
        sample = sample.reshape(num_channels, height, width, batch_size)
        sample = sample / num_elems
        sample = sample.permute(3, 0, 1, 2)

        return sample

    def dummy_model(self):
        def model(sample, t, *args):
            return sample * t / (t + 1)

        return model

    def get_scheduler_config(self, **kwargs):
        config = {
            "num_train_timesteps": 2000,
            "snr": 0.15,
            "sigma_min": 0.01,
            "sigma_max": 1348,
            "sampling_eps": 1e-5,
        }

        config.update(**kwargs)
        return config

    def check_over_configs(self, time_step=0, **config):
        kwargs = dict(self.forward_default_kwargs)

        for scheduler_class in self.scheduler_classes:
            sample = self.dummy_sample
            residual = 0.1 * sample

            scheduler_config = self.get_scheduler_config(**config)
            scheduler = scheduler_class(**scheduler_config)

            with tempfile.TemporaryDirectory() as tmpdirname:
                scheduler.save_config(tmpdirname)
                new_scheduler = scheduler_class.from_config(tmpdirname)

            output = scheduler.step_pred(
                residual, time_step, sample, generator=torch.manual_seed(0), **kwargs
            ).prev_sample
            new_output = new_scheduler.step_pred(
                residual, time_step, sample, generator=torch.manual_seed(0), **kwargs
            ).prev_sample

            assert torch.sum(torch.abs(output - new_output)) < 1e-5, "Scheduler outputs are not identical"

            output = scheduler.step_correct(residual, sample, generator=torch.manual_seed(0), **kwargs).prev_sample
            new_output = new_scheduler.step_correct(
                residual, sample, generator=torch.manual_seed(0), **kwargs
            ).prev_sample

            assert torch.sum(torch.abs(output - new_output)) < 1e-5, "Scheduler correction are not identical"

    def check_over_forward(self, time_step=0, **forward_kwargs):
        kwargs = dict(self.forward_default_kwargs)
        kwargs.update(forward_kwargs)

        for scheduler_class in self.scheduler_classes:
            sample = self.dummy_sample
            residual = 0.1 * sample

            scheduler_config = self.get_scheduler_config()
            scheduler = scheduler_class(**scheduler_config)

            with tempfile.TemporaryDirectory() as tmpdirname:
                scheduler.save_config(tmpdirname)
                new_scheduler = scheduler_class.from_config(tmpdirname)

            output = scheduler.step_pred(
                residual, time_step, sample, generator=torch.manual_seed(0), **kwargs
            ).prev_sample
            new_output = new_scheduler.step_pred(
                residual, time_step, sample, generator=torch.manual_seed(0), **kwargs
            ).prev_sample

            assert torch.sum(torch.abs(output - new_output)) < 1e-5, "Scheduler outputs are not identical"

            output = scheduler.step_correct(residual, sample, generator=torch.manual_seed(0), **kwargs).prev_sample
            new_output = new_scheduler.step_correct(
                residual, sample, generator=torch.manual_seed(0), **kwargs
            ).prev_sample

            assert torch.sum(torch.abs(output - new_output)) < 1e-5, "Scheduler correction are not identical"

    def test_timesteps(self):
        for timesteps in [10, 100, 1000]:
            self.check_over_configs(num_train_timesteps=timesteps)

    def test_sigmas(self):
        for sigma_min, sigma_max in zip([0.0001, 0.001, 0.01], [1, 100, 1000]):
            self.check_over_configs(sigma_min=sigma_min, sigma_max=sigma_max)

    def test_time_indices(self):
        for t in [0.1, 0.5, 0.75]:
            self.check_over_forward(time_step=t)

    def test_full_loop_no_noise(self):
        kwargs = dict(self.forward_default_kwargs)

        scheduler_class = self.scheduler_classes[0]
        scheduler_config = self.get_scheduler_config()
        scheduler = scheduler_class(**scheduler_config)

        num_inference_steps = 3

        model = self.dummy_model()
        sample = self.dummy_sample_deter

        scheduler.set_sigmas(num_inference_steps)
        scheduler.set_timesteps(num_inference_steps)
        generator = torch.manual_seed(0)

        for i, t in enumerate(scheduler.timesteps):
            sigma_t = scheduler.sigmas[i]

            for _ in range(scheduler.config.correct_steps):
                with torch.no_grad():
                    model_output = model(sample, sigma_t)
                sample = scheduler.step_correct(model_output, sample, generator=generator, **kwargs).prev_sample

            with torch.no_grad():
                model_output = model(sample, sigma_t)

            output = scheduler.step_pred(model_output, t, sample, generator=generator, **kwargs)
            sample, _ = output.prev_sample, output.prev_sample_mean

        result_sum = torch.sum(torch.abs(sample))
        result_mean = torch.mean(torch.abs(sample))

        assert np.isclose(result_sum.item(), 14372758528.0)
        assert np.isclose(result_mean.item(), 18714530.0)

    def test_step_shape(self):
        kwargs = dict(self.forward_default_kwargs)

        num_inference_steps = kwargs.pop("num_inference_steps", None)

        for scheduler_class in self.scheduler_classes:
            scheduler_config = self.get_scheduler_config()
            scheduler = scheduler_class(**scheduler_config)

            sample = self.dummy_sample
            residual = 0.1 * sample

            if num_inference_steps is not None and hasattr(scheduler, "set_timesteps"):
                scheduler.set_timesteps(num_inference_steps)
            elif num_inference_steps is not None and not hasattr(scheduler, "set_timesteps"):
                kwargs["num_inference_steps"] = num_inference_steps

            output_0 = scheduler.step_pred(residual, 0, sample, generator=torch.manual_seed(0), **kwargs).prev_sample
            output_1 = scheduler.step_pred(residual, 1, sample, generator=torch.manual_seed(0), **kwargs).prev_sample

            self.assertEqual(output_0.shape, sample.shape)
            self.assertEqual(output_0.shape, output_1.shape)


class LMSDiscreteSchedulerTest(SchedulerCommonTest):
    scheduler_classes = (LMSDiscreteScheduler,)
    num_inference_steps = 10

    def get_scheduler_config(self, **kwargs):
        config = {
            "num_train_timesteps": 1100,
            "beta_start": 0.0001,
            "beta_end": 0.02,
            "beta_schedule": "linear",
            "trained_betas": None,
        }

        config.update(**kwargs)
        return config

    def test_timesteps(self):
        for timesteps in [10, 50, 100, 1000]:
            self.check_over_configs(num_train_timesteps=timesteps)

    def test_betas(self):
        for beta_start, beta_end in zip([0.00001, 0.0001, 0.001], [0.0002, 0.002, 0.02]):
            self.check_over_configs(beta_start=beta_start, beta_end=beta_end)

    def test_schedules(self):
        for schedule in ["linear", "scaled_linear"]:
            self.check_over_configs(beta_schedule=schedule)

    def test_time_indices(self):
        for t in [0, 500, 800]:
            self.check_over_forward(time_step=t)

    def test_full_loop_no_noise(self):
        scheduler_class = self.scheduler_classes[0]
        scheduler_config = self.get_scheduler_config()
        scheduler = scheduler_class(**scheduler_config)

        scheduler.set_timesteps(self.num_inference_steps)

        model = self.dummy_model()
        sample = self.dummy_sample_deter * scheduler.init_noise_sigma

        for i, t in enumerate(scheduler.timesteps):
            sample = scheduler.scale_model_input(sample, t)

            model_output = model(sample, t)

            output = scheduler.step(model_output, t, sample)
            sample = output.prev_sample

        result_sum = torch.sum(torch.abs(sample))
        result_mean = torch.mean(torch.abs(sample))

        assert abs(result_sum.item() - 1006.388) < 1e-2
        assert abs(result_mean.item() - 1.31) < 1e-3


class IPNDMSchedulerTest(SchedulerCommonTest):
    scheduler_classes = (IPNDMScheduler,)
    forward_default_kwargs = (("num_inference_steps", 50),)

    def get_scheduler_config(self, **kwargs):
        config = {"num_train_timesteps": 1000}
        config.update(**kwargs)
        return config

    def check_over_configs(self, time_step=0, **config):
        kwargs = dict(self.forward_default_kwargs)
        num_inference_steps = kwargs.pop("num_inference_steps", None)
        sample = self.dummy_sample
        residual = 0.1 * sample
        dummy_past_residuals = [residual + 0.2, residual + 0.15, residual + 0.1, residual + 0.05]

        for scheduler_class in self.scheduler_classes:
            scheduler_config = self.get_scheduler_config(**config)
            scheduler = scheduler_class(**scheduler_config)
            scheduler.set_timesteps(num_inference_steps)
            # copy over dummy past residuals
            scheduler.ets = dummy_past_residuals[:]

            if time_step is None:
                time_step = scheduler.timesteps[len(scheduler.timesteps) // 2]

            with tempfile.TemporaryDirectory() as tmpdirname:
                scheduler.save_config(tmpdirname)
                new_scheduler = scheduler_class.from_config(tmpdirname)
                new_scheduler.set_timesteps(num_inference_steps)
                # copy over dummy past residuals
                new_scheduler.ets = dummy_past_residuals[:]

            output = scheduler.step(residual, time_step, sample, **kwargs).prev_sample
            new_output = new_scheduler.step(residual, time_step, sample, **kwargs).prev_sample

            assert torch.sum(torch.abs(output - new_output)) < 1e-5, "Scheduler outputs are not identical"

            output = scheduler.step(residual, time_step, sample, **kwargs).prev_sample
            new_output = new_scheduler.step(residual, time_step, sample, **kwargs).prev_sample

            assert torch.sum(torch.abs(output - new_output)) < 1e-5, "Scheduler outputs are not identical"

    def test_from_pretrained_save_pretrained(self):
        pass

    def check_over_forward(self, time_step=0, **forward_kwargs):
        kwargs = dict(self.forward_default_kwargs)
        num_inference_steps = kwargs.pop("num_inference_steps", None)
        sample = self.dummy_sample
        residual = 0.1 * sample
        dummy_past_residuals = [residual + 0.2, residual + 0.15, residual + 0.1, residual + 0.05]

        for scheduler_class in self.scheduler_classes:
            scheduler_config = self.get_scheduler_config()
            scheduler = scheduler_class(**scheduler_config)
            scheduler.set_timesteps(num_inference_steps)

            # copy over dummy past residuals (must be after setting timesteps)
            scheduler.ets = dummy_past_residuals[:]

            if time_step is None:
                time_step = scheduler.timesteps[len(scheduler.timesteps) // 2]

            with tempfile.TemporaryDirectory() as tmpdirname:
                scheduler.save_config(tmpdirname)
                new_scheduler = scheduler_class.from_config(tmpdirname)
                # copy over dummy past residuals
                new_scheduler.set_timesteps(num_inference_steps)

                # copy over dummy past residual (must be after setting timesteps)
                new_scheduler.ets = dummy_past_residuals[:]

            output = scheduler.step(residual, time_step, sample, **kwargs).prev_sample
            new_output = new_scheduler.step(residual, time_step, sample, **kwargs).prev_sample

            assert torch.sum(torch.abs(output - new_output)) < 1e-5, "Scheduler outputs are not identical"

            output = scheduler.step(residual, time_step, sample, **kwargs).prev_sample
            new_output = new_scheduler.step(residual, time_step, sample, **kwargs).prev_sample

            assert torch.sum(torch.abs(output - new_output)) < 1e-5, "Scheduler outputs are not identical"

    def full_loop(self, **config):
        scheduler_class = self.scheduler_classes[0]
        scheduler_config = self.get_scheduler_config(**config)
        scheduler = scheduler_class(**scheduler_config)

        num_inference_steps = 10
        model = self.dummy_model()
        sample = self.dummy_sample_deter
        scheduler.set_timesteps(num_inference_steps)

        for i, t in enumerate(scheduler.timesteps):
            residual = model(sample, t)
            sample = scheduler.step(residual, t, sample).prev_sample

        for i, t in enumerate(scheduler.timesteps):
            residual = model(sample, t)
            sample = scheduler.step(residual, t, sample).prev_sample

        return sample

    def test_step_shape(self):
        kwargs = dict(self.forward_default_kwargs)

        num_inference_steps = kwargs.pop("num_inference_steps", None)

        for scheduler_class in self.scheduler_classes:
            scheduler_config = self.get_scheduler_config()
            scheduler = scheduler_class(**scheduler_config)

            sample = self.dummy_sample
            residual = 0.1 * sample

            if num_inference_steps is not None and hasattr(scheduler, "set_timesteps"):
                scheduler.set_timesteps(num_inference_steps)
            elif num_inference_steps is not None and not hasattr(scheduler, "set_timesteps"):
                kwargs["num_inference_steps"] = num_inference_steps

            # copy over dummy past residuals (must be done after set_timesteps)
            dummy_past_residuals = [residual + 0.2, residual + 0.15, residual + 0.1, residual + 0.05]
            scheduler.ets = dummy_past_residuals[:]

            time_step_0 = scheduler.timesteps[5]
            time_step_1 = scheduler.timesteps[6]

            output_0 = scheduler.step(residual, time_step_0, sample, **kwargs).prev_sample
            output_1 = scheduler.step(residual, time_step_1, sample, **kwargs).prev_sample

            self.assertEqual(output_0.shape, sample.shape)
            self.assertEqual(output_0.shape, output_1.shape)

            output_0 = scheduler.step(residual, time_step_0, sample, **kwargs).prev_sample
            output_1 = scheduler.step(residual, time_step_1, sample, **kwargs).prev_sample

            self.assertEqual(output_0.shape, sample.shape)
            self.assertEqual(output_0.shape, output_1.shape)

    def test_timesteps(self):
        for timesteps in [100, 1000]:
            self.check_over_configs(num_train_timesteps=timesteps, time_step=None)

    def test_inference_steps(self):
        for t, num_inference_steps in zip([1, 5, 10], [10, 50, 100]):
            self.check_over_forward(num_inference_steps=num_inference_steps, time_step=None)

    def test_full_loop_no_noise(self):
        sample = self.full_loop()
        result_mean = torch.mean(torch.abs(sample))

        assert abs(result_mean.item() - 2540529) < 10<|MERGE_RESOLUTION|>--- conflicted
+++ resolved
@@ -19,10 +19,6 @@
 import numpy as np
 import torch
 
-<<<<<<< HEAD
-from diffusers import DDIMScheduler, DDPMScheduler, LMSDiscreteScheduler, PNDMScheduler, ScoreSdeVeScheduler
-from diffusers.utils import torch_device
-=======
 from diffusers import (
     DDIMScheduler,
     DDPMScheduler,
@@ -31,7 +27,7 @@
     PNDMScheduler,
     ScoreSdeVeScheduler,
 )
->>>>>>> 4b9f5895
+from diffusers.utils import torch_device
 
 
 torch.backends.cuda.matmul.allow_tf32 = False
