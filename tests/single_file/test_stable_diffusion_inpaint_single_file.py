import gc
import unittest

import torch

from diffusers import (
    StableDiffusionInpaintPipeline,
)
from diffusers.utils import load_image
from diffusers.utils.testing_utils import (
    enable_full_determinism,
    require_torch_gpu,
    slow,
)

from .single_file_testing_utils import SDSingleFileTesterMixin


enable_full_determinism()


@slow
@require_torch_gpu
class StableDiffusionInpaintPipelineSingleFileSlowTests(unittest.TestCase, SDSingleFileTesterMixin):
    pipeline_class = StableDiffusionInpaintPipeline
<<<<<<< HEAD
    ckpt_path = "https://huggingface.co/botp/stable-diffusion-v1-5-inpainting/blob/main/sd-v1-5-inpainting.ckpt"
    original_config = "https://raw.githubusercontent.com/runwayml/stable-diffusion/main/configs/stable-diffusion/v1-inpainting-inference.yaml"
    repo_id = "botp/stable-diffusion-v1-5-inpainting"
=======
    ckpt_path = "https://huggingface.co/Lykon/DreamShaper/blob/main/DreamShaper_8_INPAINTING.inpainting.safetensors"
    original_config = "https://raw.githubusercontent.com/runwayml/stable-diffusion/main/configs/stable-diffusion/v1-inpainting-inference.yaml"
    repo_id = "Lykon/dreamshaper-8-inpainting"
>>>>>>> d269cc8a

    def setUp(self):
        super().setUp()
        gc.collect()
        torch.cuda.empty_cache()

    def tearDown(self):
        super().tearDown()
        gc.collect()
        torch.cuda.empty_cache()

    def get_inputs(self, device, generator_device="cpu", dtype=torch.float32, seed=0):
        generator = torch.Generator(device=generator_device).manual_seed(seed)
        init_image = load_image(
            "https://huggingface.co/datasets/diffusers/test-arrays/resolve/main"
            "/stable_diffusion_inpaint/input_bench_image.png"
        )
        mask_image = load_image(
            "https://huggingface.co/datasets/diffusers/test-arrays/resolve/main"
            "/stable_diffusion_inpaint/input_bench_mask.png"
        )
        inputs = {
            "prompt": "Face of a yellow cat, high resolution, sitting on a park bench",
            "image": init_image,
            "mask_image": mask_image,
            "generator": generator,
            "num_inference_steps": 3,
            "guidance_scale": 7.5,
            "output_type": "np",
        }
        return inputs

    def test_single_file_format_inference_is_same_as_pretrained(self):
        super().test_single_file_format_inference_is_same_as_pretrained(expected_max_diff=1e-3)

    def test_single_file_loading_4_channel_unet(self):
        # Test loading single file inpaint with a 4 channel UNet
<<<<<<< HEAD
        ckpt_path = "https://huggingface.co/Jiali/stable-diffusion-1.5/blob/main/v1-5-pruned-emaonly.safetensors"
=======
        ckpt_path = "https://huggingface.co/Lykon/DreamShaper/blob/main/DreamShaper_8_pruned.safetensors"
>>>>>>> d269cc8a
        pipe = self.pipeline_class.from_single_file(ckpt_path)

        assert pipe.unet.config.in_channels == 4

    @unittest.skip("runwayml original config has been removed")
    def test_single_file_components_with_original_config(self):
        return

    @unittest.skip("runwayml original config has been removed")
    def test_single_file_components_with_original_config_local_files_only(self):
        return


@slow
@require_torch_gpu
class StableDiffusion21InpaintPipelineSingleFileSlowTests(unittest.TestCase, SDSingleFileTesterMixin):
    pipeline_class = StableDiffusionInpaintPipeline
    ckpt_path = (
        "https://huggingface.co/stabilityai/stable-diffusion-2-inpainting/blob/main/512-inpainting-ema.safetensors"
    )
    original_config = "https://raw.githubusercontent.com/Stability-AI/stablediffusion/main/configs/stable-diffusion/v2-inpainting-inference.yaml"
    repo_id = "stabilityai/stable-diffusion-2-inpainting"

    def setUp(self):
        super().setUp()
        gc.collect()
        torch.cuda.empty_cache()

    def tearDown(self):
        super().tearDown()
        gc.collect()
        torch.cuda.empty_cache()

    def get_inputs(self, device, generator_device="cpu", dtype=torch.float32, seed=0):
        generator = torch.Generator(device=generator_device).manual_seed(seed)
        init_image = load_image(
            "https://huggingface.co/datasets/diffusers/test-arrays/resolve/main"
            "/stable_diffusion_inpaint/input_bench_image.png"
        )
        mask_image = load_image(
            "https://huggingface.co/datasets/diffusers/test-arrays/resolve/main"
            "/stable_diffusion_inpaint/input_bench_mask.png"
        )
        inputs = {
            "prompt": "Face of a yellow cat, high resolution, sitting on a park bench",
            "image": init_image,
            "mask_image": mask_image,
            "generator": generator,
            "num_inference_steps": 3,
            "guidance_scale": 7.5,
            "output_type": "np",
        }
        return inputs

    def test_single_file_format_inference_is_same_as_pretrained(self):
        super().test_single_file_format_inference_is_same_as_pretrained(expected_max_diff=1e-3)<|MERGE_RESOLUTION|>--- conflicted
+++ resolved
@@ -23,15 +23,9 @@
 @require_torch_gpu
 class StableDiffusionInpaintPipelineSingleFileSlowTests(unittest.TestCase, SDSingleFileTesterMixin):
     pipeline_class = StableDiffusionInpaintPipeline
-<<<<<<< HEAD
     ckpt_path = "https://huggingface.co/botp/stable-diffusion-v1-5-inpainting/blob/main/sd-v1-5-inpainting.ckpt"
     original_config = "https://raw.githubusercontent.com/runwayml/stable-diffusion/main/configs/stable-diffusion/v1-inpainting-inference.yaml"
     repo_id = "botp/stable-diffusion-v1-5-inpainting"
-=======
-    ckpt_path = "https://huggingface.co/Lykon/DreamShaper/blob/main/DreamShaper_8_INPAINTING.inpainting.safetensors"
-    original_config = "https://raw.githubusercontent.com/runwayml/stable-diffusion/main/configs/stable-diffusion/v1-inpainting-inference.yaml"
-    repo_id = "Lykon/dreamshaper-8-inpainting"
->>>>>>> d269cc8a
 
     def setUp(self):
         super().setUp()
@@ -69,11 +63,7 @@
 
     def test_single_file_loading_4_channel_unet(self):
         # Test loading single file inpaint with a 4 channel UNet
-<<<<<<< HEAD
         ckpt_path = "https://huggingface.co/Jiali/stable-diffusion-1.5/blob/main/v1-5-pruned-emaonly.safetensors"
-=======
-        ckpt_path = "https://huggingface.co/Lykon/DreamShaper/blob/main/DreamShaper_8_pruned.safetensors"
->>>>>>> d269cc8a
         pipe = self.pipeline_class.from_single_file(ckpt_path)
 
         assert pipe.unet.config.in_channels == 4
