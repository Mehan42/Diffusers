--- conflicted
+++ resolved
@@ -158,10 +158,9 @@
 
         assert np.abs(image_slice.flatten() - expected_slice).max() < 1e-2
 
-<<<<<<< HEAD
     def test_num_images_per_prompt(self):
         self._test_num_images_per_prompt(prompt_key=["prompt", "source_prompt", "image"])
-=======
+
     @skip_mps
     def test_save_load_local(self):
         return super().test_save_load_local()
@@ -181,7 +180,6 @@
     @skip_mps
     def test_attention_slicing_forward_pass(self):
         return super().test_attention_slicing_forward_pass()
->>>>>>> 2f489571
 
 
 @slow
