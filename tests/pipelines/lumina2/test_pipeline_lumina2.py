import unittest

import torch
from transformers import AutoTokenizer, Gemma2Config, Gemma2Model

from diffusers import (
    AutoencoderKL,
    FlowMatchEulerDiscreteScheduler,
    Lumina2Pipeline,
    Lumina2Text2ImgPipeline,
    Lumina2Transformer2DModel,
)

from ..test_pipelines_common import PipelineTesterMixin


class Lumina2PipelineFastTests(unittest.TestCase, PipelineTesterMixin):
    pipeline_class = Lumina2Pipeline
    params = frozenset(
        [
            "prompt",
            "height",
            "width",
            "guidance_scale",
            "negative_prompt",
            "prompt_embeds",
            "negative_prompt_embeds",
        ]
    )
    batch_params = frozenset(["prompt", "negative_prompt"])
    required_optional_params = frozenset(
        [
            "num_inference_steps",
            "generator",
            "latents",
            "return_dict",
            "callback_on_step_end",
            "callback_on_step_end_tensor_inputs",
        ]
    )

    supports_dduf = False
    test_xformers_attention = False
    test_layerwise_casting = True

    def get_dummy_components(self):
        torch.manual_seed(0)
        transformer = Lumina2Transformer2DModel(
            sample_size=4,
            patch_size=2,
            in_channels=4,
            hidden_size=8,
            num_layers=2,
            num_attention_heads=1,
            num_kv_heads=1,
            multiple_of=16,
            ffn_dim_multiplier=None,
            norm_eps=1e-5,
            scaling_factor=1.0,
            axes_dim_rope=[4, 2, 2],
            cap_feat_dim=8,
        )

        torch.manual_seed(0)
        vae = AutoencoderKL(
            sample_size=32,
            in_channels=3,
            out_channels=3,
            block_out_channels=(4,),
            layers_per_block=1,
            latent_channels=4,
            norm_num_groups=1,
            use_quant_conv=False,
            use_post_quant_conv=False,
            shift_factor=0.0609,
            scaling_factor=1.5035,
        )

        scheduler = FlowMatchEulerDiscreteScheduler()
        tokenizer = AutoTokenizer.from_pretrained("hf-internal-testing/dummy-gemma")

        torch.manual_seed(0)
        config = Gemma2Config(
            head_dim=4,
            hidden_size=8,
            intermediate_size=8,
            num_attention_heads=2,
            num_hidden_layers=2,
            num_key_value_heads=2,
            sliding_window=2,
        )
        text_encoder = Gemma2Model(config)

        components = {
            "transformer": transformer,
            "vae": vae.eval(),
            "scheduler": scheduler,
            "text_encoder": text_encoder,
            "tokenizer": tokenizer,
        }
        return components

    def get_dummy_inputs(self, device, seed=0):
        if str(device).startswith("mps"):
            generator = torch.manual_seed(seed)
        else:
            generator = torch.Generator(device="cpu").manual_seed(seed)

        inputs = {
            "prompt": "A painting of a squirrel eating a burger",
            "generator": generator,
            "num_inference_steps": 2,
            "guidance_scale": 5.0,
            "height": 32,
            "width": 32,
            "output_type": "np",
        }
<<<<<<< HEAD
        return inputs

    def test_lumina_prompt_embeds(self):
        pipe = self.pipeline_class(**self.get_dummy_components()).to(torch_device)
        inputs = self.get_dummy_inputs(torch_device)

        output_with_prompt = pipe(**inputs).images[0]

        inputs = self.get_dummy_inputs(torch_device)
        prompt = inputs.pop("prompt")

        do_classifier_free_guidance = inputs["guidance_scale"] > 1
        (
            prompt_embeds,
            prompt_attention_mask,
            negative_prompt_embeds,
            negative_prompt_attention_mask,
        ) = pipe.encode_prompt(
            prompt,
            do_classifier_free_guidance=do_classifier_free_guidance,
            device=torch_device,
        )
        output_with_embeds = pipe(
            prompt_embeds=prompt_embeds,
            prompt_attention_mask=prompt_attention_mask,
            **inputs,
        ).images[0]

        max_diff = np.abs(output_with_prompt - output_with_embeds).max()
        assert max_diff < 1e-4

    def test_deprecation_raises_warning(self):
        with self.assertWarns(FutureWarning) as warning:
            _ = Lumina2Text2ImgPipeline(**self.get_dummy_components()).to(torch_device)
        warning_message = str(warning.warnings[0].message)
        assert "renamed to `Lumina2Pipeline`" in warning_message
=======
        return inputs
>>>>>>> 9c7e2051
<|MERGE_RESOLUTION|>--- conflicted
+++ resolved
@@ -115,43 +115,10 @@
             "width": 32,
             "output_type": "np",
         }
-<<<<<<< HEAD
         return inputs
-
-    def test_lumina_prompt_embeds(self):
-        pipe = self.pipeline_class(**self.get_dummy_components()).to(torch_device)
-        inputs = self.get_dummy_inputs(torch_device)
-
-        output_with_prompt = pipe(**inputs).images[0]
-
-        inputs = self.get_dummy_inputs(torch_device)
-        prompt = inputs.pop("prompt")
-
-        do_classifier_free_guidance = inputs["guidance_scale"] > 1
-        (
-            prompt_embeds,
-            prompt_attention_mask,
-            negative_prompt_embeds,
-            negative_prompt_attention_mask,
-        ) = pipe.encode_prompt(
-            prompt,
-            do_classifier_free_guidance=do_classifier_free_guidance,
-            device=torch_device,
-        )
-        output_with_embeds = pipe(
-            prompt_embeds=prompt_embeds,
-            prompt_attention_mask=prompt_attention_mask,
-            **inputs,
-        ).images[0]
-
-        max_diff = np.abs(output_with_prompt - output_with_embeds).max()
-        assert max_diff < 1e-4
 
     def test_deprecation_raises_warning(self):
         with self.assertWarns(FutureWarning) as warning:
             _ = Lumina2Text2ImgPipeline(**self.get_dummy_components()).to(torch_device)
         warning_message = str(warning.warnings[0].message)
         assert "renamed to `Lumina2Pipeline`" in warning_message
-=======
-        return inputs
->>>>>>> 9c7e2051
