--- conflicted
+++ resolved
@@ -228,7 +228,6 @@
         max_diff = np.abs(to_np(output) - to_np(output_loaded)).max()
         self.assertLess(max_diff, 1e-4)
 
-<<<<<<< HEAD
     def test_feed_forward_chunking(self):
         device = "cpu"
 
@@ -248,7 +247,7 @@
 
         max_diff = np.abs(to_np(image_slice_no_chunking) - to_np(image_slice_chunking)).max()
         self.assertLess(max_diff, 1e-4)
-=======
+
     def test_fused_qkv_projections(self):
         device = "cpu"  # ensure determinism for the device-dependent torch.Generator
         components = self.get_dummy_components()
@@ -282,7 +281,6 @@
         assert np.allclose(
             original_image_slice, image_slice_disabled, atol=1e-2, rtol=1e-2
         ), "Original outputs should match when fused QKV projections are disabled."
->>>>>>> 14f7b545
 
 
 @slow
