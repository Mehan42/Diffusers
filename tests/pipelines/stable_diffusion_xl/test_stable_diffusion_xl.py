--- conflicted
+++ resolved
@@ -265,14 +265,10 @@
     def test_inference_batch_single_identical(self):
         super().test_inference_batch_single_identical(expected_max_diff=3e-3)
 
-<<<<<<< HEAD
     def test_save_load_optional_components(self):
         self._test_save_load_optional_components()
 
     @require_torch_accelerator
-=======
-    @require_torch_gpu
->>>>>>> 04047032
     def test_stable_diffusion_xl_offloads(self):
         pipes = []
         components = self.get_dummy_components()
