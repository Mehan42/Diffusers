--- conflicted
+++ resolved
@@ -25,10 +25,7 @@
 from diffusers.utils.testing_utils import (
     backend_empty_cache,
     backend_max_memory_allocated,
-<<<<<<< HEAD
-=======
     backend_reset_max_memory_allocated,
->>>>>>> a6476822
     backend_reset_peak_memory_stats,
     floats_tensor,
     load_numpy,
@@ -131,10 +128,7 @@
 
         # Super resolution test
         backend_empty_cache(torch_device)
-<<<<<<< HEAD
-=======
         backend_reset_max_memory_allocated(torch_device)
->>>>>>> a6476822
         backend_reset_peak_memory_stats(torch_device)
 
         image = floats_tensor((1, 3, 64, 64), rng=random.Random(0)).to(torch_device)
