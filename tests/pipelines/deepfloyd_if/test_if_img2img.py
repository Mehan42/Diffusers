--- conflicted
+++ resolved
@@ -24,10 +24,7 @@
 from diffusers.utils.import_utils import is_xformers_available
 from diffusers.utils.testing_utils import (
     backend_empty_cache,
-<<<<<<< HEAD
-=======
     backend_reset_max_memory_allocated,
->>>>>>> a6476822
     backend_reset_peak_memory_stats,
     floats_tensor,
     load_numpy,
@@ -138,10 +135,7 @@
         pipe.unet.set_attn_processor(AttnAddedKVProcessor())
         pipe.enable_model_cpu_offload(device=torch_device)
 
-<<<<<<< HEAD
-=======
         backend_reset_max_memory_allocated(torch_device)
->>>>>>> a6476822
         backend_empty_cache(torch_device)
         backend_reset_peak_memory_stats(torch_device)
 
