# coding=utf-8
# Copyright 2022 HuggingFace Inc.
#
# Licensed under the Apache License, Version 2.0 (the "License");
# you may not use this file except in compliance with the License.
# You may obtain a copy of the License at
#
#     http://www.apache.org/licenses/LICENSE-2.0
#
# Unless required by applicable law or agreed to in writing, software
# distributed under the License is distributed on an "AS IS" BASIS,
# WITHOUT WARRANTIES OR CONDITIONS OF ANY KIND, either express or implied.
# See the License for the specific language governing permissions and
# limitations under the License.

import gc
import json
import os
import torch
import random
import shutil
import tempfile
import unittest

import numpy as np

import PIL
import safetensors.torch
from diffusers import (
    AutoencoderKL,
    DDIMPipeline,
    DDIMScheduler,
    DDPMPipeline,
    DDPMScheduler,
    DPMSolverMultistepScheduler,
    EulerAncestralDiscreteScheduler,
    EulerDiscreteScheduler,
    LMSDiscreteScheduler,
    PNDMScheduler,
    StableDiffusionImg2ImgPipeline,
    StableDiffusionInpaintPipelineLegacy,
    StableDiffusionPipeline,
    UNet2DConditionModel,
    UNet2DModel,
    logging,
)
from diffusers.pipeline_utils import DiffusionPipeline
from diffusers.schedulers.scheduling_utils import SCHEDULER_CONFIG_NAME
from diffusers.utils import CONFIG_NAME, WEIGHTS_NAME, floats_tensor, slow, torch_device
from diffusers.utils.testing_utils import CaptureLogger, get_tests_dir, require_torch_gpu
from parameterized import parameterized
from PIL import Image
from transformers import CLIPFeatureExtractor, CLIPModel, CLIPTextConfig, CLIPTextModel, CLIPTokenizer


torch.backends.cuda.matmul.allow_tf32 = False


class DownloadTests(unittest.TestCase):
    def test_download_only_pytorch(self):
        with tempfile.TemporaryDirectory() as tmpdirname:
            # pipeline has Flax weights
            _ = DiffusionPipeline.from_pretrained(
                "hf-internal-testing/tiny-stable-diffusion-pipe", safety_checker=None, cache_dir=tmpdirname
            )

            all_root_files = [t[-1] for t in os.walk(os.path.join(tmpdirname, os.listdir(tmpdirname)[0], "snapshots"))]
            files = [item for sublist in all_root_files for item in sublist]

            # None of the downloaded files should be a flax file even if we have some here:
            # https://huggingface.co/hf-internal-testing/tiny-stable-diffusion-pipe/blob/main/unet/diffusion_flax_model.msgpack
            assert not any(f.endswith(".msgpack") for f in files)
            # We need to never convert this tiny model to safetensors for this test to pass
            assert not any(f.endswith(".safetensors") for f in files)

    def test_returned_cached_folder(self):
        prompt = "hello"
        pipe = StableDiffusionPipeline.from_pretrained(
            "hf-internal-testing/tiny-stable-diffusion-torch", safety_checker=None
        )
        _, local_path = StableDiffusionPipeline.from_pretrained(
            "hf-internal-testing/tiny-stable-diffusion-torch", safety_checker=None, return_cached_folder=True
        )
        pipe_2 = StableDiffusionPipeline.from_pretrained(local_path)

        pipe = pipe.to(torch_device)
        pipe_2 = pipe_2.to(torch_device)
        if torch_device == "mps":
            # device type MPS is not supported for torch.Generator() api.
            generator = torch.manual_seed(0)
        else:
            generator = torch.Generator(device=torch_device).manual_seed(0)

        out = pipe(prompt, num_inference_steps=2, generator=generator, output_type="numpy").images

        if torch_device == "mps":
            # device type MPS is not supported for torch.Generator() api.
            generator = torch.manual_seed(0)
        else:
            generator = torch.Generator(device=torch_device).manual_seed(0)
        out_2 = pipe_2(prompt, num_inference_steps=2, generator=generator, output_type="numpy").images

        assert np.max(np.abs(out - out_2)) < 1e-3

    def test_download_safetensors(self):
        with tempfile.TemporaryDirectory() as tmpdirname:
            # pipeline has Flax weights
            _ = DiffusionPipeline.from_pretrained(
                "hf-internal-testing/tiny-stable-diffusion-pipe-safetensors",
                safety_checker=None,
                cache_dir=tmpdirname,
            )

            all_root_files = [t[-1] for t in os.walk(os.path.join(tmpdirname, os.listdir(tmpdirname)[0], "snapshots"))]
            files = [item for sublist in all_root_files for item in sublist]

            # None of the downloaded files should be a pytorch file even if we have some here:
            # https://huggingface.co/hf-internal-testing/tiny-stable-diffusion-pipe/blob/main/unet/diffusion_flax_model.msgpack
            assert not any(f.endswith(".bin") for f in files)

    def test_download_no_safety_checker(self):
        prompt = "hello"
        pipe = StableDiffusionPipeline.from_pretrained(
            "hf-internal-testing/tiny-stable-diffusion-torch", safety_checker=None
        )
        pipe = pipe.to(torch_device)
        if torch_device == "mps":
            # device type MPS is not supported for torch.Generator() api.
            generator = torch.manual_seed(0)
        else:
            generator = torch.Generator(device=torch_device).manual_seed(0)
        out = pipe(prompt, num_inference_steps=2, generator=generator, output_type="numpy").images

        pipe_2 = StableDiffusionPipeline.from_pretrained("hf-internal-testing/tiny-stable-diffusion-torch")
        pipe_2 = pipe_2.to(torch_device)
        if torch_device == "mps":
            # device type MPS is not supported for torch.Generator() api.
            generator = torch.manual_seed(0)
        else:
            generator = torch.Generator(device=torch_device).manual_seed(0)
        out_2 = pipe_2(prompt, num_inference_steps=2, generator=generator, output_type="numpy").images

        assert np.max(np.abs(out - out_2)) < 1e-3

    def test_load_no_safety_checker_explicit_locally(self):
        prompt = "hello"
        pipe = StableDiffusionPipeline.from_pretrained(
            "hf-internal-testing/tiny-stable-diffusion-torch", safety_checker=None
        )
        pipe = pipe.to(torch_device)
        if torch_device == "mps":
            # device type MPS is not supported for torch.Generator() api.
            generator = torch.manual_seed(0)
        else:
            generator = torch.Generator(device=torch_device).manual_seed(0)
        out = pipe(prompt, num_inference_steps=2, generator=generator, output_type="numpy").images

        with tempfile.TemporaryDirectory() as tmpdirname:
            pipe.save_pretrained(tmpdirname)
            pipe_2 = StableDiffusionPipeline.from_pretrained(tmpdirname, safety_checker=None)
            pipe_2 = pipe_2.to(torch_device)

            if torch_device == "mps":
                # device type MPS is not supported for torch.Generator() api.
                generator = torch.manual_seed(0)
            else:
                generator = torch.Generator(device=torch_device).manual_seed(0)

            out_2 = pipe_2(prompt, num_inference_steps=2, generator=generator, output_type="numpy").images

        assert np.max(np.abs(out - out_2)) < 1e-3

    def test_load_no_safety_checker_default_locally(self):
        prompt = "hello"
        pipe = StableDiffusionPipeline.from_pretrained("hf-internal-testing/tiny-stable-diffusion-torch")
        pipe = pipe.to(torch_device)
        if torch_device == "mps":
            # device type MPS is not supported for torch.Generator() api.
            generator = torch.manual_seed(0)
        else:
            generator = torch.Generator(device=torch_device).manual_seed(0)
        out = pipe(prompt, num_inference_steps=2, generator=generator, output_type="numpy").images

        with tempfile.TemporaryDirectory() as tmpdirname:
            pipe.save_pretrained(tmpdirname)
            pipe_2 = StableDiffusionPipeline.from_pretrained(tmpdirname)
            pipe_2 = pipe_2.to(torch_device)

            if torch_device == "mps":
                # device type MPS is not supported for torch.Generator() api.
                generator = torch.manual_seed(0)
            else:
                generator = torch.Generator(device=torch_device).manual_seed(0)

            out_2 = pipe_2(prompt, num_inference_steps=2, generator=generator, output_type="numpy").images

        assert np.max(np.abs(out - out_2)) < 1e-3


class CustomPipelineTests(unittest.TestCase):
    def test_load_custom_pipeline(self):
        pipeline = DiffusionPipeline.from_pretrained(
            "google/ddpm-cifar10-32", custom_pipeline="hf-internal-testing/diffusers-dummy-pipeline"
        )
        pipeline = pipeline.to(torch_device)
        # NOTE that `"CustomPipeline"` is not a class that is defined in this library, but solely on the Hub
        # under https://huggingface.co/hf-internal-testing/diffusers-dummy-pipeline/blob/main/pipeline.py#L24
        assert pipeline.__class__.__name__ == "CustomPipeline"

    def test_load_custom_github(self):
        pipeline = DiffusionPipeline.from_pretrained(
            "google/ddpm-cifar10-32", custom_pipeline="one_step_unet", custom_revision="0.10.2"
        )
        pipeline = pipeline.to(torch_device)
<<<<<<< HEAD
        # NOTE that `"CustomPipeline"` is not a class that is defined in this library, but solely on the Hub
        # under https://huggingface.co/hf-internal-testing/diffusers-dummy-pipeline/blob/main/pipeline.py#L24

        with torch.no_grad():
            output = pipeline()

        
=======
>>>>>>> 22a92b06
        assert pipeline.__class__.__name__ == "UnetSchedulerOneForwardPipeline"

    def test_run_custom_pipeline(self):
        pipeline = DiffusionPipeline.from_pretrained(
            "google/ddpm-cifar10-32", custom_pipeline="hf-internal-testing/diffusers-dummy-pipeline"
        )
        pipeline = pipeline.to(torch_device)
        images, output_str = pipeline(num_inference_steps=2, output_type="np")

        assert images[0].shape == (1, 32, 32, 3)

        # compare output to https://huggingface.co/hf-internal-testing/diffusers-dummy-pipeline/blob/main/pipeline.py#L102
        assert output_str == "This is a test"

    def test_local_custom_pipeline_repo(self):
        local_custom_pipeline_path = get_tests_dir("fixtures/custom_pipeline")
        pipeline = DiffusionPipeline.from_pretrained(
            "google/ddpm-cifar10-32", custom_pipeline=local_custom_pipeline_path
        )
        pipeline = pipeline.to(torch_device)
        images, output_str = pipeline(num_inference_steps=2, output_type="np")

        assert pipeline.__class__.__name__ == "CustomLocalPipeline"
        assert images[0].shape == (1, 32, 32, 3)
        # compare to https://github.com/huggingface/diffusers/blob/main/tests/fixtures/custom_pipeline/pipeline.py#L102
        assert output_str == "This is a local test"

    def test_local_custom_pipeline_file(self):
        local_custom_pipeline_path = get_tests_dir("fixtures/custom_pipeline")
        local_custom_pipeline_path = os.path.join(local_custom_pipeline_path, "what_ever.py")
        pipeline = DiffusionPipeline.from_pretrained(
            "google/ddpm-cifar10-32", custom_pipeline=local_custom_pipeline_path
        )
        pipeline = pipeline.to(torch_device)
        images, output_str = pipeline(num_inference_steps=2, output_type="np")

        assert pipeline.__class__.__name__ == "CustomLocalPipeline"
        assert images[0].shape == (1, 32, 32, 3)
        # compare to https://github.com/huggingface/diffusers/blob/main/tests/fixtures/custom_pipeline/pipeline.py#L102
        assert output_str == "This is a local test"

    @slow
    @require_torch_gpu
    def test_load_pipeline_from_git(self):
        clip_model_id = "laion/CLIP-ViT-B-32-laion2B-s34B-b79K"

        feature_extractor = CLIPFeatureExtractor.from_pretrained(clip_model_id)
        clip_model = CLIPModel.from_pretrained(clip_model_id, torch_dtype=torch.float16)

        pipeline = DiffusionPipeline.from_pretrained(
            "CompVis/stable-diffusion-v1-4",
            custom_pipeline="clip_guided_stable_diffusion",
            clip_model=clip_model,
            feature_extractor=feature_extractor,
            torch_dtype=torch.float16,
            revision="fp16",
        )
        pipeline.enable_attention_slicing()
        pipeline = pipeline.to(torch_device)

        # NOTE that `"CLIPGuidedStableDiffusion"` is not a class that is defined in the pypi package of th e library, but solely on the community examples folder of GitHub under:
        # https://github.com/huggingface/diffusers/blob/main/examples/community/clip_guided_stable_diffusion.py
        assert pipeline.__class__.__name__ == "CLIPGuidedStableDiffusion"

        image = pipeline("a prompt", num_inference_steps=2, output_type="np").images[0]
        assert image.shape == (512, 512, 3)


class PipelineFastTests(unittest.TestCase):
    def dummy_image(self):
        batch_size = 1
        num_channels = 3
        sizes = (32, 32)

        image = floats_tensor((batch_size, num_channels) + sizes, rng=random.Random(0)).to(torch_device)
        return image

    def dummy_uncond_unet(self, sample_size=32):
        torch.manual_seed(0)
        model = UNet2DModel(
            block_out_channels=(32, 64),
            layers_per_block=2,
            sample_size=sample_size,
            in_channels=3,
            out_channels=3,
            down_block_types=("DownBlock2D", "AttnDownBlock2D"),
            up_block_types=("AttnUpBlock2D", "UpBlock2D"),
        )
        return model

    def dummy_cond_unet(self, sample_size=32):
        torch.manual_seed(0)
        model = UNet2DConditionModel(
            block_out_channels=(32, 64),
            layers_per_block=2,
            sample_size=sample_size,
            in_channels=4,
            out_channels=4,
            down_block_types=("DownBlock2D", "CrossAttnDownBlock2D"),
            up_block_types=("CrossAttnUpBlock2D", "UpBlock2D"),
            cross_attention_dim=32,
        )
        return model

    @property
    def dummy_vae(self):
        torch.manual_seed(0)
        model = AutoencoderKL(
            block_out_channels=[32, 64],
            in_channels=3,
            out_channels=3,
            down_block_types=["DownEncoderBlock2D", "DownEncoderBlock2D"],
            up_block_types=["UpDecoderBlock2D", "UpDecoderBlock2D"],
            latent_channels=4,
        )
        return model

    @property
    def dummy_text_encoder(self):
        torch.manual_seed(0)
        config = CLIPTextConfig(
            bos_token_id=0,
            eos_token_id=2,
            hidden_size=32,
            intermediate_size=37,
            layer_norm_eps=1e-05,
            num_attention_heads=4,
            num_hidden_layers=5,
            pad_token_id=1,
            vocab_size=1000,
        )
        return CLIPTextModel(config)

    @property
    def dummy_extractor(self):
        def extract(*args, **kwargs):
            class Out:
                def __init__(self):
                    self.pixel_values = torch.ones([0])

                def to(self, device):
                    self.pixel_values.to(device)
                    return self

            return Out()

        return extract

    @parameterized.expand(
        [
            [DDIMScheduler, DDIMPipeline, 32],
            [DDPMScheduler, DDPMPipeline, 32],
            [DDIMScheduler, DDIMPipeline, (32, 64)],
            [DDPMScheduler, DDPMPipeline, (64, 32)],
        ]
    )
    def test_uncond_unet_components(self, scheduler_fn=DDPMScheduler, pipeline_fn=DDPMPipeline, sample_size=32):
        unet = self.dummy_uncond_unet(sample_size)
        scheduler = scheduler_fn()
        pipeline = pipeline_fn(unet, scheduler).to(torch_device)

        # Device type MPS is not supported for torch.Generator() api.
        if torch_device == "mps":
            generator = torch.manual_seed(0)
        else:
            generator = torch.Generator(device=torch_device).manual_seed(0)

        out_image = pipeline(
            generator=generator,
            num_inference_steps=2,
            output_type="np",
        ).images
        sample_size = (sample_size, sample_size) if isinstance(sample_size, int) else sample_size
        assert out_image.shape == (1, *sample_size, 3)

    def test_stable_diffusion_components(self):
        """Test that components property works correctly"""
        unet = self.dummy_cond_unet()
        scheduler = PNDMScheduler(skip_prk_steps=True)
        vae = self.dummy_vae
        bert = self.dummy_text_encoder
        tokenizer = CLIPTokenizer.from_pretrained("hf-internal-testing/tiny-random-clip")

        image = self.dummy_image().cpu().permute(0, 2, 3, 1)[0]
        init_image = Image.fromarray(np.uint8(image)).convert("RGB")
        mask_image = Image.fromarray(np.uint8(image + 4)).convert("RGB").resize((32, 32))

        # make sure here that pndm scheduler skips prk
        inpaint = StableDiffusionInpaintPipelineLegacy(
            unet=unet,
            scheduler=scheduler,
            vae=vae,
            text_encoder=bert,
            tokenizer=tokenizer,
            safety_checker=None,
            feature_extractor=self.dummy_extractor,
        ).to(torch_device)
        img2img = StableDiffusionImg2ImgPipeline(**inpaint.components).to(torch_device)
        text2img = StableDiffusionPipeline(**inpaint.components).to(torch_device)

        prompt = "A painting of a squirrel eating a burger"

        # Device type MPS is not supported for torch.Generator() api.
        if torch_device == "mps":
            generator = torch.manual_seed(0)
        else:
            generator = torch.Generator(device=torch_device).manual_seed(0)

        image_inpaint = inpaint(
            [prompt],
            generator=generator,
            num_inference_steps=2,
            output_type="np",
            image=init_image,
            mask_image=mask_image,
        ).images
        image_img2img = img2img(
            [prompt],
            generator=generator,
            num_inference_steps=2,
            output_type="np",
            image=init_image,
        ).images
        image_text2img = text2img(
            [prompt],
            generator=generator,
            num_inference_steps=2,
            output_type="np",
        ).images

        assert image_inpaint.shape == (1, 32, 32, 3)
        assert image_img2img.shape == (1, 32, 32, 3)
        assert image_text2img.shape == (1, 64, 64, 3)

    def test_set_scheduler(self):
        unet = self.dummy_cond_unet()
        scheduler = PNDMScheduler(skip_prk_steps=True)
        vae = self.dummy_vae
        bert = self.dummy_text_encoder
        tokenizer = CLIPTokenizer.from_pretrained("hf-internal-testing/tiny-random-clip")

        sd = StableDiffusionPipeline(
            unet=unet,
            scheduler=scheduler,
            vae=vae,
            text_encoder=bert,
            tokenizer=tokenizer,
            safety_checker=None,
            feature_extractor=self.dummy_extractor,
        )

        sd.scheduler = DDIMScheduler.from_config(sd.scheduler.config)
        assert isinstance(sd.scheduler, DDIMScheduler)
        sd.scheduler = DDPMScheduler.from_config(sd.scheduler.config)
        assert isinstance(sd.scheduler, DDPMScheduler)
        sd.scheduler = PNDMScheduler.from_config(sd.scheduler.config)
        assert isinstance(sd.scheduler, PNDMScheduler)
        sd.scheduler = LMSDiscreteScheduler.from_config(sd.scheduler.config)
        assert isinstance(sd.scheduler, LMSDiscreteScheduler)
        sd.scheduler = EulerDiscreteScheduler.from_config(sd.scheduler.config)
        assert isinstance(sd.scheduler, EulerDiscreteScheduler)
        sd.scheduler = EulerAncestralDiscreteScheduler.from_config(sd.scheduler.config)
        assert isinstance(sd.scheduler, EulerAncestralDiscreteScheduler)
        sd.scheduler = DPMSolverMultistepScheduler.from_config(sd.scheduler.config)
        assert isinstance(sd.scheduler, DPMSolverMultistepScheduler)

    def test_set_scheduler_consistency(self):
        unet = self.dummy_cond_unet()
        pndm = PNDMScheduler.from_config("hf-internal-testing/tiny-stable-diffusion-torch", subfolder="scheduler")
        ddim = DDIMScheduler.from_config("hf-internal-testing/tiny-stable-diffusion-torch", subfolder="scheduler")
        vae = self.dummy_vae
        bert = self.dummy_text_encoder
        tokenizer = CLIPTokenizer.from_pretrained("hf-internal-testing/tiny-random-clip")

        sd = StableDiffusionPipeline(
            unet=unet,
            scheduler=pndm,
            vae=vae,
            text_encoder=bert,
            tokenizer=tokenizer,
            safety_checker=None,
            feature_extractor=self.dummy_extractor,
        )

        pndm_config = sd.scheduler.config
        sd.scheduler = DDPMScheduler.from_config(pndm_config)
        sd.scheduler = PNDMScheduler.from_config(sd.scheduler.config)
        pndm_config_2 = sd.scheduler.config
        pndm_config_2 = {k: v for k, v in pndm_config_2.items() if k in pndm_config}

        assert dict(pndm_config) == dict(pndm_config_2)

        sd = StableDiffusionPipeline(
            unet=unet,
            scheduler=ddim,
            vae=vae,
            text_encoder=bert,
            tokenizer=tokenizer,
            safety_checker=None,
            feature_extractor=self.dummy_extractor,
        )

        ddim_config = sd.scheduler.config
        sd.scheduler = LMSDiscreteScheduler.from_config(ddim_config)
        sd.scheduler = DDIMScheduler.from_config(sd.scheduler.config)
        ddim_config_2 = sd.scheduler.config
        ddim_config_2 = {k: v for k, v in ddim_config_2.items() if k in ddim_config}

        assert dict(ddim_config) == dict(ddim_config_2)

    def test_save_safe_serialization(self):
        pipeline = StableDiffusionPipeline.from_pretrained("hf-internal-testing/tiny-stable-diffusion-torch")
        with tempfile.TemporaryDirectory() as tmpdirname:
            pipeline.save_pretrained(tmpdirname, safe_serialization=True)

            # Validate that the VAE safetensor exists and are of the correct format
            vae_path = os.path.join(tmpdirname, "vae", "diffusion_pytorch_model.safetensors")
            assert os.path.exists(vae_path), f"Could not find {vae_path}"
            _ = safetensors.torch.load_file(vae_path)

            # Validate that the UNet safetensor exists and are of the correct format
            unet_path = os.path.join(tmpdirname, "unet", "diffusion_pytorch_model.safetensors")
            assert os.path.exists(unet_path), f"Could not find {unet_path}"
            _ = safetensors.torch.load_file(unet_path)

            # Validate that the text encoder safetensor exists and are of the correct format
            text_encoder_path = os.path.join(tmpdirname, "text_encoder", "model.safetensors")
            assert os.path.exists(text_encoder_path), f"Could not find {text_encoder_path}"
            _ = safetensors.torch.load_file(text_encoder_path)

            pipeline = StableDiffusionPipeline.from_pretrained(tmpdirname)
            assert pipeline.unet is not None
            assert pipeline.vae is not None
            assert pipeline.text_encoder is not None
            assert pipeline.scheduler is not None
            assert pipeline.feature_extractor is not None

    def test_optional_components(self):
        unet = self.dummy_cond_unet()
        pndm = PNDMScheduler.from_config("hf-internal-testing/tiny-stable-diffusion-torch", subfolder="scheduler")
        vae = self.dummy_vae
        bert = self.dummy_text_encoder
        tokenizer = CLIPTokenizer.from_pretrained("hf-internal-testing/tiny-random-clip")

        orig_sd = StableDiffusionPipeline(
            unet=unet,
            scheduler=pndm,
            vae=vae,
            text_encoder=bert,
            tokenizer=tokenizer,
            safety_checker=unet,
            feature_extractor=self.dummy_extractor,
        )
        sd = orig_sd

        assert sd.config.requires_safety_checker is True

        with tempfile.TemporaryDirectory() as tmpdirname:
            sd.save_pretrained(tmpdirname)

            # Test that passing None works
            sd = StableDiffusionPipeline.from_pretrained(
                tmpdirname, feature_extractor=None, safety_checker=None, requires_safety_checker=False
            )

            assert sd.config.requires_safety_checker is False
            assert sd.config.safety_checker == (None, None)
            assert sd.config.feature_extractor == (None, None)

        with tempfile.TemporaryDirectory() as tmpdirname:
            sd.save_pretrained(tmpdirname)

            # Test that loading previous None works
            sd = StableDiffusionPipeline.from_pretrained(tmpdirname)

            assert sd.config.requires_safety_checker is False
            assert sd.config.safety_checker == (None, None)
            assert sd.config.feature_extractor == (None, None)

            orig_sd.save_pretrained(tmpdirname)

            # Test that loading without any directory works
            shutil.rmtree(os.path.join(tmpdirname, "safety_checker"))
            with open(os.path.join(tmpdirname, sd.config_name)) as f:
                config = json.load(f)
                config["safety_checker"] = [None, None]
            with open(os.path.join(tmpdirname, sd.config_name), "w") as f:
                json.dump(config, f)

            sd = StableDiffusionPipeline.from_pretrained(tmpdirname, requires_safety_checker=False)
            sd.save_pretrained(tmpdirname)
            sd = StableDiffusionPipeline.from_pretrained(tmpdirname)

            assert sd.config.requires_safety_checker is False
            assert sd.config.safety_checker == (None, None)
            assert sd.config.feature_extractor == (None, None)

            # Test that loading from deleted model index works
            with open(os.path.join(tmpdirname, sd.config_name)) as f:
                config = json.load(f)
                del config["safety_checker"]
                del config["feature_extractor"]
            with open(os.path.join(tmpdirname, sd.config_name), "w") as f:
                json.dump(config, f)

            sd = StableDiffusionPipeline.from_pretrained(tmpdirname)

            assert sd.config.requires_safety_checker is False
            assert sd.config.safety_checker == (None, None)
            assert sd.config.feature_extractor == (None, None)

        with tempfile.TemporaryDirectory() as tmpdirname:
            sd.save_pretrained(tmpdirname)

            # Test that partially loading works
            sd = StableDiffusionPipeline.from_pretrained(tmpdirname, feature_extractor=self.dummy_extractor)

            assert sd.config.requires_safety_checker is False
            assert sd.config.safety_checker == (None, None)
            assert sd.config.feature_extractor != (None, None)

            # Test that partially loading works
            sd = StableDiffusionPipeline.from_pretrained(
                tmpdirname,
                feature_extractor=self.dummy_extractor,
                safety_checker=unet,
                requires_safety_checker=[True, True],
            )

            assert sd.config.requires_safety_checker == [True, True]
            assert sd.config.safety_checker != (None, None)
            assert sd.config.feature_extractor != (None, None)

        with tempfile.TemporaryDirectory() as tmpdirname:
            sd.save_pretrained(tmpdirname)
            sd = StableDiffusionPipeline.from_pretrained(tmpdirname, feature_extractor=self.dummy_extractor)

            assert sd.config.requires_safety_checker == [True, True]
            assert sd.config.safety_checker != (None, None)
            assert sd.config.feature_extractor != (None, None)


@slow
class PipelineSlowTests(unittest.TestCase):
    def tearDown(self):
        # clean up the VRAM after each test
        super().tearDown()
        gc.collect()
        torch.cuda.empty_cache()

    def test_smart_download(self):
        model_id = "hf-internal-testing/unet-pipeline-dummy"
        with tempfile.TemporaryDirectory() as tmpdirname:
            _ = DiffusionPipeline.from_pretrained(model_id, cache_dir=tmpdirname, force_download=True)
            local_repo_name = "--".join(["models"] + model_id.split("/"))
            snapshot_dir = os.path.join(tmpdirname, local_repo_name, "snapshots")
            snapshot_dir = os.path.join(snapshot_dir, os.listdir(snapshot_dir)[0])

            # inspect all downloaded files to make sure that everything is included
            assert os.path.isfile(os.path.join(snapshot_dir, DiffusionPipeline.config_name))
            assert os.path.isfile(os.path.join(snapshot_dir, CONFIG_NAME))
            assert os.path.isfile(os.path.join(snapshot_dir, SCHEDULER_CONFIG_NAME))
            assert os.path.isfile(os.path.join(snapshot_dir, WEIGHTS_NAME))
            assert os.path.isfile(os.path.join(snapshot_dir, "scheduler", SCHEDULER_CONFIG_NAME))
            assert os.path.isfile(os.path.join(snapshot_dir, "unet", WEIGHTS_NAME))
            assert os.path.isfile(os.path.join(snapshot_dir, "unet", WEIGHTS_NAME))
            # let's make sure the super large numpy file:
            # https://huggingface.co/hf-internal-testing/unet-pipeline-dummy/blob/main/big_array.npy
            # is not downloaded, but all the expected ones
            assert not os.path.isfile(os.path.join(snapshot_dir, "big_array.npy"))

    def test_warning_unused_kwargs(self):
        model_id = "hf-internal-testing/unet-pipeline-dummy"
        logger = logging.get_logger("diffusers.pipeline_utils")
        with tempfile.TemporaryDirectory() as tmpdirname:
            with CaptureLogger(logger) as cap_logger:
                DiffusionPipeline.from_pretrained(
                    model_id,
                    not_used=True,
                    cache_dir=tmpdirname,
                    force_download=True,
                )

        assert (
            cap_logger.out
            == "Keyword arguments {'not_used': True} are not expected by DDPMPipeline and will be ignored.\n"
        )

    def test_from_save_pretrained(self):
        # 1. Load models
        model = UNet2DModel(
            block_out_channels=(32, 64),
            layers_per_block=2,
            sample_size=32,
            in_channels=3,
            out_channels=3,
            down_block_types=("DownBlock2D", "AttnDownBlock2D"),
            up_block_types=("AttnUpBlock2D", "UpBlock2D"),
        )
        schedular = DDPMScheduler(num_train_timesteps=10)

        ddpm = DDPMPipeline(model, schedular)
        ddpm.to(torch_device)
        ddpm.set_progress_bar_config(disable=None)

        with tempfile.TemporaryDirectory() as tmpdirname:
            ddpm.save_pretrained(tmpdirname)
            new_ddpm = DDPMPipeline.from_pretrained(tmpdirname)
            new_ddpm.to(torch_device)

        generator = torch.Generator(device=torch_device).manual_seed(0)
        image = ddpm(generator=generator, output_type="numpy").images

        generator = generator.manual_seed(0)
        new_image = new_ddpm(generator=generator, output_type="numpy").images

        assert np.abs(image - new_image).sum() < 1e-5, "Models don't give the same forward pass"

    def test_from_pretrained_hub(self):
        model_path = "google/ddpm-cifar10-32"

        scheduler = DDPMScheduler(num_train_timesteps=10)

        ddpm = DDPMPipeline.from_pretrained(model_path, scheduler=scheduler)
        ddpm = ddpm.to(torch_device)
        ddpm.set_progress_bar_config(disable=None)

        ddpm_from_hub = DiffusionPipeline.from_pretrained(model_path, scheduler=scheduler)
        ddpm_from_hub = ddpm_from_hub.to(torch_device)
        ddpm_from_hub.set_progress_bar_config(disable=None)

        generator = torch.Generator(device=torch_device).manual_seed(0)
        image = ddpm(generator=generator, output_type="numpy").images

        generator = generator.manual_seed(0)
        new_image = ddpm_from_hub(generator=generator, output_type="numpy").images

        assert np.abs(image - new_image).sum() < 1e-5, "Models don't give the same forward pass"

    def test_from_pretrained_hub_pass_model(self):
        model_path = "google/ddpm-cifar10-32"

        scheduler = DDPMScheduler(num_train_timesteps=10)

        # pass unet into DiffusionPipeline
        unet = UNet2DModel.from_pretrained(model_path)
        ddpm_from_hub_custom_model = DiffusionPipeline.from_pretrained(model_path, unet=unet, scheduler=scheduler)
        ddpm_from_hub_custom_model = ddpm_from_hub_custom_model.to(torch_device)
        ddpm_from_hub_custom_model.set_progress_bar_config(disable=None)

        ddpm_from_hub = DiffusionPipeline.from_pretrained(model_path, scheduler=scheduler)
        ddpm_from_hub = ddpm_from_hub.to(torch_device)
        ddpm_from_hub_custom_model.set_progress_bar_config(disable=None)

        generator = torch.Generator(device=torch_device).manual_seed(0)
        image = ddpm_from_hub_custom_model(generator=generator, output_type="numpy").images

        generator = generator.manual_seed(0)
        new_image = ddpm_from_hub(generator=generator, output_type="numpy").images

        assert np.abs(image - new_image).sum() < 1e-5, "Models don't give the same forward pass"

    def test_output_format(self):
        model_path = "google/ddpm-cifar10-32"

        scheduler = DDIMScheduler.from_pretrained(model_path)
        pipe = DDIMPipeline.from_pretrained(model_path, scheduler=scheduler)
        pipe.to(torch_device)
        pipe.set_progress_bar_config(disable=None)

        generator = torch.Generator(device=torch_device).manual_seed(0)
        images = pipe(generator=generator, output_type="numpy").images
        assert images.shape == (1, 32, 32, 3)
        assert isinstance(images, np.ndarray)

        images = pipe(generator=generator, output_type="pil", num_inference_steps=4).images
        assert isinstance(images, list)
        assert len(images) == 1
        assert isinstance(images[0], PIL.Image.Image)

        # use PIL by default
        images = pipe(generator=generator, num_inference_steps=4).images
        assert isinstance(images, list)
        assert isinstance(images[0], PIL.Image.Image)

    def test_ddpm_ddim_equality_batched(self):
        seed = 0
        model_id = "google/ddpm-cifar10-32"

        unet = UNet2DModel.from_pretrained(model_id)
        ddpm_scheduler = DDPMScheduler()
        ddim_scheduler = DDIMScheduler()

        ddpm = DDPMPipeline(unet=unet, scheduler=ddpm_scheduler)
        ddpm.to(torch_device)
        ddpm.set_progress_bar_config(disable=None)

        ddim = DDIMPipeline(unet=unet, scheduler=ddim_scheduler)
        ddim.to(torch_device)
        ddim.set_progress_bar_config(disable=None)

        generator = torch.Generator(device=torch_device).manual_seed(seed)
        ddpm_images = ddpm(batch_size=2, generator=generator, output_type="numpy").images

        generator = torch.Generator(device=torch_device).manual_seed(seed)
        ddim_images = ddim(
            batch_size=2,
            generator=generator,
            num_inference_steps=1000,
            eta=1.0,
            output_type="numpy",
            use_clipped_model_output=True,  # Need this to make DDIM match DDPM
        ).images

        # the values aren't exactly equal, but the images look the same visually
        assert np.abs(ddpm_images - ddim_images).max() < 1e-1<|MERGE_RESOLUTION|>--- conflicted
+++ resolved
@@ -16,13 +16,14 @@
 import gc
 import json
 import os
-import torch
 import random
 import shutil
+import sys
 import tempfile
 import unittest
 
 import numpy as np
+import torch
 
 import PIL
 import safetensors.torch
@@ -209,19 +210,27 @@
 
     def test_load_custom_github(self):
         pipeline = DiffusionPipeline.from_pretrained(
-            "google/ddpm-cifar10-32", custom_pipeline="one_step_unet", custom_revision="0.10.2"
-        )
-        pipeline = pipeline.to(torch_device)
-<<<<<<< HEAD
-        # NOTE that `"CustomPipeline"` is not a class that is defined in this library, but solely on the Hub
-        # under https://huggingface.co/hf-internal-testing/diffusers-dummy-pipeline/blob/main/pipeline.py#L24
-
+            "google/ddpm-cifar10-32", custom_pipeline="one_step_unet", custom_revision="main"
+        )
+
+        # make sure that on "main" pipeline gives only ones because of: https://github.com/huggingface/diffusers/pull/1690
         with torch.no_grad():
             output = pipeline()
 
-        
-=======
->>>>>>> 22a92b06
+        assert output.numel() == output.sum()
+
+        # hack since Python doesn't like overwriting modules: https://stackoverflow.com/questions/3105801/unload-a-module-in-python
+        # Could in the future work with hashes instead.
+        del sys.modules["diffusers_modules.git.one_step_unet"]
+
+        pipeline = DiffusionPipeline.from_pretrained(
+            "google/ddpm-cifar10-32", custom_pipeline="one_step_unet", custom_revision="0.10.2"
+        )
+        with torch.no_grad():
+            output = pipeline()
+
+        assert output.numel() != output.sum()
+
         assert pipeline.__class__.__name__ == "UnetSchedulerOneForwardPipeline"
 
     def test_run_custom_pipeline(self):
