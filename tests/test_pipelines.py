--- conflicted
+++ resolved
@@ -1405,11 +1405,7 @@
         mask_image = Image.fromarray(np.uint8(image + 4)).convert("RGB").resize((128, 128))
 
         # make sure here that pndm scheduler skips prk
-<<<<<<< HEAD
-        inpaint = StableDiffusionInpaintPipeline(
-=======
         inpaint = StableDiffusionInpaintPipelineLegacy(
->>>>>>> 13d2d2f7
             unet=unet,
             scheduler=scheduler,
             vae=vae,
@@ -1417,15 +1413,9 @@
             tokenizer=tokenizer,
             safety_checker=self.dummy_safety_checker,
             feature_extractor=self.dummy_extractor,
-<<<<<<< HEAD
-        )
-        img2img = StableDiffusionImg2ImgPipeline(**inpaint.components)
-        text2img = StableDiffusionPipeline(**inpaint.components)
-=======
         ).to(torch_device)
         img2img = StableDiffusionImg2ImgPipeline(**inpaint.components).to(torch_device)
         text2img = StableDiffusionPipeline(**inpaint.components).to(torch_device)
->>>>>>> 13d2d2f7
 
         prompt = "A painting of a squirrel eating a burger"
         generator = torch.Generator(device=torch_device).manual_seed(0)
