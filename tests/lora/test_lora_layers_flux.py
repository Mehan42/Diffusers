--- conflicted
+++ resolved
@@ -466,82 +466,17 @@
             "adapter-2",
         )
 
-<<<<<<< HEAD
-    def test_lora_unload_with_parameter_expanded_shapes(self):
-        components, _, _ = self.get_dummy_components(FlowMatchEulerDiscreteScheduler)
-
-        logger = logging.get_logger("diffusers.loaders.lora_pipeline")
-        logger.setLevel(logging.DEBUG)
-
-=======
     def test_fuse_expanded_lora_with_regular_lora(self):
         # This test checks if it works when a lora with expanded shapes (like control loras) but
         # another lora with correct shapes is loaded. The opposite direction isn't supported and is
         # tested with it.
         components, _, _ = self.get_dummy_components(FlowMatchEulerDiscreteScheduler)
 
->>>>>>> cd991d1e
         # Change the transformer config to mimic a real use case.
         num_channels_without_control = 4
         transformer = FluxTransformer2DModel.from_config(
             components["transformer"].config, in_channels=num_channels_without_control
         ).to(torch_device)
-<<<<<<< HEAD
-        self.assertTrue(
-            transformer.config.in_channels == num_channels_without_control,
-            f"Expected {num_channels_without_control} channels in the modified transformer but has {transformer.config.in_channels=}",
-        )
-
-        # This should be initialized with a Flux pipeline variant that doesn't accept `control_image`.
-        components["transformer"] = transformer
-        pipe = FluxPipeline(**components)
-        pipe = pipe.to(torch_device)
-        pipe.set_progress_bar_config(disable=None)
-
-        _, _, inputs = self.get_dummy_inputs(with_generator=False)
-        control_image = inputs.pop("control_image")
-        original_out = pipe(**inputs, generator=torch.manual_seed(0))[0]
-
-        control_pipe = self.pipeline_class(**components)
-        out_features, in_features = control_pipe.transformer.x_embedder.weight.shape
-        rank = 4
-
-        dummy_lora_A = torch.nn.Linear(2 * in_features, rank, bias=False)
-        dummy_lora_B = torch.nn.Linear(rank, out_features, bias=False)
-        lora_state_dict = {
-            "transformer.x_embedder.lora_A.weight": dummy_lora_A.weight,
-            "transformer.x_embedder.lora_B.weight": dummy_lora_B.weight,
-        }
-        with CaptureLogger(logger) as cap_logger:
-            control_pipe.load_lora_weights(lora_state_dict, "adapter-1")
-            self.assertTrue(check_if_lora_correctly_set(pipe.transformer), "Lora not correctly set in denoiser")
-
-        inputs["control_image"] = control_image
-        lora_out = control_pipe(**inputs, generator=torch.manual_seed(0))[0]
-
-        self.assertFalse(np.allclose(original_out, lora_out, rtol=1e-4, atol=1e-4))
-        self.assertTrue(pipe.transformer.x_embedder.weight.data.shape[1] == 2 * in_features)
-        self.assertTrue(pipe.transformer.config.in_channels == 2 * in_features)
-        self.assertTrue(cap_logger.out.startswith("Expanding the nn.Linear input/output features for module"))
-
-        control_pipe.unload_lora_weights()
-        self.assertTrue(
-            control_pipe.transformer.config.in_channels == num_channels_without_control,
-            f"Expected {num_channels_without_control} channels in the modified transformer but has {control_pipe.transformer.config.in_channels=}",
-        )
-        loaded_pipe = FluxPipeline.from_pipe(control_pipe)
-        self.assertTrue(
-            loaded_pipe.transformer.config.in_channels == num_channels_without_control,
-            f"Expected {num_channels_without_control} channels in the modified transformer but has {loaded_pipe.transformer.config.in_channels=}",
-        )
-        inputs.pop("control_image")
-        unloaded_lora_out = loaded_pipe(**inputs, generator=torch.manual_seed(0))[0]
-
-        self.assertFalse(np.allclose(unloaded_lora_out, lora_out, rtol=1e-4, atol=1e-4))
-        self.assertTrue(np.allclose(unloaded_lora_out, original_out, atol=1e-4, rtol=1e-4))
-        self.assertTrue(pipe.transformer.x_embedder.weight.data.shape[1] == in_features)
-        self.assertTrue(pipe.transformer.config.in_channels == in_features)
-=======
         components["transformer"] = transformer
 
         pipe = self.pipeline_class(**components)
@@ -622,7 +557,72 @@
         self.assertTrue("The following LoRA modules were zero padded to match the state dict of" in cap_logger.out)
         self.assertTrue(pipe.transformer.x_embedder.weight.data.shape[1] == in_features * 2)
         self.assertFalse(np.allclose(original_output, lora_output, atol=1e-3, rtol=1e-3))
->>>>>>> cd991d1e
+
+    def test_lora_unload_with_parameter_expanded_shapes(self):
+        components, _, _ = self.get_dummy_components(FlowMatchEulerDiscreteScheduler)
+
+        logger = logging.get_logger("diffusers.loaders.lora_pipeline")
+        logger.setLevel(logging.DEBUG)
+
+        # Change the transformer config to mimic a real use case.
+        num_channels_without_control = 4
+        transformer = FluxTransformer2DModel.from_config(
+            components["transformer"].config, in_channels=num_channels_without_control
+        ).to(torch_device)
+        self.assertTrue(
+            transformer.config.in_channels == num_channels_without_control,
+            f"Expected {num_channels_without_control} channels in the modified transformer but has {transformer.config.in_channels=}",
+        )
+
+        # This should be initialized with a Flux pipeline variant that doesn't accept `control_image`.
+        components["transformer"] = transformer
+        pipe = FluxPipeline(**components)
+        pipe = pipe.to(torch_device)
+        pipe.set_progress_bar_config(disable=None)
+
+        _, _, inputs = self.get_dummy_inputs(with_generator=False)
+        control_image = inputs.pop("control_image")
+        original_out = pipe(**inputs, generator=torch.manual_seed(0))[0]
+
+        control_pipe = self.pipeline_class(**components)
+        out_features, in_features = control_pipe.transformer.x_embedder.weight.shape
+        rank = 4
+
+        dummy_lora_A = torch.nn.Linear(2 * in_features, rank, bias=False)
+        dummy_lora_B = torch.nn.Linear(rank, out_features, bias=False)
+        lora_state_dict = {
+            "transformer.x_embedder.lora_A.weight": dummy_lora_A.weight,
+            "transformer.x_embedder.lora_B.weight": dummy_lora_B.weight,
+        }
+        with CaptureLogger(logger) as cap_logger:
+            control_pipe.load_lora_weights(lora_state_dict, "adapter-1")
+            self.assertTrue(check_if_lora_correctly_set(pipe.transformer), "Lora not correctly set in denoiser")
+
+        inputs["control_image"] = control_image
+        lora_out = control_pipe(**inputs, generator=torch.manual_seed(0))[0]
+
+        self.assertFalse(np.allclose(original_out, lora_out, rtol=1e-4, atol=1e-4))
+        self.assertTrue(pipe.transformer.x_embedder.weight.data.shape[1] == 2 * in_features)
+        self.assertTrue(pipe.transformer.config.in_channels == 2 * in_features)
+        self.assertTrue(cap_logger.out.startswith("Expanding the nn.Linear input/output features for module"))
+
+        control_pipe.unload_lora_weights()
+        self.assertTrue(
+            control_pipe.transformer.config.in_channels == num_channels_without_control,
+            f"Expected {num_channels_without_control} channels in the modified transformer but has {control_pipe.transformer.config.in_channels=}",
+        )
+        loaded_pipe = FluxPipeline.from_pipe(control_pipe)
+        self.assertTrue(
+            loaded_pipe.transformer.config.in_channels == num_channels_without_control,
+            f"Expected {num_channels_without_control} channels in the modified transformer but has {loaded_pipe.transformer.config.in_channels=}",
+        )
+        inputs.pop("control_image")
+        unloaded_lora_out = loaded_pipe(**inputs, generator=torch.manual_seed(0))[0]
+
+        self.assertFalse(np.allclose(unloaded_lora_out, lora_out, rtol=1e-4, atol=1e-4))
+        self.assertTrue(np.allclose(unloaded_lora_out, original_out, atol=1e-4, rtol=1e-4))
+        self.assertTrue(pipe.transformer.x_embedder.weight.data.shape[1] == in_features)
+        self.assertTrue(pipe.transformer.config.in_channels == in_features)
 
     @unittest.skip("Not supported in Flux.")
     def test_simple_inference_with_text_denoiser_block_scale_for_all_dict_options(self):
