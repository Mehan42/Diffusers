--- conflicted
+++ resolved
@@ -1889,7 +1889,6 @@
             _, _, inputs = self.get_dummy_inputs()
             _ = pipe(**inputs)[0]
 
-<<<<<<< HEAD
     def test_logs_info_when_no_lora_keys_found(self):
         scheduler_cls = self.scheduler_classes[0]
         # Skip text encoder check for now as that is handled with `transformers`.
@@ -1930,7 +1929,7 @@
                     )
 
                 self.assertTrue(cap_logger.out.startswith("No LoRA keys found in the provided state dict"))
-=======
+
     def test_set_adapters_match_attention_kwargs(self):
         """Test to check if outputs after `set_adapters()` and attention kwargs match."""
         call_signature_keys = inspect.signature(self.pipeline_class.__call__).parameters.keys()
@@ -2014,5 +2013,4 @@
                 self.assertTrue(
                     np.allclose(output_lora_scale_wo_kwargs, output_lora_from_pretrained, atol=1e-3, rtol=1e-3),
                     "Loading from saved checkpoints should give same results as set_adapters().",
-                )
->>>>>>> a5f35ee4
+                )