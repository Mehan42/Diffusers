# coding=utf-8
# Copyright 2024 HuggingFace Inc.
#
# Licensed under the Apache License, Version 2.0 (the "License");
# you may not use this file except in compliance with the License.
# You may obtain a copy of the License at
#
#     http://www.apache.org/licenses/LICENSE-2.0
#
# Unless required by applicable law or agreed to in writing, software
# distributed under the License is distributed on an "AS IS" BASIS,
# WITHOUT WARRANTIES OR CONDITIONS OF ANY KIND, either express or implied.
# See the License for the specific language governing permissions and
# limitations under the License.
import inspect
import os
import tempfile
import unittest
from itertools import product

import numpy as np
import torch

from diffusers import (
    AutoencoderKL,
    DDIMScheduler,
    LCMScheduler,
    UNet2DConditionModel,
)
from diffusers.utils.import_utils import is_peft_available
from diffusers.utils.testing_utils import (
    floats_tensor,
    require_peft_backend,
    require_peft_version_greater,
    skip_mps,
    torch_device,
)


if is_peft_available():
    from peft import LoraConfig, inject_adapter_in_model, set_peft_model_state_dict
    from peft.tuners.tuners_utils import BaseTunerLayer
    from peft.utils import get_peft_model_state_dict


def state_dicts_almost_equal(sd1, sd2):
    sd1 = dict(sorted(sd1.items()))
    sd2 = dict(sorted(sd2.items()))

    models_are_equal = True
    for ten1, ten2 in zip(sd1.values(), sd2.values()):
        if (ten1 - ten2).abs().max() > 1e-3:
            models_are_equal = False

    return models_are_equal


def check_if_lora_correctly_set(model) -> bool:
    """
    Checks if the LoRA layers are correctly set with peft
    """
    for module in model.modules():
        if isinstance(module, BaseTunerLayer):
            return True
    return False


def populate_meta_state_dict_with_dummy(state_dict):
    if not all(v.device.type == "meta" for _, v in state_dict.items()):
        raise ValueError("`state_dict` has non-meta values.")
    return {k: torch.randn(v.shape, device=torch_device, dtype=v.dtype) for k, v in state_dict.items()}


@require_peft_backend
class PeftLoraLoaderMixinTests:
    pipeline_class = None

    scheduler_cls = None
    scheduler_kwargs = None
    scheduler_classes = [DDIMScheduler, LCMScheduler]

    has_two_text_encoders = False
    has_three_text_encoders = False
    text_encoder_cls, text_encoder_id = None, None
    text_encoder_2_cls, text_encoder_2_id = None, None
    text_encoder_3_cls, text_encoder_3_id = None, None
    tokenizer_cls, tokenizer_id = None, None
    tokenizer_2_cls, tokenizer_2_id = None, None
    tokenizer_3_cls, tokenizer_3_id = None, None

    unet_kwargs = None
    transformer_cls = None
    transformer_kwargs = None
    vae_cls = AutoencoderKL
    vae_kwargs = None

    text_encoder_target_modules = ["q_proj", "k_proj", "v_proj", "out_proj"]

    def get_dummy_components(self, scheduler_cls=None, use_dora=False):
        if self.unet_kwargs and self.transformer_kwargs:
            raise ValueError("Both `unet_kwargs` and `transformer_kwargs` cannot be specified.")
        if self.has_two_text_encoders and self.has_three_text_encoders:
            raise ValueError("Both `has_two_text_encoders` and `has_three_text_encoders` cannot be True.")

        scheduler_cls = self.scheduler_cls if scheduler_cls is None else scheduler_cls
        rank = 4

        torch.manual_seed(0)
        if self.unet_kwargs is not None:
            unet = UNet2DConditionModel(**self.unet_kwargs)
        else:
            transformer = self.transformer_cls(**self.transformer_kwargs)

        scheduler = scheduler_cls(**self.scheduler_kwargs)

        torch.manual_seed(0)
        vae = self.vae_cls(**self.vae_kwargs)

        text_encoder = self.text_encoder_cls.from_pretrained(self.text_encoder_id)
        tokenizer = self.tokenizer_cls.from_pretrained(self.tokenizer_id)

        if self.text_encoder_2_cls is not None:
            text_encoder_2 = self.text_encoder_2_cls.from_pretrained(self.text_encoder_2_id)
            tokenizer_2 = self.tokenizer_2_cls.from_pretrained(self.tokenizer_2_id)

        if self.text_encoder_3_cls is not None:
            text_encoder_3 = self.text_encoder_3_cls.from_pretrained(self.text_encoder_3_id)
            tokenizer_3 = self.tokenizer_3_cls.from_pretrained(self.tokenizer_3_id)

        text_lora_config = LoraConfig(
            r=rank,
            lora_alpha=rank,
            target_modules=self.text_encoder_target_modules,
            init_lora_weights=False,
            use_dora=use_dora,
        )

        denoiser_lora_config = LoraConfig(
            r=rank,
            lora_alpha=rank,
            target_modules=["to_q", "to_k", "to_v", "to_out.0"],
            init_lora_weights=False,
            use_dora=use_dora,
        )

        pipeline_components = {
            "scheduler": scheduler,
            "vae": vae,
            "text_encoder": text_encoder,
            "tokenizer": tokenizer,
        }
        # Denoiser
        if self.unet_kwargs is not None:
            pipeline_components.update({"unet": unet})
        elif self.transformer_kwargs is not None:
            pipeline_components.update({"transformer": transformer})

        # Remaining text encoders.
        if self.text_encoder_2_cls is not None:
            pipeline_components.update({"tokenizer_2": tokenizer_2, "text_encoder_2": text_encoder_2})
        if self.text_encoder_3_cls is not None:
            pipeline_components.update({"tokenizer_3": tokenizer_3, "text_encoder_3": text_encoder_3})

        # Remaining stuff
        init_params = inspect.signature(self.pipeline_class.__init__).parameters
        if "safety_checker" in init_params:
            pipeline_components.update({"safety_checker": None})
        if "feature_extractor" in init_params:
            pipeline_components.update({"feature_extractor": None})
        if "image_encoder" in init_params:
            pipeline_components.update({"image_encoder": None})

        return pipeline_components, text_lora_config, denoiser_lora_config

    @property
    def output_shape(self):
        raise NotImplementedError

    def get_dummy_inputs(self, with_generator=True):
        batch_size = 1
        sequence_length = 10
        num_channels = 4
        sizes = (32, 32)

        generator = torch.manual_seed(0)
        noise = floats_tensor((batch_size, num_channels) + sizes)
        input_ids = torch.randint(1, sequence_length, size=(batch_size, sequence_length), generator=generator)

        pipeline_inputs = {
            "prompt": "A painting of a squirrel eating a burger",
            "num_inference_steps": 5,
            "guidance_scale": 6.0,
            "output_type": "np",
        }
        if with_generator:
            pipeline_inputs.update({"generator": generator})

        return noise, input_ids, pipeline_inputs

    # Copied from: https://colab.research.google.com/gist/sayakpaul/df2ef6e1ae6d8c10a49d859883b10860/scratchpad.ipynb
    def get_dummy_tokens(self):
        max_seq_length = 77

        inputs = torch.randint(2, 56, size=(1, max_seq_length), generator=torch.manual_seed(0))

        prepared_inputs = {}
        prepared_inputs["input_ids"] = inputs
        return prepared_inputs

<<<<<<< HEAD
    @require_peft_version_greater("0.12.0")
    def test_low_cpu_mem_usage(self):
        for scheduler_cls in self.scheduler_classes:
            components, text_lora_config, denoiser_lora_config = self.get_dummy_components(scheduler_cls)
            pipe = self.pipeline_class(**components)
            pipe = pipe.to(torch_device)
            pipe.set_progress_bar_config(disable=None)

            if "text_encoder" in self.pipeline_class._lora_loadable_modules:
                inject_adapter_in_model(text_lora_config, pipe.text_encoder, low_cpu_mem_usage=True)
                self.assertTrue(
                    check_if_lora_correctly_set(pipe.text_encoder), "Lora not correctly set in text encoder."
                )
                self.assertTrue(
                    "meta" in {p.device.type for p in pipe.text_encoder.parameters()},
                    "The LoRA params should be on 'meta' device.",
                )

                te_state_dict = populate_meta_state_dict_with_dummy(get_peft_model_state_dict(pipe.text_encoder))
                set_peft_model_state_dict(pipe.text_encoder, te_state_dict, low_cpu_mem_usage=True)
                self.assertTrue(
                    "meta" not in {p.device.type for p in pipe.text_encoder.parameters()},
                    "No param should be on 'meta' device.",
                )

            denoiser = pipe.transformer if self.unet_kwargs is None else pipe.unet
            inject_adapter_in_model(denoiser_lora_config, denoiser, low_cpu_mem_usage=True)
            self.assertTrue(check_if_lora_correctly_set(denoiser), "Lora not correctly set in denoiser.")
            self.assertTrue(
                "meta" in {p.device.type for p in denoiser.parameters()}, "The LoRA params should be on 'meta' device."
            )

            denoiser_state_dict = populate_meta_state_dict_with_dummy(get_peft_model_state_dict(denoiser))
            set_peft_model_state_dict(denoiser, denoiser_state_dict, low_cpu_mem_usage=True)
            self.assertTrue(
                "meta" not in {p.device.type for p in denoiser.parameters()}, "No param should be on 'meta' device."
            )

            if self.has_two_text_encoders or self.has_three_text_encoders:
                if "text_encoder_2" in self.pipeline_class._lora_loadable_modules:
                    inject_adapter_in_model(text_lora_config, pipe.text_encoder_2, low_cpu_mem_usage=True)
                    self.assertTrue(
                        check_if_lora_correctly_set(pipe.text_encoder_2), "Lora not correctly set in text encoder 2"
                    )
                    self.assertTrue(
                        "meta" in {p.device.type for p in pipe.text_encoder.parameters()},
                        "The LoRA params should be on 'meta' device.",
                    )

                    te2_state_dict = populate_meta_state_dict_with_dummy(
                        get_peft_model_state_dict(pipe.text_encoder_2)
                    )
                    set_peft_model_state_dict(pipe.text_encoder, te2_state_dict, low_cpu_mem_usage=True)
                    self.assertTrue(
                        "meta" not in {p.device.type for p in pipe.text_encoder_2.parameters()},
                        "No param should be on 'meta' device.",
                    )

            _, _, inputs = self.get_dummy_inputs()
            output_lora = pipe(**inputs)[0]
            self.assertTrue(output_lora.shape == self.output_shape)
=======
    def _get_lora_state_dicts(self, modules_to_save):
        state_dicts = {}
        for module_name, module in modules_to_save.items():
            if module is not None:
                state_dicts[f"{module_name}_lora_layers"] = get_peft_model_state_dict(module)
        return state_dicts

    def _get_modules_to_save(self, pipe, has_denoiser=False):
        modules_to_save = {}
        lora_loadable_modules = self.pipeline_class._lora_loadable_modules

        if "text_encoder" in lora_loadable_modules and hasattr(pipe, "text_encoder"):
            modules_to_save["text_encoder"] = pipe.text_encoder

        if "text_encoder_2" in lora_loadable_modules and hasattr(pipe, "text_encoder_2"):
            modules_to_save["text_encoder_2"] = pipe.text_encoder_2

        if has_denoiser:
            if "unet" in lora_loadable_modules and hasattr(pipe, "unet"):
                modules_to_save["unet"] = pipe.unet

            if "transformer" in lora_loadable_modules and hasattr(pipe, "transformer"):
                modules_to_save["transformer"] = pipe.transformer

        return modules_to_save
>>>>>>> 81cf3b2f

    def test_simple_inference(self):
        """
        Tests a simple inference and makes sure it works as expected
        """
        for scheduler_cls in self.scheduler_classes:
            components, text_lora_config, _ = self.get_dummy_components(scheduler_cls)
            pipe = self.pipeline_class(**components)
            pipe = pipe.to(torch_device)
            pipe.set_progress_bar_config(disable=None)

            _, _, inputs = self.get_dummy_inputs()
            output_no_lora = pipe(**inputs)[0]
            self.assertTrue(output_no_lora.shape == self.output_shape)

    def test_simple_inference_with_text_lora(self):
        """
        Tests a simple inference with lora attached on the text encoder
        and makes sure it works as expected
        """
        for scheduler_cls in self.scheduler_classes:
            components, text_lora_config, _ = self.get_dummy_components(scheduler_cls)
            pipe = self.pipeline_class(**components)
            pipe = pipe.to(torch_device)
            pipe.set_progress_bar_config(disable=None)
            _, _, inputs = self.get_dummy_inputs(with_generator=False)

            output_no_lora = pipe(**inputs, generator=torch.manual_seed(0))[0]
            self.assertTrue(output_no_lora.shape == self.output_shape)

            pipe.text_encoder.add_adapter(text_lora_config)
            self.assertTrue(check_if_lora_correctly_set(pipe.text_encoder), "Lora not correctly set in text encoder")

            if self.has_two_text_encoders or self.has_three_text_encoders:
                lora_loadable_components = self.pipeline_class._lora_loadable_modules
                if "text_encoder_2" in lora_loadable_components:
                    pipe.text_encoder_2.add_adapter(text_lora_config)
                    self.assertTrue(
                        check_if_lora_correctly_set(pipe.text_encoder_2), "Lora not correctly set in text encoder 2"
                    )

            output_lora = pipe(**inputs, generator=torch.manual_seed(0))[0]
            self.assertTrue(
                not np.allclose(output_lora, output_no_lora, atol=1e-3, rtol=1e-3), "Lora should change the output"
            )

    def test_simple_inference_with_text_lora_and_scale(self):
        """
        Tests a simple inference with lora attached on the text encoder + scale argument
        and makes sure it works as expected
        """
        call_signature_keys = inspect.signature(self.pipeline_class.__call__).parameters.keys()

        # TODO(diffusers): Discuss a common naming convention across library for 1.0.0 release
        for possible_attention_kwargs in ["cross_attention_kwargs", "joint_attention_kwargs", "attention_kwargs"]:
            if possible_attention_kwargs in call_signature_keys:
                attention_kwargs_name = possible_attention_kwargs
                break
        assert attention_kwargs_name is not None

        for scheduler_cls in self.scheduler_classes:
            components, text_lora_config, _ = self.get_dummy_components(scheduler_cls)
            pipe = self.pipeline_class(**components)
            pipe = pipe.to(torch_device)
            pipe.set_progress_bar_config(disable=None)
            _, _, inputs = self.get_dummy_inputs(with_generator=False)

            output_no_lora = pipe(**inputs, generator=torch.manual_seed(0))[0]
            self.assertTrue(output_no_lora.shape == self.output_shape)

            pipe.text_encoder.add_adapter(text_lora_config)
            self.assertTrue(check_if_lora_correctly_set(pipe.text_encoder), "Lora not correctly set in text encoder")

            if self.has_two_text_encoders or self.has_three_text_encoders:
                lora_loadable_components = self.pipeline_class._lora_loadable_modules
                if "text_encoder_2" in lora_loadable_components:
                    pipe.text_encoder_2.add_adapter(text_lora_config)
                    self.assertTrue(
                        check_if_lora_correctly_set(pipe.text_encoder_2), "Lora not correctly set in text encoder 2"
                    )

            output_lora = pipe(**inputs, generator=torch.manual_seed(0))[0]
            self.assertTrue(
                not np.allclose(output_lora, output_no_lora, atol=1e-3, rtol=1e-3), "Lora should change the output"
            )

            attention_kwargs = {attention_kwargs_name: {"scale": 0.5}}
            output_lora_scale = pipe(**inputs, generator=torch.manual_seed(0), **attention_kwargs)[0]

            self.assertTrue(
                not np.allclose(output_lora, output_lora_scale, atol=1e-3, rtol=1e-3),
                "Lora + scale should change the output",
            )

            attention_kwargs = {attention_kwargs_name: {"scale": 0.0}}
            output_lora_0_scale = pipe(**inputs, generator=torch.manual_seed(0), **attention_kwargs)[0]

            self.assertTrue(
                np.allclose(output_no_lora, output_lora_0_scale, atol=1e-3, rtol=1e-3),
                "Lora + 0 scale should lead to same result as no LoRA",
            )

    def test_simple_inference_with_text_lora_fused(self):
        """
        Tests a simple inference with lora attached into text encoder + fuses the lora weights into base model
        and makes sure it works as expected
        """
        for scheduler_cls in self.scheduler_classes:
            components, text_lora_config, _ = self.get_dummy_components(scheduler_cls)
            pipe = self.pipeline_class(**components)
            pipe = pipe.to(torch_device)
            pipe.set_progress_bar_config(disable=None)
            _, _, inputs = self.get_dummy_inputs(with_generator=False)

            output_no_lora = pipe(**inputs, generator=torch.manual_seed(0))[0]
            self.assertTrue(output_no_lora.shape == self.output_shape)

            pipe.text_encoder.add_adapter(text_lora_config)
            self.assertTrue(check_if_lora_correctly_set(pipe.text_encoder), "Lora not correctly set in text encoder")

            if self.has_two_text_encoders or self.has_three_text_encoders:
                if "text_encoder_2" in self.pipeline_class._lora_loadable_modules:
                    pipe.text_encoder_2.add_adapter(text_lora_config)
                    self.assertTrue(
                        check_if_lora_correctly_set(pipe.text_encoder_2), "Lora not correctly set in text encoder 2"
                    )

            pipe.fuse_lora()
            # Fusing should still keep the LoRA layers
            self.assertTrue(check_if_lora_correctly_set(pipe.text_encoder), "Lora not correctly set in text encoder")

            if self.has_two_text_encoders or self.has_three_text_encoders:
                if "text_encoder_2" in self.pipeline_class._lora_loadable_modules:
                    self.assertTrue(
                        check_if_lora_correctly_set(pipe.text_encoder_2), "Lora not correctly set in text encoder 2"
                    )

            ouput_fused = pipe(**inputs, generator=torch.manual_seed(0))[0]
            self.assertFalse(
                np.allclose(ouput_fused, output_no_lora, atol=1e-3, rtol=1e-3), "Fused lora should change the output"
            )

    def test_simple_inference_with_text_lora_unloaded(self):
        """
        Tests a simple inference with lora attached to text encoder, then unloads the lora weights
        and makes sure it works as expected
        """
        for scheduler_cls in self.scheduler_classes:
            components, text_lora_config, _ = self.get_dummy_components(scheduler_cls)
            pipe = self.pipeline_class(**components)
            pipe = pipe.to(torch_device)
            pipe.set_progress_bar_config(disable=None)
            _, _, inputs = self.get_dummy_inputs(with_generator=False)

            output_no_lora = pipe(**inputs, generator=torch.manual_seed(0))[0]
            self.assertTrue(output_no_lora.shape == self.output_shape)

            if "text_encoder" in self.pipeline_class._lora_loadable_modules:
                pipe.text_encoder.add_adapter(text_lora_config)
                self.assertTrue(
                    check_if_lora_correctly_set(pipe.text_encoder), "Lora not correctly set in text encoder"
                )

            if self.has_two_text_encoders or self.has_three_text_encoders:
                lora_loadable_components = self.pipeline_class._lora_loadable_modules
                if "text_encoder_2" in lora_loadable_components:
                    pipe.text_encoder_2.add_adapter(text_lora_config)
                    self.assertTrue(
                        check_if_lora_correctly_set(pipe.text_encoder_2), "Lora not correctly set in text encoder 2"
                    )

            pipe.unload_lora_weights()
            # unloading should remove the LoRA layers
            self.assertFalse(
                check_if_lora_correctly_set(pipe.text_encoder), "Lora not correctly unloaded in text encoder"
            )

            if self.has_two_text_encoders or self.has_three_text_encoders:
                if "text_encoder_2" in self.pipeline_class._lora_loadable_modules:
                    self.assertFalse(
                        check_if_lora_correctly_set(pipe.text_encoder_2),
                        "Lora not correctly unloaded in text encoder 2",
                    )

            ouput_unloaded = pipe(**inputs, generator=torch.manual_seed(0))[0]
            self.assertTrue(
                np.allclose(ouput_unloaded, output_no_lora, atol=1e-3, rtol=1e-3),
                "Fused lora should change the output",
            )

    def test_simple_inference_with_text_lora_save_load(self):
        """
        Tests a simple usecase where users could use saving utilities for LoRA.
        """
        for scheduler_cls in self.scheduler_classes:
            components, text_lora_config, _ = self.get_dummy_components(scheduler_cls)
            pipe = self.pipeline_class(**components)
            pipe = pipe.to(torch_device)
            pipe.set_progress_bar_config(disable=None)
            _, _, inputs = self.get_dummy_inputs(with_generator=False)

            output_no_lora = pipe(**inputs, generator=torch.manual_seed(0))[0]
            self.assertTrue(output_no_lora.shape == self.output_shape)

            if "text_encoder" in self.pipeline_class._lora_loadable_modules:
                pipe.text_encoder.add_adapter(text_lora_config)
                self.assertTrue(
                    check_if_lora_correctly_set(pipe.text_encoder), "Lora not correctly set in text encoder"
                )

            if self.has_two_text_encoders or self.has_three_text_encoders:
                if "text_encoder_2" in self.pipeline_class._lora_loadable_modules:
                    pipe.text_encoder_2.add_adapter(text_lora_config)
                    self.assertTrue(
                        check_if_lora_correctly_set(pipe.text_encoder_2), "Lora not correctly set in text encoder 2"
                    )

            images_lora = pipe(**inputs, generator=torch.manual_seed(0))[0]

            with tempfile.TemporaryDirectory() as tmpdirname:
                modules_to_save = self._get_modules_to_save(pipe)
                lora_state_dicts = self._get_lora_state_dicts(modules_to_save)

                self.pipeline_class.save_lora_weights(
                    save_directory=tmpdirname, safe_serialization=False, **lora_state_dicts
                )

                self.assertTrue(os.path.isfile(os.path.join(tmpdirname, "pytorch_lora_weights.bin")))
                pipe.unload_lora_weights()
                pipe.load_lora_weights(os.path.join(tmpdirname, "pytorch_lora_weights.bin"))

            for module_name, module in modules_to_save.items():
                self.assertTrue(check_if_lora_correctly_set(module), f"Lora not correctly set in {module_name}")

            images_lora_from_pretrained = pipe(**inputs, generator=torch.manual_seed(0))[0]

            self.assertTrue(
                np.allclose(images_lora, images_lora_from_pretrained, atol=1e-3, rtol=1e-3),
                "Loading from saved checkpoints should give same results.",
            )

    def test_simple_inference_with_partial_text_lora(self):
        """
        Tests a simple inference with lora attached on the text encoder
        with different ranks and some adapters removed
        and makes sure it works as expected
        """
        for scheduler_cls in self.scheduler_classes:
            components, _, _ = self.get_dummy_components(scheduler_cls)
            # Verify `StableDiffusionLoraLoaderMixin.load_lora_into_text_encoder` handles different ranks per module (PR#8324).
            text_lora_config = LoraConfig(
                r=4,
                rank_pattern={"q_proj": 1, "k_proj": 2, "v_proj": 3},
                lora_alpha=4,
                target_modules=["q_proj", "k_proj", "v_proj", "out_proj"],
                init_lora_weights=False,
                use_dora=False,
            )
            pipe = self.pipeline_class(**components)
            pipe = pipe.to(torch_device)
            pipe.set_progress_bar_config(disable=None)
            _, _, inputs = self.get_dummy_inputs(with_generator=False)

            output_no_lora = pipe(**inputs, generator=torch.manual_seed(0))[0]
            self.assertTrue(output_no_lora.shape == self.output_shape)

            pipe.text_encoder.add_adapter(text_lora_config)
            self.assertTrue(check_if_lora_correctly_set(pipe.text_encoder), "Lora not correctly set in text encoder")
            # Gather the state dict for the PEFT model, excluding `layers.4`, to ensure `load_lora_into_text_encoder`
            # supports missing layers (PR#8324).
            state_dict = {
                f"text_encoder.{module_name}": param
                for module_name, param in get_peft_model_state_dict(pipe.text_encoder).items()
                if "text_model.encoder.layers.4" not in module_name
            }

            if self.has_two_text_encoders or self.has_three_text_encoders:
                if "text_encoder_2" in self.pipeline_class._lora_loadable_modules:
                    pipe.text_encoder_2.add_adapter(text_lora_config)
                    self.assertTrue(
                        check_if_lora_correctly_set(pipe.text_encoder_2), "Lora not correctly set in text encoder 2"
                    )
                    state_dict.update(
                        {
                            f"text_encoder_2.{module_name}": param
                            for module_name, param in get_peft_model_state_dict(pipe.text_encoder_2).items()
                            if "text_model.encoder.layers.4" not in module_name
                        }
                    )

            output_lora = pipe(**inputs, generator=torch.manual_seed(0))[0]
            self.assertTrue(
                not np.allclose(output_lora, output_no_lora, atol=1e-3, rtol=1e-3), "Lora should change the output"
            )

            # Unload lora and load it back using the pipe.load_lora_weights machinery
            pipe.unload_lora_weights()
            pipe.load_lora_weights(state_dict)

            output_partial_lora = pipe(**inputs, generator=torch.manual_seed(0))[0]
            self.assertTrue(
                not np.allclose(output_partial_lora, output_lora, atol=1e-3, rtol=1e-3),
                "Removing adapters should change the output",
            )

    def test_simple_inference_save_pretrained(self):
        """
        Tests a simple usecase where users could use saving utilities for LoRA through save_pretrained
        """
        for scheduler_cls in self.scheduler_classes:
            components, text_lora_config, _ = self.get_dummy_components(scheduler_cls)
            pipe = self.pipeline_class(**components)
            pipe = pipe.to(torch_device)
            pipe.set_progress_bar_config(disable=None)
            _, _, inputs = self.get_dummy_inputs(with_generator=False)

            output_no_lora = pipe(**inputs, generator=torch.manual_seed(0))[0]
            self.assertTrue(output_no_lora.shape == self.output_shape)

            pipe.text_encoder.add_adapter(text_lora_config)
            self.assertTrue(check_if_lora_correctly_set(pipe.text_encoder), "Lora not correctly set in text encoder")

            if self.has_two_text_encoders or self.has_three_text_encoders:
                if "text_encoder_2" in self.pipeline_class._lora_loadable_modules:
                    pipe.text_encoder_2.add_adapter(text_lora_config)
                    self.assertTrue(
                        check_if_lora_correctly_set(pipe.text_encoder_2), "Lora not correctly set in text encoder 2"
                    )

            images_lora = pipe(**inputs, generator=torch.manual_seed(0))[0]

            with tempfile.TemporaryDirectory() as tmpdirname:
                pipe.save_pretrained(tmpdirname)

                pipe_from_pretrained = self.pipeline_class.from_pretrained(tmpdirname)
                pipe_from_pretrained.to(torch_device)

            self.assertTrue(
                check_if_lora_correctly_set(pipe_from_pretrained.text_encoder),
                "Lora not correctly set in text encoder",
            )

            if self.has_two_text_encoders or self.has_three_text_encoders:
                if "text_encoder_2" in self.pipeline_class._lora_loadable_modules:
                    self.assertTrue(
                        check_if_lora_correctly_set(pipe_from_pretrained.text_encoder_2),
                        "Lora not correctly set in text encoder 2",
                    )

            images_lora_save_pretrained = pipe_from_pretrained(**inputs, generator=torch.manual_seed(0))[0]

            self.assertTrue(
                np.allclose(images_lora, images_lora_save_pretrained, atol=1e-3, rtol=1e-3),
                "Loading from saved checkpoints should give same results.",
            )

    def test_simple_inference_with_text_denoiser_lora_save_load(self):
        """
        Tests a simple usecase where users could use saving utilities for LoRA for Unet + text encoder
        """
        for scheduler_cls in self.scheduler_classes:
            components, text_lora_config, denoiser_lora_config = self.get_dummy_components(scheduler_cls)
            pipe = self.pipeline_class(**components)
            pipe = pipe.to(torch_device)
            pipe.set_progress_bar_config(disable=None)
            _, _, inputs = self.get_dummy_inputs(with_generator=False)

            output_no_lora = pipe(**inputs, generator=torch.manual_seed(0))[0]
            self.assertTrue(output_no_lora.shape == self.output_shape)

            if "text_encoder" in self.pipeline_class._lora_loadable_modules:
                pipe.text_encoder.add_adapter(text_lora_config)
                self.assertTrue(
                    check_if_lora_correctly_set(pipe.text_encoder), "Lora not correctly set in text encoder"
                )

            denoiser = pipe.transformer if self.unet_kwargs is None else pipe.unet
            denoiser.add_adapter(denoiser_lora_config)
            self.assertTrue(check_if_lora_correctly_set(denoiser), "Lora not correctly set in denoiser.")

            if self.has_two_text_encoders or self.has_three_text_encoders:
                if "text_encoder_2" in self.pipeline_class._lora_loadable_modules:
                    pipe.text_encoder_2.add_adapter(text_lora_config)
                    self.assertTrue(
                        check_if_lora_correctly_set(pipe.text_encoder_2), "Lora not correctly set in text encoder 2"
                    )

            images_lora = pipe(**inputs, generator=torch.manual_seed(0))[0]

            with tempfile.TemporaryDirectory() as tmpdirname:
                modules_to_save = self._get_modules_to_save(pipe, has_denoiser=True)
                lora_state_dicts = self._get_lora_state_dicts(modules_to_save)
                self.pipeline_class.save_lora_weights(
                    save_directory=tmpdirname, safe_serialization=False, **lora_state_dicts
                )

                self.assertTrue(os.path.isfile(os.path.join(tmpdirname, "pytorch_lora_weights.bin")))
                pipe.unload_lora_weights()
                pipe.load_lora_weights(os.path.join(tmpdirname, "pytorch_lora_weights.bin"))

            for module_name, module in modules_to_save.items():
                self.assertTrue(check_if_lora_correctly_set(module), f"Lora not correctly set in {module_name}")

            images_lora_from_pretrained = pipe(**inputs, generator=torch.manual_seed(0))[0]
            self.assertTrue(
                np.allclose(images_lora, images_lora_from_pretrained, atol=1e-3, rtol=1e-3),
                "Loading from saved checkpoints should give same results.",
            )

    def test_simple_inference_with_text_denoiser_lora_and_scale(self):
        """
        Tests a simple inference with lora attached on the text encoder + Unet + scale argument
        and makes sure it works as expected
        """
        call_signature_keys = inspect.signature(self.pipeline_class.__call__).parameters.keys()
        for possible_attention_kwargs in ["cross_attention_kwargs", "joint_attention_kwargs", "attention_kwargs"]:
            if possible_attention_kwargs in call_signature_keys:
                attention_kwargs_name = possible_attention_kwargs
                break
        assert attention_kwargs_name is not None

        for scheduler_cls in self.scheduler_classes:
            components, text_lora_config, denoiser_lora_config = self.get_dummy_components(scheduler_cls)
            pipe = self.pipeline_class(**components)
            pipe = pipe.to(torch_device)
            pipe.set_progress_bar_config(disable=None)
            _, _, inputs = self.get_dummy_inputs(with_generator=False)

            output_no_lora = pipe(**inputs, generator=torch.manual_seed(0))[0]
            self.assertTrue(output_no_lora.shape == self.output_shape)

            if "text_encoder" in self.pipeline_class._lora_loadable_modules:
                pipe.text_encoder.add_adapter(text_lora_config)
                self.assertTrue(
                    check_if_lora_correctly_set(pipe.text_encoder), "Lora not correctly set in text encoder"
                )

            denoiser = pipe.transformer if self.unet_kwargs is None else pipe.unet
            denoiser.add_adapter(denoiser_lora_config)
            self.assertTrue(check_if_lora_correctly_set(denoiser), "Lora not correctly set in denoiser.")

            if self.has_two_text_encoders or self.has_three_text_encoders:
                if "text_encoder_2" in self.pipeline_class._lora_loadable_modules:
                    pipe.text_encoder_2.add_adapter(text_lora_config)
                    self.assertTrue(
                        check_if_lora_correctly_set(pipe.text_encoder_2), "Lora not correctly set in text encoder 2"
                    )

            output_lora = pipe(**inputs, generator=torch.manual_seed(0))[0]
            self.assertTrue(
                not np.allclose(output_lora, output_no_lora, atol=1e-3, rtol=1e-3), "Lora should change the output"
            )

            attention_kwargs = {attention_kwargs_name: {"scale": 0.5}}
            output_lora_scale = pipe(**inputs, generator=torch.manual_seed(0), **attention_kwargs)[0]

            self.assertTrue(
                not np.allclose(output_lora, output_lora_scale, atol=1e-3, rtol=1e-3),
                "Lora + scale should change the output",
            )

            attention_kwargs = {attention_kwargs_name: {"scale": 0.0}}
            output_lora_0_scale = pipe(**inputs, generator=torch.manual_seed(0), **attention_kwargs)[0]

            self.assertTrue(
                np.allclose(output_no_lora, output_lora_0_scale, atol=1e-3, rtol=1e-3),
                "Lora + 0 scale should lead to same result as no LoRA",
            )

            if "text_encoder" in self.pipeline_class._lora_loadable_modules:
                self.assertTrue(
                    pipe.text_encoder.text_model.encoder.layers[0].self_attn.q_proj.scaling["default"] == 1.0,
                    "The scaling parameter has not been correctly restored!",
                )

    def test_simple_inference_with_text_lora_denoiser_fused(self):
        """
        Tests a simple inference with lora attached into text encoder + fuses the lora weights into base model
        and makes sure it works as expected - with unet
        """
        for scheduler_cls in self.scheduler_classes:
            components, text_lora_config, denoiser_lora_config = self.get_dummy_components(scheduler_cls)
            pipe = self.pipeline_class(**components)
            pipe = pipe.to(torch_device)
            pipe.set_progress_bar_config(disable=None)
            _, _, inputs = self.get_dummy_inputs(with_generator=False)

            output_no_lora = pipe(**inputs, generator=torch.manual_seed(0))[0]
            self.assertTrue(output_no_lora.shape == self.output_shape)

            if "text_encoder" in self.pipeline_class._lora_loadable_modules:
                pipe.text_encoder.add_adapter(text_lora_config)
                self.assertTrue(
                    check_if_lora_correctly_set(pipe.text_encoder), "Lora not correctly set in text encoder"
                )

            denoiser = pipe.transformer if self.unet_kwargs is None else pipe.unet
            denoiser.add_adapter(denoiser_lora_config)
            self.assertTrue(check_if_lora_correctly_set(denoiser), "Lora not correctly set in denoiser.")

            if self.has_two_text_encoders or self.has_three_text_encoders:
                if "text_encoder_2" in self.pipeline_class._lora_loadable_modules:
                    pipe.text_encoder_2.add_adapter(text_lora_config)
                    self.assertTrue(
                        check_if_lora_correctly_set(pipe.text_encoder_2), "Lora not correctly set in text encoder 2"
                    )

            pipe.fuse_lora(components=self.pipeline_class._lora_loadable_modules)

            # Fusing should still keep the LoRA layers
            if "text_encoder" in self.pipeline_class._lora_loadable_modules:
                self.assertTrue(
                    check_if_lora_correctly_set(pipe.text_encoder), "Lora not correctly set in text encoder"
                )

            self.assertTrue(check_if_lora_correctly_set(denoiser), "Lora not correctly set in denoiser")

            if self.has_two_text_encoders or self.has_three_text_encoders:
                if "text_encoder_2" in self.pipeline_class._lora_loadable_modules:
                    self.assertTrue(
                        check_if_lora_correctly_set(pipe.text_encoder_2), "Lora not correctly set in text encoder 2"
                    )

            output_fused = pipe(**inputs, generator=torch.manual_seed(0))[0]
            self.assertFalse(
                np.allclose(output_fused, output_no_lora, atol=1e-3, rtol=1e-3), "Fused lora should change the output"
            )

    def test_simple_inference_with_text_denoiser_lora_unloaded(self):
        """
        Tests a simple inference with lora attached to text encoder and unet, then unloads the lora weights
        and makes sure it works as expected
        """
        for scheduler_cls in self.scheduler_classes:
            components, text_lora_config, denoiser_lora_config = self.get_dummy_components(scheduler_cls)
            pipe = self.pipeline_class(**components)
            pipe = pipe.to(torch_device)
            pipe.set_progress_bar_config(disable=None)
            _, _, inputs = self.get_dummy_inputs(with_generator=False)

            output_no_lora = pipe(**inputs, generator=torch.manual_seed(0))[0]
            self.assertTrue(output_no_lora.shape == self.output_shape)

            if "text_encoder" in self.pipeline_class._lora_loadable_modules:
                pipe.text_encoder.add_adapter(text_lora_config)
                self.assertTrue(
                    check_if_lora_correctly_set(pipe.text_encoder), "Lora not correctly set in text encoder"
                )

            denoiser = pipe.transformer if self.unet_kwargs is None else pipe.unet
            denoiser.add_adapter(denoiser_lora_config)
            self.assertTrue(check_if_lora_correctly_set(denoiser), "Lora not correctly set in denoiser.")

            if self.has_two_text_encoders or self.has_three_text_encoders:
                if "text_encoder_2" in self.pipeline_class._lora_loadable_modules:
                    pipe.text_encoder_2.add_adapter(text_lora_config)
                    self.assertTrue(
                        check_if_lora_correctly_set(pipe.text_encoder_2), "Lora not correctly set in text encoder 2"
                    )

            pipe.unload_lora_weights()
            # unloading should remove the LoRA layers
            self.assertFalse(
                check_if_lora_correctly_set(pipe.text_encoder), "Lora not correctly unloaded in text encoder"
            )
            self.assertFalse(check_if_lora_correctly_set(denoiser), "Lora not correctly unloaded in denoiser")

            if self.has_two_text_encoders or self.has_three_text_encoders:
                if "text_encoder_2" in self.pipeline_class._lora_loadable_modules:
                    self.assertFalse(
                        check_if_lora_correctly_set(pipe.text_encoder_2),
                        "Lora not correctly unloaded in text encoder 2",
                    )

            output_unloaded = pipe(**inputs, generator=torch.manual_seed(0))[0]
            self.assertTrue(
                np.allclose(output_unloaded, output_no_lora, atol=1e-3, rtol=1e-3),
                "Fused lora should change the output",
            )

    def test_simple_inference_with_text_denoiser_lora_unfused(
        self, expected_atol: float = 1e-3, expected_rtol: float = 1e-3
    ):
        """
        Tests a simple inference with lora attached to text encoder and unet, then unloads the lora weights
        and makes sure it works as expected
        """
        for scheduler_cls in self.scheduler_classes:
            components, text_lora_config, denoiser_lora_config = self.get_dummy_components(scheduler_cls)
            pipe = self.pipeline_class(**components)
            pipe = pipe.to(torch_device)
            pipe.set_progress_bar_config(disable=None)
            _, _, inputs = self.get_dummy_inputs(with_generator=False)

            if "text_encoder" in self.pipeline_class._lora_loadable_modules:
                pipe.text_encoder.add_adapter(text_lora_config)
                self.assertTrue(
                    check_if_lora_correctly_set(pipe.text_encoder), "Lora not correctly set in text encoder"
                )

            denoiser = pipe.transformer if self.unet_kwargs is None else pipe.unet
            denoiser.add_adapter(denoiser_lora_config)
            self.assertTrue(check_if_lora_correctly_set(denoiser), "Lora not correctly set in denoiser.")

            if self.has_two_text_encoders or self.has_three_text_encoders:
                if "text_encoder_2" in self.pipeline_class._lora_loadable_modules:
                    pipe.text_encoder_2.add_adapter(text_lora_config)
                    self.assertTrue(
                        check_if_lora_correctly_set(pipe.text_encoder_2), "Lora not correctly set in text encoder 2"
                    )

            pipe.fuse_lora(components=self.pipeline_class._lora_loadable_modules)
            output_fused_lora = pipe(**inputs, generator=torch.manual_seed(0))[0]

            pipe.unfuse_lora(components=self.pipeline_class._lora_loadable_modules)
            output_unfused_lora = pipe(**inputs, generator=torch.manual_seed(0))[0]

            # unloading should remove the LoRA layers
            if "text_encoder" in self.pipeline_class._lora_loadable_modules:
                self.assertTrue(check_if_lora_correctly_set(pipe.text_encoder), "Unfuse should still keep LoRA layers")

            self.assertTrue(check_if_lora_correctly_set(denoiser), "Unfuse should still keep LoRA layers")

            if self.has_two_text_encoders or self.has_three_text_encoders:
                if "text_encoder_2" in self.pipeline_class._lora_loadable_modules:
                    self.assertTrue(
                        check_if_lora_correctly_set(pipe.text_encoder_2), "Unfuse should still keep LoRA layers"
                    )

            # Fuse and unfuse should lead to the same results
            self.assertTrue(
                np.allclose(output_fused_lora, output_unfused_lora, atol=expected_atol, rtol=expected_rtol),
                "Fused lora should not change the output",
            )

    def test_simple_inference_with_text_denoiser_multi_adapter(self):
        """
        Tests a simple inference with lora attached to text encoder and unet, attaches
        multiple adapters and set them
        """
        for scheduler_cls in self.scheduler_classes:
            components, text_lora_config, denoiser_lora_config = self.get_dummy_components(scheduler_cls)
            pipe = self.pipeline_class(**components)
            pipe = pipe.to(torch_device)
            pipe.set_progress_bar_config(disable=None)
            _, _, inputs = self.get_dummy_inputs(with_generator=False)

            output_no_lora = pipe(**inputs, generator=torch.manual_seed(0))[0]

            if "text_encoder" in self.pipeline_class._lora_loadable_modules:
                pipe.text_encoder.add_adapter(text_lora_config, "adapter-1")
                pipe.text_encoder.add_adapter(text_lora_config, "adapter-2")
                self.assertTrue(
                    check_if_lora_correctly_set(pipe.text_encoder), "Lora not correctly set in text encoder"
                )

            denoiser = pipe.transformer if self.unet_kwargs is None else pipe.unet
            denoiser.add_adapter(denoiser_lora_config, "adapter-1")
            denoiser.add_adapter(denoiser_lora_config, "adapter-2")
            self.assertTrue(check_if_lora_correctly_set(denoiser), "Lora not correctly set in denoiser.")

            if self.has_two_text_encoders or self.has_three_text_encoders:
                if "text_encoder_2" in self.pipeline_class._lora_loadable_modules:
                    pipe.text_encoder_2.add_adapter(text_lora_config, "adapter-1")
                    pipe.text_encoder_2.add_adapter(text_lora_config, "adapter-2")
                    self.assertTrue(
                        check_if_lora_correctly_set(pipe.text_encoder_2), "Lora not correctly set in text encoder 2"
                    )

            pipe.set_adapters("adapter-1")
            output_adapter_1 = pipe(**inputs, generator=torch.manual_seed(0))[0]
            self.assertFalse(
                np.allclose(output_no_lora, output_adapter_1, atol=1e-3, rtol=1e-3),
                "Adapter outputs should be different.",
            )

            pipe.set_adapters("adapter-2")
            output_adapter_2 = pipe(**inputs, generator=torch.manual_seed(0))[0]
            self.assertFalse(
                np.allclose(output_no_lora, output_adapter_2, atol=1e-3, rtol=1e-3),
                "Adapter outputs should be different.",
            )

            pipe.set_adapters(["adapter-1", "adapter-2"])
            output_adapter_mixed = pipe(**inputs, generator=torch.manual_seed(0))[0]
            self.assertFalse(
                np.allclose(output_no_lora, output_adapter_mixed, atol=1e-3, rtol=1e-3),
                "Adapter outputs should be different.",
            )

            # Fuse and unfuse should lead to the same results
            self.assertFalse(
                np.allclose(output_adapter_1, output_adapter_2, atol=1e-3, rtol=1e-3),
                "Adapter 1 and 2 should give different results",
            )

            self.assertFalse(
                np.allclose(output_adapter_1, output_adapter_mixed, atol=1e-3, rtol=1e-3),
                "Adapter 1 and mixed adapters should give different results",
            )

            self.assertFalse(
                np.allclose(output_adapter_2, output_adapter_mixed, atol=1e-3, rtol=1e-3),
                "Adapter 2 and mixed adapters should give different results",
            )

            pipe.disable_lora()
            output_disabled = pipe(**inputs, generator=torch.manual_seed(0))[0]

            self.assertTrue(
                np.allclose(output_no_lora, output_disabled, atol=1e-3, rtol=1e-3),
                "output with no lora and output with lora disabled should give same results",
            )

    def test_wrong_adapter_name_raises_error(self):
        scheduler_cls = self.scheduler_classes[0]
        components, text_lora_config, denoiser_lora_config = self.get_dummy_components(scheduler_cls)
        pipe = self.pipeline_class(**components)
        pipe = pipe.to(torch_device)
        pipe.set_progress_bar_config(disable=None)
        _, _, inputs = self.get_dummy_inputs(with_generator=False)

        if "text_encoder" in self.pipeline_class._lora_loadable_modules:
            pipe.text_encoder.add_adapter(text_lora_config, "adapter-1")
            self.assertTrue(check_if_lora_correctly_set(pipe.text_encoder), "Lora not correctly set in text encoder")

        denoiser = pipe.transformer if self.unet_kwargs is None else pipe.unet
        denoiser.add_adapter(denoiser_lora_config, "adapter-1")
        self.assertTrue(check_if_lora_correctly_set(denoiser), "Lora not correctly set in denoiser.")

        if self.has_two_text_encoders or self.has_three_text_encoders:
            if "text_encoder_2" in self.pipeline_class._lora_loadable_modules:
                pipe.text_encoder_2.add_adapter(text_lora_config, "adapter-1")
                self.assertTrue(
                    check_if_lora_correctly_set(pipe.text_encoder_2), "Lora not correctly set in text encoder 2"
                )

        with self.assertRaises(ValueError) as err_context:
            pipe.set_adapters("test")

        self.assertTrue("not in the list of present adapters" in str(err_context.exception))

        # test this works.
        pipe.set_adapters("adapter-1")
        _ = pipe(**inputs, generator=torch.manual_seed(0))[0]

    def test_simple_inference_with_text_denoiser_block_scale(self):
        """
        Tests a simple inference with lora attached to text encoder and unet, attaches
        one adapter and set different weights for different blocks (i.e. block lora)
        """
        for scheduler_cls in self.scheduler_classes:
            components, text_lora_config, denoiser_lora_config = self.get_dummy_components(scheduler_cls)
            pipe = self.pipeline_class(**components)
            pipe = pipe.to(torch_device)
            pipe.set_progress_bar_config(disable=None)
            _, _, inputs = self.get_dummy_inputs(with_generator=False)

            output_no_lora = pipe(**inputs, generator=torch.manual_seed(0))[0]

            pipe.text_encoder.add_adapter(text_lora_config, "adapter-1")
            self.assertTrue(check_if_lora_correctly_set(pipe.text_encoder), "Lora not correctly set in text encoder")

            denoiser = pipe.transformer if self.unet_kwargs is None else pipe.unet
            denoiser.add_adapter(denoiser_lora_config)
            self.assertTrue(check_if_lora_correctly_set(denoiser), "Lora not correctly set in denoiser.")

            if self.has_two_text_encoders or self.has_three_text_encoders:
                if "text_encoder_2" in self.pipeline_class._lora_loadable_modules:
                    pipe.text_encoder_2.add_adapter(text_lora_config, "adapter-1")
                    self.assertTrue(
                        check_if_lora_correctly_set(pipe.text_encoder_2), "Lora not correctly set in text encoder 2"
                    )

            weights_1 = {"text_encoder": 2, "unet": {"down": 5}}
            pipe.set_adapters("adapter-1", weights_1)
            output_weights_1 = pipe(**inputs, generator=torch.manual_seed(0))[0]

            weights_2 = {"unet": {"up": 5}}
            pipe.set_adapters("adapter-1", weights_2)
            output_weights_2 = pipe(**inputs, generator=torch.manual_seed(0))[0]

            self.assertFalse(
                np.allclose(output_weights_1, output_weights_2, atol=1e-3, rtol=1e-3),
                "LoRA weights 1 and 2 should give different results",
            )
            self.assertFalse(
                np.allclose(output_no_lora, output_weights_1, atol=1e-3, rtol=1e-3),
                "No adapter and LoRA weights 1 should give different results",
            )
            self.assertFalse(
                np.allclose(output_no_lora, output_weights_2, atol=1e-3, rtol=1e-3),
                "No adapter and LoRA weights 2 should give different results",
            )

            pipe.disable_lora()
            output_disabled = pipe(**inputs, generator=torch.manual_seed(0))[0]

            self.assertTrue(
                np.allclose(output_no_lora, output_disabled, atol=1e-3, rtol=1e-3),
                "output with no lora and output with lora disabled should give same results",
            )

    def test_simple_inference_with_text_denoiser_multi_adapter_block_lora(self):
        """
        Tests a simple inference with lora attached to text encoder and unet, attaches
        multiple adapters and set differnt weights for different blocks (i.e. block lora)
        """
        for scheduler_cls in self.scheduler_classes:
            components, text_lora_config, denoiser_lora_config = self.get_dummy_components(scheduler_cls)
            pipe = self.pipeline_class(**components)
            pipe = pipe.to(torch_device)
            pipe.set_progress_bar_config(disable=None)
            _, _, inputs = self.get_dummy_inputs(with_generator=False)

            output_no_lora = pipe(**inputs, generator=torch.manual_seed(0))[0]

            if "text_encoder" in self.pipeline_class._lora_loadable_modules:
                pipe.text_encoder.add_adapter(text_lora_config, "adapter-1")
                pipe.text_encoder.add_adapter(text_lora_config, "adapter-2")
                self.assertTrue(
                    check_if_lora_correctly_set(pipe.text_encoder), "Lora not correctly set in text encoder"
                )

            denoiser = pipe.transformer if self.unet_kwargs is None else pipe.unet
            denoiser.add_adapter(denoiser_lora_config, "adapter-1")
            denoiser.add_adapter(denoiser_lora_config, "adapter-2")
            self.assertTrue(check_if_lora_correctly_set(denoiser), "Lora not correctly set in denoiser.")

            if self.has_two_text_encoders or self.has_three_text_encoders:
                if "text_encoder_2" in self.pipeline_class._lora_loadable_modules:
                    pipe.text_encoder_2.add_adapter(text_lora_config, "adapter-1")
                    pipe.text_encoder_2.add_adapter(text_lora_config, "adapter-2")
                    self.assertTrue(
                        check_if_lora_correctly_set(pipe.text_encoder_2), "Lora not correctly set in text encoder 2"
                    )

            scales_1 = {"text_encoder": 2, "unet": {"down": 5}}
            scales_2 = {"unet": {"down": 5, "mid": 5}}

            pipe.set_adapters("adapter-1", scales_1)
            output_adapter_1 = pipe(**inputs, generator=torch.manual_seed(0))[0]

            pipe.set_adapters("adapter-2", scales_2)
            output_adapter_2 = pipe(**inputs, generator=torch.manual_seed(0))[0]

            pipe.set_adapters(["adapter-1", "adapter-2"], [scales_1, scales_2])
            output_adapter_mixed = pipe(**inputs, generator=torch.manual_seed(0))[0]

            # Fuse and unfuse should lead to the same results
            self.assertFalse(
                np.allclose(output_adapter_1, output_adapter_2, atol=1e-3, rtol=1e-3),
                "Adapter 1 and 2 should give different results",
            )

            self.assertFalse(
                np.allclose(output_adapter_1, output_adapter_mixed, atol=1e-3, rtol=1e-3),
                "Adapter 1 and mixed adapters should give different results",
            )

            self.assertFalse(
                np.allclose(output_adapter_2, output_adapter_mixed, atol=1e-3, rtol=1e-3),
                "Adapter 2 and mixed adapters should give different results",
            )

            pipe.disable_lora()
            output_disabled = pipe(**inputs, generator=torch.manual_seed(0))[0]

            self.assertTrue(
                np.allclose(output_no_lora, output_disabled, atol=1e-3, rtol=1e-3),
                "output with no lora and output with lora disabled should give same results",
            )

            # a mismatching number of adapter_names and adapter_weights should raise an error
            with self.assertRaises(ValueError):
                pipe.set_adapters(["adapter-1", "adapter-2"], [scales_1])

    def test_simple_inference_with_text_denoiser_block_scale_for_all_dict_options(self):
        """Tests that any valid combination of lora block scales can be used in pipe.set_adapter"""

        def updown_options(blocks_with_tf, layers_per_block, value):
            """
            Generate every possible combination for how a lora weight dict for the up/down part can be.
            E.g. 2, {"block_1": 2}, {"block_1": [2,2,2]}, {"block_1": 2, "block_2": [2,2,2]}, ...
            """
            num_val = value
            list_val = [value] * layers_per_block

            node_opts = [None, num_val, list_val]
            node_opts_foreach_block = [node_opts] * len(blocks_with_tf)

            updown_opts = [num_val]
            for nodes in product(*node_opts_foreach_block):
                if all(n is None for n in nodes):
                    continue
                opt = {}
                for b, n in zip(blocks_with_tf, nodes):
                    if n is not None:
                        opt["block_" + str(b)] = n
                updown_opts.append(opt)
            return updown_opts

        def all_possible_dict_opts(unet, value):
            """
            Generate every possible combination for how a lora weight dict can be.
            E.g. 2, {"unet: {"down": 2}}, {"unet: {"down": [2,2,2]}}, {"unet: {"mid": 2, "up": [2,2,2]}}, ...
            """

            down_blocks_with_tf = [i for i, d in enumerate(unet.down_blocks) if hasattr(d, "attentions")]
            up_blocks_with_tf = [i for i, u in enumerate(unet.up_blocks) if hasattr(u, "attentions")]

            layers_per_block = unet.config.layers_per_block

            text_encoder_opts = [None, value]
            text_encoder_2_opts = [None, value]
            mid_opts = [None, value]
            down_opts = [None] + updown_options(down_blocks_with_tf, layers_per_block, value)
            up_opts = [None] + updown_options(up_blocks_with_tf, layers_per_block + 1, value)

            opts = []

            for t1, t2, d, m, u in product(text_encoder_opts, text_encoder_2_opts, down_opts, mid_opts, up_opts):
                if all(o is None for o in (t1, t2, d, m, u)):
                    continue
                opt = {}
                if t1 is not None:
                    opt["text_encoder"] = t1
                if t2 is not None:
                    opt["text_encoder_2"] = t2
                if all(o is None for o in (d, m, u)):
                    # no unet scaling
                    continue
                opt["unet"] = {}
                if d is not None:
                    opt["unet"]["down"] = d
                if m is not None:
                    opt["unet"]["mid"] = m
                if u is not None:
                    opt["unet"]["up"] = u
                opts.append(opt)

            return opts

        components, text_lora_config, denoiser_lora_config = self.get_dummy_components(self.scheduler_cls)
        pipe = self.pipeline_class(**components)
        pipe = pipe.to(torch_device)
        pipe.set_progress_bar_config(disable=None)
        _, _, inputs = self.get_dummy_inputs(with_generator=False)

        pipe.text_encoder.add_adapter(text_lora_config, "adapter-1")

        denoiser = pipe.transformer if self.unet_kwargs is None else pipe.unet
        denoiser.add_adapter(denoiser_lora_config, "adapter-1")

        if self.has_two_text_encoders or self.has_three_text_encoders:
            lora_loadable_components = self.pipeline_class._lora_loadable_modules
            if "text_encoder_2" in lora_loadable_components:
                pipe.text_encoder_2.add_adapter(text_lora_config, "adapter-1")

        for scale_dict in all_possible_dict_opts(pipe.unet, value=1234):
            # test if lora block scales can be set with this scale_dict
            if not self.has_two_text_encoders and "text_encoder_2" in scale_dict:
                del scale_dict["text_encoder_2"]

            pipe.set_adapters("adapter-1", scale_dict)  # test will fail if this line throws an error

    def test_simple_inference_with_text_denoiser_multi_adapter_delete_adapter(self):
        """
        Tests a simple inference with lora attached to text encoder and unet, attaches
        multiple adapters and set/delete them
        """
        for scheduler_cls in self.scheduler_classes:
            components, text_lora_config, denoiser_lora_config = self.get_dummy_components(scheduler_cls)
            pipe = self.pipeline_class(**components)
            pipe = pipe.to(torch_device)
            pipe.set_progress_bar_config(disable=None)
            _, _, inputs = self.get_dummy_inputs(with_generator=False)

            output_no_lora = pipe(**inputs, generator=torch.manual_seed(0))[0]

            if "text_encoder" in self.pipeline_class._lora_loadable_modules:
                pipe.text_encoder.add_adapter(text_lora_config, "adapter-1")
                pipe.text_encoder.add_adapter(text_lora_config, "adapter-2")
                self.assertTrue(
                    check_if_lora_correctly_set(pipe.text_encoder), "Lora not correctly set in text encoder"
                )

            denoiser = pipe.transformer if self.unet_kwargs is None else pipe.unet
            denoiser.add_adapter(denoiser_lora_config, "adapter-1")
            denoiser.add_adapter(denoiser_lora_config, "adapter-2")
            self.assertTrue(check_if_lora_correctly_set(denoiser), "Lora not correctly set in denoiser.")

            if self.has_two_text_encoders or self.has_three_text_encoders:
                lora_loadable_components = self.pipeline_class._lora_loadable_modules
                if "text_encoder_2" in lora_loadable_components:
                    pipe.text_encoder_2.add_adapter(text_lora_config, "adapter-1")
                    pipe.text_encoder_2.add_adapter(text_lora_config, "adapter-2")
                    self.assertTrue(
                        check_if_lora_correctly_set(pipe.text_encoder_2), "Lora not correctly set in text encoder 2"
                    )

            pipe.set_adapters("adapter-1")
            output_adapter_1 = pipe(**inputs, generator=torch.manual_seed(0))[0]

            pipe.set_adapters("adapter-2")
            output_adapter_2 = pipe(**inputs, generator=torch.manual_seed(0))[0]

            pipe.set_adapters(["adapter-1", "adapter-2"])
            output_adapter_mixed = pipe(**inputs, generator=torch.manual_seed(0))[0]

            self.assertFalse(
                np.allclose(output_adapter_1, output_adapter_2, atol=1e-3, rtol=1e-3),
                "Adapter 1 and 2 should give different results",
            )

            self.assertFalse(
                np.allclose(output_adapter_1, output_adapter_mixed, atol=1e-3, rtol=1e-3),
                "Adapter 1 and mixed adapters should give different results",
            )

            self.assertFalse(
                np.allclose(output_adapter_2, output_adapter_mixed, atol=1e-3, rtol=1e-3),
                "Adapter 2 and mixed adapters should give different results",
            )

            pipe.delete_adapters("adapter-1")
            output_deleted_adapter_1 = pipe(**inputs, generator=torch.manual_seed(0))[0]

            self.assertTrue(
                np.allclose(output_deleted_adapter_1, output_adapter_2, atol=1e-3, rtol=1e-3),
                "Adapter 1 and 2 should give different results",
            )

            pipe.delete_adapters("adapter-2")
            output_deleted_adapters = pipe(**inputs, generator=torch.manual_seed(0))[0]

            self.assertTrue(
                np.allclose(output_no_lora, output_deleted_adapters, atol=1e-3, rtol=1e-3),
                "output with no lora and output with lora disabled should give same results",
            )

            if "text_encoder" in self.pipeline_class._lora_loadable_modules:
                pipe.text_encoder.add_adapter(text_lora_config, "adapter-1")
                pipe.text_encoder.add_adapter(text_lora_config, "adapter-2")

            denoiser = pipe.transformer if self.unet_kwargs is None else pipe.unet
            denoiser.add_adapter(denoiser_lora_config, "adapter-1")
            denoiser.add_adapter(denoiser_lora_config, "adapter-2")
            self.assertTrue(check_if_lora_correctly_set(denoiser), "Lora not correctly set in denoiser.")

            pipe.set_adapters(["adapter-1", "adapter-2"])
            pipe.delete_adapters(["adapter-1", "adapter-2"])

            output_deleted_adapters = pipe(**inputs, generator=torch.manual_seed(0))[0]

            self.assertTrue(
                np.allclose(output_no_lora, output_deleted_adapters, atol=1e-3, rtol=1e-3),
                "output with no lora and output with lora disabled should give same results",
            )

    def test_simple_inference_with_text_denoiser_multi_adapter_weighted(self):
        """
        Tests a simple inference with lora attached to text encoder and unet, attaches
        multiple adapters and set them
        """
        for scheduler_cls in self.scheduler_classes:
            components, text_lora_config, denoiser_lora_config = self.get_dummy_components(scheduler_cls)
            pipe = self.pipeline_class(**components)
            pipe = pipe.to(torch_device)
            pipe.set_progress_bar_config(disable=None)
            _, _, inputs = self.get_dummy_inputs(with_generator=False)

            output_no_lora = pipe(**inputs, generator=torch.manual_seed(0))[0]

            if "text_encoder" in self.pipeline_class._lora_loadable_modules:
                pipe.text_encoder.add_adapter(text_lora_config, "adapter-1")
                pipe.text_encoder.add_adapter(text_lora_config, "adapter-2")
                self.assertTrue(
                    check_if_lora_correctly_set(pipe.text_encoder), "Lora not correctly set in text encoder"
                )

            denoiser = pipe.transformer if self.unet_kwargs is None else pipe.unet
            denoiser.add_adapter(denoiser_lora_config, "adapter-1")
            denoiser.add_adapter(denoiser_lora_config, "adapter-2")
            self.assertTrue(check_if_lora_correctly_set(denoiser), "Lora not correctly set in denoiser.")

            if self.has_two_text_encoders or self.has_three_text_encoders:
                lora_loadable_components = self.pipeline_class._lora_loadable_modules
                if "text_encoder_2" in lora_loadable_components:
                    pipe.text_encoder_2.add_adapter(text_lora_config, "adapter-1")
                    pipe.text_encoder_2.add_adapter(text_lora_config, "adapter-2")
                    self.assertTrue(
                        check_if_lora_correctly_set(pipe.text_encoder_2), "Lora not correctly set in text encoder 2"
                    )

            pipe.set_adapters("adapter-1")
            output_adapter_1 = pipe(**inputs, generator=torch.manual_seed(0))[0]

            pipe.set_adapters("adapter-2")
            output_adapter_2 = pipe(**inputs, generator=torch.manual_seed(0))[0]

            pipe.set_adapters(["adapter-1", "adapter-2"])
            output_adapter_mixed = pipe(**inputs, generator=torch.manual_seed(0))[0]

            # Fuse and unfuse should lead to the same results
            self.assertFalse(
                np.allclose(output_adapter_1, output_adapter_2, atol=1e-3, rtol=1e-3),
                "Adapter 1 and 2 should give different results",
            )

            self.assertFalse(
                np.allclose(output_adapter_1, output_adapter_mixed, atol=1e-3, rtol=1e-3),
                "Adapter 1 and mixed adapters should give different results",
            )

            self.assertFalse(
                np.allclose(output_adapter_2, output_adapter_mixed, atol=1e-3, rtol=1e-3),
                "Adapter 2 and mixed adapters should give different results",
            )

            pipe.set_adapters(["adapter-1", "adapter-2"], [0.5, 0.6])
            output_adapter_mixed_weighted = pipe(**inputs, generator=torch.manual_seed(0))[0]

            self.assertFalse(
                np.allclose(output_adapter_mixed_weighted, output_adapter_mixed, atol=1e-3, rtol=1e-3),
                "Weighted adapter and mixed adapter should give different results",
            )

            pipe.disable_lora()
            output_disabled = pipe(**inputs, generator=torch.manual_seed(0))[0]

            self.assertTrue(
                np.allclose(output_no_lora, output_disabled, atol=1e-3, rtol=1e-3),
                "output with no lora and output with lora disabled should give same results",
            )

    @skip_mps
    def test_lora_fuse_nan(self):
        for scheduler_cls in self.scheduler_classes:
            components, text_lora_config, denoiser_lora_config = self.get_dummy_components(scheduler_cls)
            pipe = self.pipeline_class(**components)
            pipe = pipe.to(torch_device)
            pipe.set_progress_bar_config(disable=None)
            _, _, inputs = self.get_dummy_inputs(with_generator=False)

            if "text_encoder" in self.pipeline_class._lora_loadable_modules:
                pipe.text_encoder.add_adapter(text_lora_config, "adapter-1")
                self.assertTrue(
                    check_if_lora_correctly_set(pipe.text_encoder), "Lora not correctly set in text encoder"
                )

            denoiser = pipe.transformer if self.unet_kwargs is None else pipe.unet
            denoiser.add_adapter(denoiser_lora_config, "adapter-1")
            self.assertTrue(check_if_lora_correctly_set(denoiser), "Lora not correctly set in denoiser.")

            # corrupt one LoRA weight with `inf` values
            with torch.no_grad():
                if self.unet_kwargs:
                    pipe.unet.mid_block.attentions[0].transformer_blocks[0].attn1.to_q.lora_A[
                        "adapter-1"
                    ].weight += float("inf")
                else:
                    pipe.transformer.transformer_blocks[0].attn.to_q.lora_A["adapter-1"].weight += float("inf")

            # with `safe_fusing=True` we should see an Error
            with self.assertRaises(ValueError):
                pipe.fuse_lora(components=self.pipeline_class._lora_loadable_modules, safe_fusing=True)

            # without we should not see an error, but every image will be black
            pipe.fuse_lora(components=self.pipeline_class._lora_loadable_modules, safe_fusing=False)
            out = pipe("test", num_inference_steps=2, output_type="np")[0]

            self.assertTrue(np.isnan(out).all())

    def test_get_adapters(self):
        """
        Tests a simple usecase where we attach multiple adapters and check if the results
        are the expected results
        """
        for scheduler_cls in self.scheduler_classes:
            components, text_lora_config, denoiser_lora_config = self.get_dummy_components(scheduler_cls)
            pipe = self.pipeline_class(**components)
            pipe = pipe.to(torch_device)
            pipe.set_progress_bar_config(disable=None)
            _, _, inputs = self.get_dummy_inputs(with_generator=False)

            pipe.text_encoder.add_adapter(text_lora_config, "adapter-1")

            denoiser = pipe.transformer if self.unet_kwargs is None else pipe.unet
            denoiser.add_adapter(denoiser_lora_config, "adapter-1")

            adapter_names = pipe.get_active_adapters()
            self.assertListEqual(adapter_names, ["adapter-1"])

            pipe.text_encoder.add_adapter(text_lora_config, "adapter-2")
            denoiser.add_adapter(denoiser_lora_config, "adapter-2")

            adapter_names = pipe.get_active_adapters()
            self.assertListEqual(adapter_names, ["adapter-2"])

            pipe.set_adapters(["adapter-1", "adapter-2"])
            self.assertListEqual(pipe.get_active_adapters(), ["adapter-1", "adapter-2"])

    def test_get_list_adapters(self):
        """
        Tests a simple usecase where we attach multiple adapters and check if the results
        are the expected results
        """
        for scheduler_cls in self.scheduler_classes:
            components, text_lora_config, denoiser_lora_config = self.get_dummy_components(scheduler_cls)
            pipe = self.pipeline_class(**components)
            pipe = pipe.to(torch_device)
            pipe.set_progress_bar_config(disable=None)

            # 1.
            dicts_to_be_checked = {}
            if "text_encoder" in self.pipeline_class._lora_loadable_modules:
                pipe.text_encoder.add_adapter(text_lora_config, "adapter-1")
                dicts_to_be_checked = {"text_encoder": ["adapter-1"]}

            if self.unet_kwargs is not None:
                pipe.unet.add_adapter(denoiser_lora_config, "adapter-1")
                dicts_to_be_checked.update({"unet": ["adapter-1"]})
            else:
                pipe.transformer.add_adapter(denoiser_lora_config, "adapter-1")
                dicts_to_be_checked.update({"transformer": ["adapter-1"]})

            self.assertDictEqual(pipe.get_list_adapters(), dicts_to_be_checked)

            # 2.
            dicts_to_be_checked = {}
            if "text_encoder" in self.pipeline_class._lora_loadable_modules:
                pipe.text_encoder.add_adapter(text_lora_config, "adapter-2")
                dicts_to_be_checked = {"text_encoder": ["adapter-1", "adapter-2"]}

            if self.unet_kwargs is not None:
                pipe.unet.add_adapter(denoiser_lora_config, "adapter-2")
                dicts_to_be_checked.update({"unet": ["adapter-1", "adapter-2"]})
            else:
                pipe.transformer.add_adapter(denoiser_lora_config, "adapter-2")
                dicts_to_be_checked.update({"transformer": ["adapter-1", "adapter-2"]})

            self.assertDictEqual(pipe.get_list_adapters(), dicts_to_be_checked)

            # 3.
            pipe.set_adapters(["adapter-1", "adapter-2"])

            dicts_to_be_checked = {}
            if "text_encoder" in self.pipeline_class._lora_loadable_modules:
                dicts_to_be_checked = {"text_encoder": ["adapter-1", "adapter-2"]}

            if self.unet_kwargs is not None:
                dicts_to_be_checked.update({"unet": ["adapter-1", "adapter-2"]})
            else:
                dicts_to_be_checked.update({"transformer": ["adapter-1", "adapter-2"]})

            self.assertDictEqual(
                pipe.get_list_adapters(),
                dicts_to_be_checked,
            )

            # 4.
            dicts_to_be_checked = {}
            if "text_encoder" in self.pipeline_class._lora_loadable_modules:
                dicts_to_be_checked = {"text_encoder": ["adapter-1", "adapter-2"]}

            if self.unet_kwargs is not None:
                pipe.unet.add_adapter(denoiser_lora_config, "adapter-3")
                dicts_to_be_checked.update({"unet": ["adapter-1", "adapter-2", "adapter-3"]})
            else:
                pipe.transformer.add_adapter(denoiser_lora_config, "adapter-3")
                dicts_to_be_checked.update({"transformer": ["adapter-1", "adapter-2", "adapter-3"]})

            self.assertDictEqual(pipe.get_list_adapters(), dicts_to_be_checked)

    @require_peft_version_greater(peft_version="0.6.2")
    def test_simple_inference_with_text_lora_denoiser_fused_multi(
        self, expected_atol: float = 1e-3, expected_rtol: float = 1e-3
    ):
        """
        Tests a simple inference with lora attached into text encoder + fuses the lora weights into base model
        and makes sure it works as expected - with unet and multi-adapter case
        """
        for scheduler_cls in self.scheduler_classes:
            components, text_lora_config, denoiser_lora_config = self.get_dummy_components(scheduler_cls)
            pipe = self.pipeline_class(**components)
            pipe = pipe.to(torch_device)
            pipe.set_progress_bar_config(disable=None)
            _, _, inputs = self.get_dummy_inputs(with_generator=False)

            output_no_lora = pipe(**inputs, generator=torch.manual_seed(0))[0]
            self.assertTrue(output_no_lora.shape == self.output_shape)

            if "text_encoder" in self.pipeline_class._lora_loadable_modules:
                pipe.text_encoder.add_adapter(text_lora_config, "adapter-1")
                self.assertTrue(
                    check_if_lora_correctly_set(pipe.text_encoder), "Lora not correctly set in text encoder"
                )

            denoiser = pipe.transformer if self.unet_kwargs is None else pipe.unet
            denoiser.add_adapter(denoiser_lora_config, "adapter-1")

            # Attach a second adapter
            if "text_encoder" in self.pipeline_class._lora_loadable_modules:
                pipe.text_encoder.add_adapter(text_lora_config, "adapter-2")

            denoiser.add_adapter(denoiser_lora_config, "adapter-2")

            self.assertTrue(check_if_lora_correctly_set(denoiser), "Lora not correctly set in denoiser.")

            if self.has_two_text_encoders or self.has_three_text_encoders:
                lora_loadable_components = self.pipeline_class._lora_loadable_modules
                if "text_encoder_2" in lora_loadable_components:
                    pipe.text_encoder_2.add_adapter(text_lora_config, "adapter-1")
                    pipe.text_encoder_2.add_adapter(text_lora_config, "adapter-2")
                    self.assertTrue(
                        check_if_lora_correctly_set(pipe.text_encoder_2), "Lora not correctly set in text encoder 2"
                    )

            # set them to multi-adapter inference mode
            pipe.set_adapters(["adapter-1", "adapter-2"])
            outputs_all_lora = pipe(**inputs, generator=torch.manual_seed(0))[0]

            pipe.set_adapters(["adapter-1"])
            outputs_lora_1 = pipe(**inputs, generator=torch.manual_seed(0))[0]

            pipe.fuse_lora(components=self.pipeline_class._lora_loadable_modules, adapter_names=["adapter-1"])

            # Fusing should still keep the LoRA layers so outpout should remain the same
            outputs_lora_1_fused = pipe(**inputs, generator=torch.manual_seed(0))[0]

            self.assertTrue(
                np.allclose(outputs_lora_1, outputs_lora_1_fused, atol=expected_atol, rtol=expected_rtol),
                "Fused lora should not change the output",
            )

            pipe.unfuse_lora(components=self.pipeline_class._lora_loadable_modules)
            pipe.fuse_lora(
                components=self.pipeline_class._lora_loadable_modules, adapter_names=["adapter-2", "adapter-1"]
            )

            # Fusing should still keep the LoRA layers
            output_all_lora_fused = pipe(**inputs, generator=torch.manual_seed(0))[0]
            self.assertTrue(
                np.allclose(output_all_lora_fused, outputs_all_lora, atol=expected_atol, rtol=expected_rtol),
                "Fused lora should not change the output",
            )

    @require_peft_version_greater(peft_version="0.9.0")
    def test_simple_inference_with_dora(self):
        for scheduler_cls in self.scheduler_classes:
            components, text_lora_config, denoiser_lora_config = self.get_dummy_components(
                scheduler_cls, use_dora=True
            )
            pipe = self.pipeline_class(**components)
            pipe = pipe.to(torch_device)
            pipe.set_progress_bar_config(disable=None)
            _, _, inputs = self.get_dummy_inputs(with_generator=False)

            output_no_dora_lora = pipe(**inputs, generator=torch.manual_seed(0))[0]
            self.assertTrue(output_no_dora_lora.shape == self.output_shape)

            pipe.text_encoder.add_adapter(text_lora_config)
            self.assertTrue(check_if_lora_correctly_set(pipe.text_encoder), "Lora not correctly set in text encoder")

            denoiser = pipe.transformer if self.unet_kwargs is None else pipe.unet
            denoiser.add_adapter(denoiser_lora_config)
            self.assertTrue(check_if_lora_correctly_set(denoiser), "Lora not correctly set in denoiser.")

            if self.has_two_text_encoders or self.has_three_text_encoders:
                lora_loadable_components = self.pipeline_class._lora_loadable_modules
                if "text_encoder_2" in lora_loadable_components:
                    pipe.text_encoder_2.add_adapter(text_lora_config)
                    self.assertTrue(
                        check_if_lora_correctly_set(pipe.text_encoder_2), "Lora not correctly set in text encoder 2"
                    )

            output_dora_lora = pipe(**inputs, generator=torch.manual_seed(0))[0]

            self.assertFalse(
                np.allclose(output_dora_lora, output_no_dora_lora, atol=1e-3, rtol=1e-3),
                "DoRA lora should change the output",
            )

    @unittest.skip("This is failing for now - need to investigate")
    def test_simple_inference_with_text_denoiser_lora_unfused_torch_compile(self):
        """
        Tests a simple inference with lora attached to text encoder and unet, then unloads the lora weights
        and makes sure it works as expected
        """
        for scheduler_cls in self.scheduler_classes:
            components, text_lora_config, denoiser_lora_config = self.get_dummy_components(scheduler_cls)
            pipe = self.pipeline_class(**components)
            pipe = pipe.to(torch_device)
            pipe.set_progress_bar_config(disable=None)
            _, _, inputs = self.get_dummy_inputs(with_generator=False)

            pipe.text_encoder.add_adapter(text_lora_config)
            self.assertTrue(check_if_lora_correctly_set(pipe.text_encoder), "Lora not correctly set in text encoder")

            denoiser = pipe.transformer if self.unet_kwargs is None else pipe.unet
            denoiser.add_adapter(denoiser_lora_config)
            self.assertTrue(check_if_lora_correctly_set(denoiser), "Lora not correctly set in denoiser.")

            if self.has_two_text_encoders or self.has_three_text_encoders:
                pipe.text_encoder_2.add_adapter(text_lora_config)
                self.assertTrue(
                    check_if_lora_correctly_set(pipe.text_encoder_2), "Lora not correctly set in text encoder 2"
                )

            pipe.unet = torch.compile(pipe.unet, mode="reduce-overhead", fullgraph=True)
            pipe.text_encoder = torch.compile(pipe.text_encoder, mode="reduce-overhead", fullgraph=True)

            if self.has_two_text_encoders or self.has_three_text_encoders:
                pipe.text_encoder_2 = torch.compile(pipe.text_encoder_2, mode="reduce-overhead", fullgraph=True)

            # Just makes sure it works..
            _ = pipe(**inputs, generator=torch.manual_seed(0))[0]

    def test_modify_padding_mode(self):
        def set_pad_mode(network, mode="circular"):
            for _, module in network.named_modules():
                if isinstance(module, torch.nn.Conv2d):
                    module.padding_mode = mode

        for scheduler_cls in self.scheduler_classes:
            components, _, _ = self.get_dummy_components(scheduler_cls)
            pipe = self.pipeline_class(**components)
            pipe = pipe.to(torch_device)
            pipe.set_progress_bar_config(disable=None)
            _pad_mode = "circular"
            set_pad_mode(pipe.vae, _pad_mode)
            set_pad_mode(pipe.unet, _pad_mode)

            _, _, inputs = self.get_dummy_inputs()
            _ = pipe(**inputs)[0]<|MERGE_RESOLUTION|>--- conflicted
+++ resolved
@@ -207,69 +207,6 @@
         prepared_inputs["input_ids"] = inputs
         return prepared_inputs
 
-<<<<<<< HEAD
-    @require_peft_version_greater("0.12.0")
-    def test_low_cpu_mem_usage(self):
-        for scheduler_cls in self.scheduler_classes:
-            components, text_lora_config, denoiser_lora_config = self.get_dummy_components(scheduler_cls)
-            pipe = self.pipeline_class(**components)
-            pipe = pipe.to(torch_device)
-            pipe.set_progress_bar_config(disable=None)
-
-            if "text_encoder" in self.pipeline_class._lora_loadable_modules:
-                inject_adapter_in_model(text_lora_config, pipe.text_encoder, low_cpu_mem_usage=True)
-                self.assertTrue(
-                    check_if_lora_correctly_set(pipe.text_encoder), "Lora not correctly set in text encoder."
-                )
-                self.assertTrue(
-                    "meta" in {p.device.type for p in pipe.text_encoder.parameters()},
-                    "The LoRA params should be on 'meta' device.",
-                )
-
-                te_state_dict = populate_meta_state_dict_with_dummy(get_peft_model_state_dict(pipe.text_encoder))
-                set_peft_model_state_dict(pipe.text_encoder, te_state_dict, low_cpu_mem_usage=True)
-                self.assertTrue(
-                    "meta" not in {p.device.type for p in pipe.text_encoder.parameters()},
-                    "No param should be on 'meta' device.",
-                )
-
-            denoiser = pipe.transformer if self.unet_kwargs is None else pipe.unet
-            inject_adapter_in_model(denoiser_lora_config, denoiser, low_cpu_mem_usage=True)
-            self.assertTrue(check_if_lora_correctly_set(denoiser), "Lora not correctly set in denoiser.")
-            self.assertTrue(
-                "meta" in {p.device.type for p in denoiser.parameters()}, "The LoRA params should be on 'meta' device."
-            )
-
-            denoiser_state_dict = populate_meta_state_dict_with_dummy(get_peft_model_state_dict(denoiser))
-            set_peft_model_state_dict(denoiser, denoiser_state_dict, low_cpu_mem_usage=True)
-            self.assertTrue(
-                "meta" not in {p.device.type for p in denoiser.parameters()}, "No param should be on 'meta' device."
-            )
-
-            if self.has_two_text_encoders or self.has_three_text_encoders:
-                if "text_encoder_2" in self.pipeline_class._lora_loadable_modules:
-                    inject_adapter_in_model(text_lora_config, pipe.text_encoder_2, low_cpu_mem_usage=True)
-                    self.assertTrue(
-                        check_if_lora_correctly_set(pipe.text_encoder_2), "Lora not correctly set in text encoder 2"
-                    )
-                    self.assertTrue(
-                        "meta" in {p.device.type for p in pipe.text_encoder.parameters()},
-                        "The LoRA params should be on 'meta' device.",
-                    )
-
-                    te2_state_dict = populate_meta_state_dict_with_dummy(
-                        get_peft_model_state_dict(pipe.text_encoder_2)
-                    )
-                    set_peft_model_state_dict(pipe.text_encoder, te2_state_dict, low_cpu_mem_usage=True)
-                    self.assertTrue(
-                        "meta" not in {p.device.type for p in pipe.text_encoder_2.parameters()},
-                        "No param should be on 'meta' device.",
-                    )
-
-            _, _, inputs = self.get_dummy_inputs()
-            output_lora = pipe(**inputs)[0]
-            self.assertTrue(output_lora.shape == self.output_shape)
-=======
     def _get_lora_state_dicts(self, modules_to_save):
         state_dicts = {}
         for module_name, module in modules_to_save.items():
@@ -295,7 +232,6 @@
                 modules_to_save["transformer"] = pipe.transformer
 
         return modules_to_save
->>>>>>> 81cf3b2f
 
     def test_simple_inference(self):
         """
@@ -341,6 +277,68 @@
             self.assertTrue(
                 not np.allclose(output_lora, output_no_lora, atol=1e-3, rtol=1e-3), "Lora should change the output"
             )
+
+    @require_peft_version_greater("0.12.0")
+    def test_low_cpu_mem_usage(self):
+        for scheduler_cls in self.scheduler_classes:
+            components, text_lora_config, denoiser_lora_config = self.get_dummy_components(scheduler_cls)
+            pipe = self.pipeline_class(**components)
+            pipe = pipe.to(torch_device)
+            pipe.set_progress_bar_config(disable=None)
+
+            if "text_encoder" in self.pipeline_class._lora_loadable_modules:
+                inject_adapter_in_model(text_lora_config, pipe.text_encoder, low_cpu_mem_usage=True)
+                self.assertTrue(
+                    check_if_lora_correctly_set(pipe.text_encoder), "Lora not correctly set in text encoder."
+                )
+                self.assertTrue(
+                    "meta" in {p.device.type for p in pipe.text_encoder.parameters()},
+                    "The LoRA params should be on 'meta' device.",
+                )
+
+                te_state_dict = populate_meta_state_dict_with_dummy(get_peft_model_state_dict(pipe.text_encoder))
+                set_peft_model_state_dict(pipe.text_encoder, te_state_dict, low_cpu_mem_usage=True)
+                self.assertTrue(
+                    "meta" not in {p.device.type for p in pipe.text_encoder.parameters()},
+                    "No param should be on 'meta' device.",
+                )
+
+            denoiser = pipe.transformer if self.unet_kwargs is None else pipe.unet
+            inject_adapter_in_model(denoiser_lora_config, denoiser, low_cpu_mem_usage=True)
+            self.assertTrue(check_if_lora_correctly_set(denoiser), "Lora not correctly set in denoiser.")
+            self.assertTrue(
+                "meta" in {p.device.type for p in denoiser.parameters()}, "The LoRA params should be on 'meta' device."
+            )
+
+            denoiser_state_dict = populate_meta_state_dict_with_dummy(get_peft_model_state_dict(denoiser))
+            set_peft_model_state_dict(denoiser, denoiser_state_dict, low_cpu_mem_usage=True)
+            self.assertTrue(
+                "meta" not in {p.device.type for p in denoiser.parameters()}, "No param should be on 'meta' device."
+            )
+
+            if self.has_two_text_encoders or self.has_three_text_encoders:
+                if "text_encoder_2" in self.pipeline_class._lora_loadable_modules:
+                    inject_adapter_in_model(text_lora_config, pipe.text_encoder_2, low_cpu_mem_usage=True)
+                    self.assertTrue(
+                        check_if_lora_correctly_set(pipe.text_encoder_2), "Lora not correctly set in text encoder 2"
+                    )
+                    self.assertTrue(
+                        "meta" in {p.device.type for p in pipe.text_encoder.parameters()},
+                        "The LoRA params should be on 'meta' device.",
+                    )
+
+                    te2_state_dict = populate_meta_state_dict_with_dummy(
+                        get_peft_model_state_dict(pipe.text_encoder_2)
+                    )
+                    set_peft_model_state_dict(pipe.text_encoder, te2_state_dict, low_cpu_mem_usage=True)
+                    self.assertTrue(
+                        "meta" not in {p.device.type for p in pipe.text_encoder_2.parameters()},
+                        "No param should be on 'meta' device.",
+                    )
+
+            _, _, inputs = self.get_dummy_inputs()
+            output_lora = pipe(**inputs)[0]
+            self.assertTrue(output_lora.shape == self.output_shape)
 
     def test_simple_inference_with_text_lora_and_scale(self):
         """
