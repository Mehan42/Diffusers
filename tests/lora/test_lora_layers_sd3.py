# coding=utf-8
# Copyright 2024 HuggingFace Inc.
#
# Licensed under the Apache License, Version 2.0 (the "License");
# you may not use this file except in compliance with the License.
# You may obtain a copy of the License at
#
#     http://www.apache.org/licenses/LICENSE-2.0
#
# Unless required by applicable law or agreed to in writing, software
# distributed under the License is distributed on an "AS IS" BASIS,
# WITHOUT WARRANTIES OR CONDITIONS OF ANY KIND, either express or implied.
# See the License for the specific language governing permissions and
# limitations under the License.
import gc
import sys
import unittest

import numpy as np
import torch
from transformers import AutoTokenizer, CLIPTextModelWithProjection, CLIPTokenizer, T5EncoderModel

<<<<<<< HEAD
from diffusers import FlowMatchEulerDiscreteScheduler, SD3Transformer2DModel, StableDiffusion3Pipeline
from diffusers.utils.testing_utils import (
    is_flaky,
    is_peft_available,
=======
from diffusers import (
    FlowMatchEulerDiscreteScheduler,
    SD3Transformer2DModel,
    StableDiffusion3Img2ImgPipeline,
    StableDiffusion3Pipeline,
)
from diffusers.utils import load_image
from diffusers.utils.import_utils import is_accelerate_available
from diffusers.utils.testing_utils import (
    is_peft_available,
    numpy_cosine_similarity_distance,
>>>>>>> 5704376d
    require_peft_backend,
    require_torch_gpu,
    torch_device,
)


if is_peft_available():
    pass

sys.path.append(".")

from utils import PeftLoraLoaderMixinTests  # noqa: E402


if is_accelerate_available():
    from accelerate.utils import release_memory


@require_peft_backend
class SD3LoRATests(unittest.TestCase, PeftLoraLoaderMixinTests):
    pipeline_class = StableDiffusion3Pipeline
    scheduler_cls = FlowMatchEulerDiscreteScheduler
    scheduler_kwargs = {}
    scheduler_classes = [FlowMatchEulerDiscreteScheduler]
    transformer_kwargs = {
        "sample_size": 32,
        "patch_size": 1,
        "in_channels": 4,
        "num_layers": 1,
        "attention_head_dim": 8,
        "num_attention_heads": 4,
        "caption_projection_dim": 32,
        "joint_attention_dim": 32,
        "pooled_projection_dim": 64,
        "out_channels": 4,
    }
    transformer_cls = SD3Transformer2DModel
    vae_kwargs = {
        "sample_size": 32,
        "in_channels": 3,
        "out_channels": 3,
        "block_out_channels": (4,),
        "layers_per_block": 1,
        "latent_channels": 4,
        "norm_num_groups": 1,
        "use_quant_conv": False,
        "use_post_quant_conv": False,
        "shift_factor": 0.0609,
        "scaling_factor": 1.5035,
    }
    has_three_text_encoders = True
    tokenizer_cls, tokenizer_id = CLIPTokenizer, "hf-internal-testing/tiny-random-clip"
    tokenizer_2_cls, tokenizer_2_id = CLIPTokenizer, "hf-internal-testing/tiny-random-clip"
    tokenizer_3_cls, tokenizer_3_id = AutoTokenizer, "hf-internal-testing/tiny-random-t5"
    text_encoder_cls, text_encoder_id = CLIPTextModelWithProjection, "hf-internal-testing/tiny-sd3-text_encoder"
    text_encoder_2_cls, text_encoder_2_id = CLIPTextModelWithProjection, "hf-internal-testing/tiny-sd3-text_encoder-2"
    text_encoder_3_cls, text_encoder_3_id = T5EncoderModel, "hf-internal-testing/tiny-random-t5"

    @property
    def output_shape(self):
        return (1, 32, 32, 3)

    @require_torch_gpu
    def test_sd3_lora(self):
        """
        Test loading the loras that are saved with the diffusers and peft formats.
        Related PR: https://github.com/huggingface/diffusers/pull/8584
        """
        components = self.get_dummy_components()
        pipe = self.pipeline_class(**components[0])
        pipe = pipe.to(torch_device)
        pipe.set_progress_bar_config(disable=None)

        lora_model_id = "hf-internal-testing/tiny-sd3-loras"

        lora_filename = "lora_diffusers_format.safetensors"
        pipe.load_lora_weights(lora_model_id, weight_name=lora_filename)
        pipe.unload_lora_weights()

        lora_filename = "lora_peft_format.safetensors"
        pipe.load_lora_weights(lora_model_id, weight_name=lora_filename)

    @unittest.skip("Not supported in SD3.")
    def test_simple_inference_with_text_denoiser_block_scale(self):
        pass

    @unittest.skip("Not supported in SD3.")
    def test_simple_inference_with_text_denoiser_multi_adapter_block_lora(self):
        pass

    @unittest.skip("Not supported in SD3.")
    def test_simple_inference_with_text_denoiser_block_scale_for_all_dict_options(self):
        pass

    @unittest.skip("Not supported in SD3.")
    def test_modify_padding_mode(self):
        pass

<<<<<<< HEAD
    @is_flaky
    def test_multiple_wrong_adapter_name_raises_error(self):
        super().test_multiple_wrong_adapter_name_raises_error()
=======

@require_torch_gpu
@require_peft_backend
class LoraSD3IntegrationTests(unittest.TestCase):
    pipeline_class = StableDiffusion3Img2ImgPipeline
    repo_id = "stabilityai/stable-diffusion-3-medium-diffusers"

    def setUp(self):
        super().setUp()
        gc.collect()
        torch.cuda.empty_cache()

    def tearDown(self):
        super().tearDown()
        gc.collect()
        torch.cuda.empty_cache()

    def get_inputs(self, device, seed=0):
        init_image = load_image(
            "https://huggingface.co/datasets/hf-internal-testing/diffusers-images/resolve/main/sd_controlnet/bird_canny.png"
        )
        if str(device).startswith("mps"):
            generator = torch.manual_seed(seed)
        else:
            generator = torch.Generator(device="cpu").manual_seed(seed)

        return {
            "prompt": "corgi",
            "num_inference_steps": 2,
            "guidance_scale": 5.0,
            "output_type": "np",
            "generator": generator,
            "image": init_image,
        }

    def test_sd3_img2img_lora(self):
        pipe = self.pipeline_class.from_pretrained(self.repo_id, torch_dtype=torch.float16)
        pipe.load_lora_weights("nerijs/pixel-art-xl", weight_name="pixel-art-xl.safetensors")
        pipe.enable_sequential_cpu_offload()

        inputs = self.get_inputs(torch_device)

        image = pipe(**inputs).images[0]
        image_slice = image[0, :10, :10]
        expected_slice = np.array(
            [
                0.47827148,
                0.5,
                0.71972656,
                0.3955078,
                0.4194336,
                0.69628906,
                0.37036133,
                0.40820312,
                0.6923828,
                0.36450195,
                0.40429688,
                0.6904297,
                0.35595703,
                0.39257812,
                0.68652344,
                0.35498047,
                0.3984375,
                0.68310547,
                0.34716797,
                0.3996582,
                0.6855469,
                0.3388672,
                0.3959961,
                0.6816406,
                0.34033203,
                0.40429688,
                0.6845703,
                0.34228516,
                0.4086914,
                0.6870117,
            ]
        )

        max_diff = numpy_cosine_similarity_distance(expected_slice.flatten(), image_slice.flatten())

        assert max_diff < 1e-4, f"Outputs are not close enough, got {max_diff}"
        pipe.unload_lora_weights()
        release_memory(pipe)
>>>>>>> 5704376d
<|MERGE_RESOLUTION|>--- conflicted
+++ resolved
@@ -20,12 +20,7 @@
 import torch
 from transformers import AutoTokenizer, CLIPTextModelWithProjection, CLIPTokenizer, T5EncoderModel
 
-<<<<<<< HEAD
 from diffusers import FlowMatchEulerDiscreteScheduler, SD3Transformer2DModel, StableDiffusion3Pipeline
-from diffusers.utils.testing_utils import (
-    is_flaky,
-    is_peft_available,
-=======
 from diffusers import (
     FlowMatchEulerDiscreteScheduler,
     SD3Transformer2DModel,
@@ -37,10 +32,11 @@
 from diffusers.utils.testing_utils import (
     is_peft_available,
     numpy_cosine_similarity_distance,
->>>>>>> 5704376d
     require_peft_backend,
     require_torch_gpu,
     torch_device,
+    is_flaky,
+    is_peft_available,
 )
 
 
@@ -136,11 +132,9 @@
     def test_modify_padding_mode(self):
         pass
 
-<<<<<<< HEAD
     @is_flaky
     def test_multiple_wrong_adapter_name_raises_error(self):
         super().test_multiple_wrong_adapter_name_raises_error()
-=======
 
 @require_torch_gpu
 @require_peft_backend
@@ -224,5 +218,4 @@
 
         assert max_diff < 1e-4, f"Outputs are not close enough, got {max_diff}"
         pipe.unload_lora_weights()
-        release_memory(pipe)
->>>>>>> 5704376d
+        release_memory(pipe)