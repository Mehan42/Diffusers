--- conflicted
+++ resolved
@@ -77,43 +77,6 @@
 
 class DeprecatedAttentionBlockTests(unittest.TestCase):
     def test_conversion_when_using_device_map(self):
-<<<<<<< HEAD
-        pipe = DiffusionPipeline.from_pretrained("hf-internal-testing/tiny-stable-diffusion-pipe", safety_checker=None)
-
-        pre_conversion = pipe(
-            "foo",
-            num_inference_steps=2,
-            generator=torch.Generator("cpu").manual_seed(0),
-            output_type="np",
-        ).images
-
-        # the initial conversion succeeds
-        pipe = DiffusionPipeline.from_pretrained("hf-internal-testing/tiny-stable-diffusion-pipe", safety_checker=None)
-
-        conversion = pipe(
-            "foo",
-            num_inference_steps=2,
-            generator=torch.Generator("cpu").manual_seed(0),
-            output_type="np",
-        ).images
-
-        with tempfile.TemporaryDirectory() as tmpdir:
-            # save the converted model
-            pipe.save_pretrained(tmpdir)
-
-            # can also load the converted weights
-            pipe = DiffusionPipeline.from_pretrained(tmpdir, safety_checker=None)
-
-        after_conversion = pipe(
-            "foo",
-            num_inference_steps=2,
-            generator=torch.Generator("cpu").manual_seed(0),
-            output_type="np",
-        ).images
-
-        self.assertTrue(np.allclose(pre_conversion, conversion, atol=1e-5))
-        self.assertTrue(np.allclose(conversion, after_conversion, atol=1e-5))
-=======
         # To-DO for Sayak: enable this test again and to test `device_map='balanced'` once we have this in accelerate https://github.com/huggingface/accelerate/pull/2641
         pass
         # pipe = DiffusionPipeline.from_pretrained("hf-internal-testing/tiny-stable-diffusion-pipe", safety_checker=None)
@@ -152,5 +115,4 @@
         # ).images
 
         # self.assertTrue(np.allclose(pre_conversion, conversion, atol=1e-5))
-        # self.assertTrue(np.allclose(conversion, after_conversion, atol=1e-5))
->>>>>>> ac7ff7d4
+        # self.assertTrue(np.allclose(conversion, after_conversion, atol=1e-5))