# coding=utf-8
# Copyright 2024 HuggingFace Inc.
#
# Licensed under the Apache License, Version 2.0 (the "License");
# you may not use this file except in compliance with the License.
# You may obtain a copy of the License at
#
#     http://www.apache.org/licenses/LICENSE-2.0
#
# Unless required by applicable law or agreed to in writing, software
# distributed under the License is distributed on an "AS IS" BASIS,
# WITHOUT WARRANTIES OR CONDITIONS OF ANY KIND, either express or implied.
# See the License for the specific language governing permissions and
# limitations under the License.

import inspect
import json
import os
import tempfile
import traceback
import unittest
import unittest.mock as mock
import uuid
from typing import Dict, List, Tuple

import numpy as np
import requests_mock
import torch
from accelerate.utils import compute_module_sizes
from huggingface_hub import ModelCard, delete_repo
from huggingface_hub.utils import is_jinja_available
from requests.exceptions import HTTPError

from diffusers.models import UNet2DConditionModel
from diffusers.models.attention_processor import (
    AttnProcessor,
    AttnProcessor2_0,
    AttnProcessorNPU,
    XFormersAttnProcessor,
)
from diffusers.training_utils import EMAModel
from diffusers.utils import SAFE_WEIGHTS_INDEX_NAME, is_torch_npu_available, is_xformers_available, logging
from diffusers.utils.hub_utils import _add_variant
from diffusers.utils.testing_utils import (
    CaptureLogger,
    get_python_version,
    is_torch_compile,
    require_torch_2,
    require_torch_accelerator_with_training,
    require_torch_gpu,
    require_torch_multi_gpu,
    run_test_in_subprocess,
    torch_device,
)

from ..others.test_utils import TOKEN, USER, is_staging_test


def caculate_expected_num_shards(index_map_path):
    with open(index_map_path) as f:
        weight_map_dict = json.load(f)["weight_map"]
    first_key = list(weight_map_dict.keys())[0]
    weight_loc = weight_map_dict[first_key]  # e.g., diffusion_pytorch_model-00001-of-00002.safetensors
    expected_num_shards = int(weight_loc.split("-")[-1].split(".")[0])
    return expected_num_shards


# Will be run via run_test_in_subprocess
def _test_from_save_pretrained_dynamo(in_queue, out_queue, timeout):
    error = None
    try:
        init_dict, model_class = in_queue.get(timeout=timeout)

        model = model_class(**init_dict)
        model.to(torch_device)
        model = torch.compile(model)

        with tempfile.TemporaryDirectory() as tmpdirname:
            model.save_pretrained(tmpdirname, safe_serialization=False)
            new_model = model_class.from_pretrained(tmpdirname)
            new_model.to(torch_device)

        assert new_model.__class__ == model_class
    except Exception:
        error = f"{traceback.format_exc()}"

    results = {"error": error}
    out_queue.put(results, timeout=timeout)
    out_queue.join()


class ModelUtilsTest(unittest.TestCase):
    def tearDown(self):
        super().tearDown()

    def test_accelerate_loading_error_message(self):
        with self.assertRaises(ValueError) as error_context:
            UNet2DConditionModel.from_pretrained("hf-internal-testing/stable-diffusion-broken", subfolder="unet")

        # make sure that error message states what keys are missing
        assert "conv_out.bias" in str(error_context.exception)

    def test_cached_files_are_used_when_no_internet(self):
        # A mock response for an HTTP head request to emulate server down
        response_mock = mock.Mock()
        response_mock.status_code = 500
        response_mock.headers = {}
        response_mock.raise_for_status.side_effect = HTTPError
        response_mock.json.return_value = {}

        # Download this model to make sure it's in the cache.
        orig_model = UNet2DConditionModel.from_pretrained(
            "hf-internal-testing/tiny-stable-diffusion-torch", subfolder="unet"
        )

        # Under the mock environment we get a 500 error when trying to reach the model.
        with mock.patch("requests.request", return_value=response_mock):
            # Download this model to make sure it's in the cache.
            model = UNet2DConditionModel.from_pretrained(
                "hf-internal-testing/tiny-stable-diffusion-torch", subfolder="unet", local_files_only=True
            )

        for p1, p2 in zip(orig_model.parameters(), model.parameters()):
            if p1.data.ne(p2.data).sum() > 0:
                assert False, "Parameters not the same!"

<<<<<<< HEAD
    @unittest.skip("Flaky behaviour on CI. Re-enable after migrating to new runners")
=======
    @unittest.skipIf(torch_device == "mps", reason="Test not supported for MPS.")
>>>>>>> cf55dcf0
    def test_one_request_upon_cached(self):
        use_safetensors = False

        with tempfile.TemporaryDirectory() as tmpdirname:
            with requests_mock.mock(real_http=True) as m:
                UNet2DConditionModel.from_pretrained(
                    "hf-internal-testing/tiny-stable-diffusion-torch",
                    subfolder="unet",
                    cache_dir=tmpdirname,
                    use_safetensors=use_safetensors,
                )

            download_requests = [r.method for r in m.request_history]
            assert (
                download_requests.count("HEAD") == 3
            ), "3 HEAD requests one for config, one for model, and one for shard index file."
            assert download_requests.count("GET") == 2, "2 GET requests one for config, one for model"

            with requests_mock.mock(real_http=True) as m:
                UNet2DConditionModel.from_pretrained(
                    "hf-internal-testing/tiny-stable-diffusion-torch",
                    subfolder="unet",
                    cache_dir=tmpdirname,
                    use_safetensors=use_safetensors,
                )

            cache_requests = [r.method for r in m.request_history]
            assert (
                "HEAD" == cache_requests[0] and len(cache_requests) == 2
            ), "We should call only `model_info` to check for commit hash and  knowing if shard index is present."

    def test_weight_overwrite(self):
        with tempfile.TemporaryDirectory() as tmpdirname, self.assertRaises(ValueError) as error_context:
            UNet2DConditionModel.from_pretrained(
                "hf-internal-testing/tiny-stable-diffusion-torch",
                subfolder="unet",
                cache_dir=tmpdirname,
                in_channels=9,
            )

        # make sure that error message states what keys are missing
        assert "Cannot load" in str(error_context.exception)

        with tempfile.TemporaryDirectory() as tmpdirname:
            model = UNet2DConditionModel.from_pretrained(
                "hf-internal-testing/tiny-stable-diffusion-torch",
                subfolder="unet",
                cache_dir=tmpdirname,
                in_channels=9,
                low_cpu_mem_usage=False,
                ignore_mismatched_sizes=True,
            )

        assert model.config.in_channels == 9


class UNetTesterMixin:
    def test_forward_signature(self):
        init_dict, _ = self.prepare_init_args_and_inputs_for_common()

        model = self.model_class(**init_dict)
        signature = inspect.signature(model.forward)
        # signature.parameters is an OrderedDict => so arg_names order is deterministic
        arg_names = [*signature.parameters.keys()]

        expected_arg_names = ["sample", "timestep"]
        self.assertListEqual(arg_names[:2], expected_arg_names)

    def test_forward_with_norm_groups(self):
        init_dict, inputs_dict = self.prepare_init_args_and_inputs_for_common()

        init_dict["norm_num_groups"] = 16
        init_dict["block_out_channels"] = (16, 32)

        model = self.model_class(**init_dict)
        model.to(torch_device)
        model.eval()

        with torch.no_grad():
            output = model(**inputs_dict)

            if isinstance(output, dict):
                output = output.to_tuple()[0]

        self.assertIsNotNone(output)
        expected_shape = inputs_dict["sample"].shape
        self.assertEqual(output.shape, expected_shape, "Input and output shapes do not match")


class ModelTesterMixin:
    main_input_name = None  # overwrite in model specific tester class
    base_precision = 1e-3
    forward_requires_fresh_args = False
    model_split_percents = [0.5, 0.7, 0.9]

    def check_device_map_is_respected(self, model, device_map):
        for param_name, param in model.named_parameters():
            # Find device in device_map
            while len(param_name) > 0 and param_name not in device_map:
                param_name = ".".join(param_name.split(".")[:-1])
            if param_name not in device_map:
                raise ValueError("device map is incomplete, it does not contain any device for `param_name`.")

            param_device = device_map[param_name]
            if param_device in ["cpu", "disk"]:
                self.assertEqual(param.device, torch.device("meta"))
            else:
                self.assertEqual(param.device, torch.device(param_device))

    def test_from_save_pretrained(self, expected_max_diff=5e-5):
        if self.forward_requires_fresh_args:
            model = self.model_class(**self.init_dict)
        else:
            init_dict, inputs_dict = self.prepare_init_args_and_inputs_for_common()
            model = self.model_class(**init_dict)

        if hasattr(model, "set_default_attn_processor"):
            model.set_default_attn_processor()
        model.to(torch_device)
        model.eval()

        with tempfile.TemporaryDirectory() as tmpdirname:
            model.save_pretrained(tmpdirname, safe_serialization=False)
            new_model = self.model_class.from_pretrained(tmpdirname)
            if hasattr(new_model, "set_default_attn_processor"):
                new_model.set_default_attn_processor()
            new_model.to(torch_device)

        with torch.no_grad():
            if self.forward_requires_fresh_args:
                image = model(**self.inputs_dict(0))
            else:
                image = model(**inputs_dict)

            if isinstance(image, dict):
                image = image.to_tuple()[0]

            if self.forward_requires_fresh_args:
                new_image = new_model(**self.inputs_dict(0))
            else:
                new_image = new_model(**inputs_dict)

            if isinstance(new_image, dict):
                new_image = new_image.to_tuple()[0]

        max_diff = (image - new_image).abs().max().item()
        self.assertLessEqual(max_diff, expected_max_diff, "Models give different forward passes")

    def test_getattr_is_correct(self):
        init_dict, inputs_dict = self.prepare_init_args_and_inputs_for_common()
        model = self.model_class(**init_dict)

        # save some things to test
        model.dummy_attribute = 5
        model.register_to_config(test_attribute=5)

        logger = logging.get_logger("diffusers.models.modeling_utils")
        # 30 for warning
        logger.setLevel(30)
        with CaptureLogger(logger) as cap_logger:
            assert hasattr(model, "dummy_attribute")
            assert getattr(model, "dummy_attribute") == 5
            assert model.dummy_attribute == 5

        # no warning should be thrown
        assert cap_logger.out == ""

        logger = logging.get_logger("diffusers.models.modeling_utils")
        # 30 for warning
        logger.setLevel(30)
        with CaptureLogger(logger) as cap_logger:
            assert hasattr(model, "save_pretrained")
            fn = model.save_pretrained
            fn_1 = getattr(model, "save_pretrained")

            assert fn == fn_1
        # no warning should be thrown
        assert cap_logger.out == ""

        # warning should be thrown
        with self.assertWarns(FutureWarning):
            assert model.test_attribute == 5

        with self.assertWarns(FutureWarning):
            assert getattr(model, "test_attribute") == 5

        with self.assertRaises(AttributeError) as error:
            model.does_not_exist

        assert str(error.exception) == f"'{type(model).__name__}' object has no attribute 'does_not_exist'"

    @unittest.skipIf(
        torch_device != "npu" or not is_torch_npu_available(),
        reason="torch npu flash attention is only available with NPU and `torch_npu` installed",
    )
    def test_set_torch_npu_flash_attn_processor_determinism(self):
        torch.use_deterministic_algorithms(False)
        if self.forward_requires_fresh_args:
            model = self.model_class(**self.init_dict)
        else:
            init_dict, inputs_dict = self.prepare_init_args_and_inputs_for_common()
            model = self.model_class(**init_dict)
        model.to(torch_device)

        if not hasattr(model, "set_attn_processor"):
            # If not has `set_attn_processor`, skip test
            return

        model.set_default_attn_processor()
        assert all(type(proc) == AttnProcessorNPU for proc in model.attn_processors.values())
        with torch.no_grad():
            if self.forward_requires_fresh_args:
                output = model(**self.inputs_dict(0))[0]
            else:
                output = model(**inputs_dict)[0]

        model.enable_npu_flash_attention()
        assert all(type(proc) == AttnProcessorNPU for proc in model.attn_processors.values())
        with torch.no_grad():
            if self.forward_requires_fresh_args:
                output_2 = model(**self.inputs_dict(0))[0]
            else:
                output_2 = model(**inputs_dict)[0]

        model.set_attn_processor(AttnProcessorNPU())
        assert all(type(proc) == AttnProcessorNPU for proc in model.attn_processors.values())
        with torch.no_grad():
            if self.forward_requires_fresh_args:
                output_3 = model(**self.inputs_dict(0))[0]
            else:
                output_3 = model(**inputs_dict)[0]

        torch.use_deterministic_algorithms(True)

        assert torch.allclose(output, output_2, atol=self.base_precision)
        assert torch.allclose(output, output_3, atol=self.base_precision)
        assert torch.allclose(output_2, output_3, atol=self.base_precision)

    @unittest.skipIf(
        torch_device != "cuda" or not is_xformers_available(),
        reason="XFormers attention is only available with CUDA and `xformers` installed",
    )
    def test_set_xformers_attn_processor_for_determinism(self):
        torch.use_deterministic_algorithms(False)
        if self.forward_requires_fresh_args:
            model = self.model_class(**self.init_dict)
        else:
            init_dict, inputs_dict = self.prepare_init_args_and_inputs_for_common()
            model = self.model_class(**init_dict)
        model.to(torch_device)

        if not hasattr(model, "set_attn_processor"):
            # If not has `set_attn_processor`, skip test
            return

        if not hasattr(model, "set_default_attn_processor"):
            # If not has `set_attn_processor`, skip test
            return

        model.set_default_attn_processor()
        assert all(type(proc) == AttnProcessor for proc in model.attn_processors.values())
        with torch.no_grad():
            if self.forward_requires_fresh_args:
                output = model(**self.inputs_dict(0))[0]
            else:
                output = model(**inputs_dict)[0]

        model.enable_xformers_memory_efficient_attention()
        assert all(type(proc) == XFormersAttnProcessor for proc in model.attn_processors.values())
        with torch.no_grad():
            if self.forward_requires_fresh_args:
                output_2 = model(**self.inputs_dict(0))[0]
            else:
                output_2 = model(**inputs_dict)[0]

        model.set_attn_processor(XFormersAttnProcessor())
        assert all(type(proc) == XFormersAttnProcessor for proc in model.attn_processors.values())
        with torch.no_grad():
            if self.forward_requires_fresh_args:
                output_3 = model(**self.inputs_dict(0))[0]
            else:
                output_3 = model(**inputs_dict)[0]

        torch.use_deterministic_algorithms(True)

        assert torch.allclose(output, output_2, atol=self.base_precision)
        assert torch.allclose(output, output_3, atol=self.base_precision)
        assert torch.allclose(output_2, output_3, atol=self.base_precision)

    @require_torch_gpu
    def test_set_attn_processor_for_determinism(self):
        torch.use_deterministic_algorithms(False)
        if self.forward_requires_fresh_args:
            model = self.model_class(**self.init_dict)
        else:
            init_dict, inputs_dict = self.prepare_init_args_and_inputs_for_common()
            model = self.model_class(**init_dict)

        model.to(torch_device)

        if not hasattr(model, "set_attn_processor"):
            # If not has `set_attn_processor`, skip test
            return

        assert all(type(proc) == AttnProcessor2_0 for proc in model.attn_processors.values())
        with torch.no_grad():
            if self.forward_requires_fresh_args:
                output_1 = model(**self.inputs_dict(0))[0]
            else:
                output_1 = model(**inputs_dict)[0]

        model.set_default_attn_processor()
        assert all(type(proc) == AttnProcessor for proc in model.attn_processors.values())
        with torch.no_grad():
            if self.forward_requires_fresh_args:
                output_2 = model(**self.inputs_dict(0))[0]
            else:
                output_2 = model(**inputs_dict)[0]

        model.set_attn_processor(AttnProcessor2_0())
        assert all(type(proc) == AttnProcessor2_0 for proc in model.attn_processors.values())
        with torch.no_grad():
            if self.forward_requires_fresh_args:
                output_4 = model(**self.inputs_dict(0))[0]
            else:
                output_4 = model(**inputs_dict)[0]

        model.set_attn_processor(AttnProcessor())
        assert all(type(proc) == AttnProcessor for proc in model.attn_processors.values())
        with torch.no_grad():
            if self.forward_requires_fresh_args:
                output_5 = model(**self.inputs_dict(0))[0]
            else:
                output_5 = model(**inputs_dict)[0]

        torch.use_deterministic_algorithms(True)

        # make sure that outputs match
        assert torch.allclose(output_2, output_1, atol=self.base_precision)
        assert torch.allclose(output_2, output_4, atol=self.base_precision)
        assert torch.allclose(output_2, output_5, atol=self.base_precision)

    def test_from_save_pretrained_variant(self, expected_max_diff=5e-5):
        if self.forward_requires_fresh_args:
            model = self.model_class(**self.init_dict)
        else:
            init_dict, inputs_dict = self.prepare_init_args_and_inputs_for_common()
            model = self.model_class(**init_dict)

        if hasattr(model, "set_default_attn_processor"):
            model.set_default_attn_processor()

        model.to(torch_device)
        model.eval()

        with tempfile.TemporaryDirectory() as tmpdirname:
            model.save_pretrained(tmpdirname, variant="fp16", safe_serialization=False)
            new_model = self.model_class.from_pretrained(tmpdirname, variant="fp16")
            if hasattr(new_model, "set_default_attn_processor"):
                new_model.set_default_attn_processor()

            # non-variant cannot be loaded
            with self.assertRaises(OSError) as error_context:
                self.model_class.from_pretrained(tmpdirname)

            # make sure that error message states what keys are missing
            assert "Error no file named diffusion_pytorch_model.bin found in directory" in str(error_context.exception)

            new_model.to(torch_device)

        with torch.no_grad():
            if self.forward_requires_fresh_args:
                image = model(**self.inputs_dict(0))
            else:
                image = model(**inputs_dict)
            if isinstance(image, dict):
                image = image.to_tuple()[0]

            if self.forward_requires_fresh_args:
                new_image = new_model(**self.inputs_dict(0))
            else:
                new_image = new_model(**inputs_dict)

            if isinstance(new_image, dict):
                new_image = new_image.to_tuple()[0]

        max_diff = (image - new_image).abs().max().item()
        self.assertLessEqual(max_diff, expected_max_diff, "Models give different forward passes")

    @is_torch_compile
    @require_torch_2
    @unittest.skipIf(
        get_python_version == (3, 12),
        reason="Torch Dynamo isn't yet supported for Python 3.12.",
    )
    def test_from_save_pretrained_dynamo(self):
        init_dict, _ = self.prepare_init_args_and_inputs_for_common()
        inputs = [init_dict, self.model_class]
        run_test_in_subprocess(test_case=self, target_func=_test_from_save_pretrained_dynamo, inputs=inputs)

    def test_from_save_pretrained_dtype(self):
        init_dict, inputs_dict = self.prepare_init_args_and_inputs_for_common()

        model = self.model_class(**init_dict)
        model.to(torch_device)
        model.eval()

        for dtype in [torch.float32, torch.float16, torch.bfloat16]:
            if torch_device == "mps" and dtype == torch.bfloat16:
                continue
            with tempfile.TemporaryDirectory() as tmpdirname:
                model.to(dtype)
                model.save_pretrained(tmpdirname, safe_serialization=False)
                new_model = self.model_class.from_pretrained(tmpdirname, low_cpu_mem_usage=True, torch_dtype=dtype)
                assert new_model.dtype == dtype
                new_model = self.model_class.from_pretrained(tmpdirname, low_cpu_mem_usage=False, torch_dtype=dtype)
                assert new_model.dtype == dtype

    def test_determinism(self, expected_max_diff=1e-5):
        if self.forward_requires_fresh_args:
            model = self.model_class(**self.init_dict)
        else:
            init_dict, inputs_dict = self.prepare_init_args_and_inputs_for_common()
            model = self.model_class(**init_dict)
        model.to(torch_device)
        model.eval()

        with torch.no_grad():
            if self.forward_requires_fresh_args:
                first = model(**self.inputs_dict(0))
            else:
                first = model(**inputs_dict)
            if isinstance(first, dict):
                first = first.to_tuple()[0]

            if self.forward_requires_fresh_args:
                second = model(**self.inputs_dict(0))
            else:
                second = model(**inputs_dict)
            if isinstance(second, dict):
                second = second.to_tuple()[0]

        out_1 = first.cpu().numpy()
        out_2 = second.cpu().numpy()
        out_1 = out_1[~np.isnan(out_1)]
        out_2 = out_2[~np.isnan(out_2)]
        max_diff = np.amax(np.abs(out_1 - out_2))
        self.assertLessEqual(max_diff, expected_max_diff)

    def test_output(self, expected_output_shape=None):
        init_dict, inputs_dict = self.prepare_init_args_and_inputs_for_common()
        model = self.model_class(**init_dict)
        model.to(torch_device)
        model.eval()

        with torch.no_grad():
            output = model(**inputs_dict)

            if isinstance(output, dict):
                output = output.to_tuple()[0]

        self.assertIsNotNone(output)

        # input & output have to have the same shape
        input_tensor = inputs_dict[self.main_input_name]

        if expected_output_shape is None:
            expected_shape = input_tensor.shape
            self.assertEqual(output.shape, expected_shape, "Input and output shapes do not match")
        else:
            self.assertEqual(output.shape, expected_output_shape, "Input and output shapes do not match")

    def test_model_from_pretrained(self):
        init_dict, inputs_dict = self.prepare_init_args_and_inputs_for_common()

        model = self.model_class(**init_dict)
        model.to(torch_device)
        model.eval()

        # test if the model can be loaded from the config
        # and has all the expected shape
        with tempfile.TemporaryDirectory() as tmpdirname:
            model.save_pretrained(tmpdirname, safe_serialization=False)
            new_model = self.model_class.from_pretrained(tmpdirname)
            new_model.to(torch_device)
            new_model.eval()

        # check if all parameters shape are the same
        for param_name in model.state_dict().keys():
            param_1 = model.state_dict()[param_name]
            param_2 = new_model.state_dict()[param_name]
            self.assertEqual(param_1.shape, param_2.shape)

        with torch.no_grad():
            output_1 = model(**inputs_dict)

            if isinstance(output_1, dict):
                output_1 = output_1.to_tuple()[0]

            output_2 = new_model(**inputs_dict)

            if isinstance(output_2, dict):
                output_2 = output_2.to_tuple()[0]

        self.assertEqual(output_1.shape, output_2.shape)

    @require_torch_accelerator_with_training
    def test_training(self):
        init_dict, inputs_dict = self.prepare_init_args_and_inputs_for_common()

        model = self.model_class(**init_dict)
        model.to(torch_device)
        model.train()
        output = model(**inputs_dict)

        if isinstance(output, dict):
            output = output.to_tuple()[0]

        input_tensor = inputs_dict[self.main_input_name]
        noise = torch.randn((input_tensor.shape[0],) + self.output_shape).to(torch_device)
        loss = torch.nn.functional.mse_loss(output, noise)
        loss.backward()

    @require_torch_accelerator_with_training
    def test_ema_training(self):
        init_dict, inputs_dict = self.prepare_init_args_and_inputs_for_common()

        model = self.model_class(**init_dict)
        model.to(torch_device)
        model.train()
        ema_model = EMAModel(model.parameters())

        output = model(**inputs_dict)

        if isinstance(output, dict):
            output = output.to_tuple()[0]

        input_tensor = inputs_dict[self.main_input_name]
        noise = torch.randn((input_tensor.shape[0],) + self.output_shape).to(torch_device)
        loss = torch.nn.functional.mse_loss(output, noise)
        loss.backward()
        ema_model.step(model.parameters())

    def test_outputs_equivalence(self):
        def set_nan_tensor_to_zero(t):
            # Temporary fallback until `aten::_index_put_impl_` is implemented in mps
            # Track progress in https://github.com/pytorch/pytorch/issues/77764
            device = t.device
            if device.type == "mps":
                t = t.to("cpu")
            t[t != t] = 0
            return t.to(device)

        def recursive_check(tuple_object, dict_object):
            if isinstance(tuple_object, (List, Tuple)):
                for tuple_iterable_value, dict_iterable_value in zip(tuple_object, dict_object.values()):
                    recursive_check(tuple_iterable_value, dict_iterable_value)
            elif isinstance(tuple_object, Dict):
                for tuple_iterable_value, dict_iterable_value in zip(tuple_object.values(), dict_object.values()):
                    recursive_check(tuple_iterable_value, dict_iterable_value)
            elif tuple_object is None:
                return
            else:
                self.assertTrue(
                    torch.allclose(
                        set_nan_tensor_to_zero(tuple_object), set_nan_tensor_to_zero(dict_object), atol=1e-5
                    ),
                    msg=(
                        "Tuple and dict output are not equal. Difference:"
                        f" {torch.max(torch.abs(tuple_object - dict_object))}. Tuple has `nan`:"
                        f" {torch.isnan(tuple_object).any()} and `inf`: {torch.isinf(tuple_object)}. Dict has"
                        f" `nan`: {torch.isnan(dict_object).any()} and `inf`: {torch.isinf(dict_object)}."
                    ),
                )

        if self.forward_requires_fresh_args:
            model = self.model_class(**self.init_dict)
        else:
            init_dict, inputs_dict = self.prepare_init_args_and_inputs_for_common()
            model = self.model_class(**init_dict)

        model.to(torch_device)
        model.eval()

        with torch.no_grad():
            if self.forward_requires_fresh_args:
                outputs_dict = model(**self.inputs_dict(0))
                outputs_tuple = model(**self.inputs_dict(0), return_dict=False)
            else:
                outputs_dict = model(**inputs_dict)
                outputs_tuple = model(**inputs_dict, return_dict=False)

        recursive_check(outputs_tuple, outputs_dict)

    @require_torch_accelerator_with_training
    def test_enable_disable_gradient_checkpointing(self):
        if not self.model_class._supports_gradient_checkpointing:
            return  # Skip test if model does not support gradient checkpointing

        init_dict, _ = self.prepare_init_args_and_inputs_for_common()

        # at init model should have gradient checkpointing disabled
        model = self.model_class(**init_dict)
        self.assertFalse(model.is_gradient_checkpointing)

        # check enable works
        model.enable_gradient_checkpointing()
        self.assertTrue(model.is_gradient_checkpointing)

        # check disable works
        model.disable_gradient_checkpointing()
        self.assertFalse(model.is_gradient_checkpointing)

    def test_deprecated_kwargs(self):
        has_kwarg_in_model_class = "kwargs" in inspect.signature(self.model_class.__init__).parameters
        has_deprecated_kwarg = len(self.model_class._deprecated_kwargs) > 0

        if has_kwarg_in_model_class and not has_deprecated_kwarg:
            raise ValueError(
                f"{self.model_class} has `**kwargs` in its __init__ method but has not defined any deprecated kwargs"
                " under the `_deprecated_kwargs` class attribute. Make sure to either remove `**kwargs` if there are"
                " no deprecated arguments or add the deprecated argument with `_deprecated_kwargs ="
                " [<deprecated_argument>]`"
            )

        if not has_kwarg_in_model_class and has_deprecated_kwarg:
            raise ValueError(
                f"{self.model_class} doesn't have `**kwargs` in its __init__ method but has defined deprecated kwargs"
                " under the `_deprecated_kwargs` class attribute. Make sure to either add the `**kwargs` argument to"
                f" {self.model_class}.__init__ if there are deprecated arguments or remove the deprecated argument"
                " from `_deprecated_kwargs = [<deprecated_argument>]`"
            )

    @require_torch_gpu
    def test_cpu_offload(self):
        config, inputs_dict = self.prepare_init_args_and_inputs_for_common()
        model = self.model_class(**config).eval()
        if model._no_split_modules is None:
            return

        model = model.to(torch_device)

        torch.manual_seed(0)
        base_output = model(**inputs_dict)

        model_size = compute_module_sizes(model)[""]
        # We test several splits of sizes to make sure it works.
        max_gpu_sizes = [int(p * model_size) for p in self.model_split_percents[1:]]
        with tempfile.TemporaryDirectory() as tmp_dir:
            model.cpu().save_pretrained(tmp_dir)

            for max_size in max_gpu_sizes:
                max_memory = {0: max_size, "cpu": model_size * 2}
                new_model = self.model_class.from_pretrained(tmp_dir, device_map="auto", max_memory=max_memory)
                # Making sure part of the model will actually end up offloaded
                self.assertSetEqual(set(new_model.hf_device_map.values()), {0, "cpu"})

                self.check_device_map_is_respected(new_model, new_model.hf_device_map)
                torch.manual_seed(0)
                new_output = new_model(**inputs_dict)

                self.assertTrue(torch.allclose(base_output[0], new_output[0], atol=1e-5))

    @require_torch_gpu
    def test_disk_offload_without_safetensors(self):
        config, inputs_dict = self.prepare_init_args_and_inputs_for_common()
        model = self.model_class(**config).eval()
        if model._no_split_modules is None:
            return

        model = model.to(torch_device)

        torch.manual_seed(0)
        base_output = model(**inputs_dict)

        model_size = compute_module_sizes(model)[""]
        with tempfile.TemporaryDirectory() as tmp_dir:
            model.cpu().save_pretrained(tmp_dir, safe_serialization=False)

            with self.assertRaises(ValueError):
                max_size = int(self.model_split_percents[0] * model_size)
                max_memory = {0: max_size, "cpu": max_size}
                # This errors out because it's missing an offload folder
                new_model = self.model_class.from_pretrained(tmp_dir, device_map="auto", max_memory=max_memory)

            max_size = int(self.model_split_percents[0] * model_size)
            max_memory = {0: max_size, "cpu": max_size}
            new_model = self.model_class.from_pretrained(
                tmp_dir, device_map="auto", max_memory=max_memory, offload_folder=tmp_dir
            )

            self.check_device_map_is_respected(new_model, new_model.hf_device_map)
            torch.manual_seed(0)
            new_output = new_model(**inputs_dict)

            self.assertTrue(torch.allclose(base_output[0], new_output[0], atol=1e-5))

    @require_torch_gpu
    def test_disk_offload_with_safetensors(self):
        config, inputs_dict = self.prepare_init_args_and_inputs_for_common()
        model = self.model_class(**config).eval()
        if model._no_split_modules is None:
            return

        model = model.to(torch_device)

        torch.manual_seed(0)
        base_output = model(**inputs_dict)

        model_size = compute_module_sizes(model)[""]
        with tempfile.TemporaryDirectory() as tmp_dir:
            model.cpu().save_pretrained(tmp_dir)

            max_size = int(self.model_split_percents[0] * model_size)
            max_memory = {0: max_size, "cpu": max_size}
            new_model = self.model_class.from_pretrained(
                tmp_dir, device_map="auto", offload_folder=tmp_dir, max_memory=max_memory
            )

            self.check_device_map_is_respected(new_model, new_model.hf_device_map)
            torch.manual_seed(0)
            new_output = new_model(**inputs_dict)

            self.assertTrue(torch.allclose(base_output[0], new_output[0], atol=1e-5))

    @require_torch_multi_gpu
    def test_model_parallelism(self):
        config, inputs_dict = self.prepare_init_args_and_inputs_for_common()
        model = self.model_class(**config).eval()
        if model._no_split_modules is None:
            return

        model = model.to(torch_device)

        torch.manual_seed(0)
        base_output = model(**inputs_dict)

        model_size = compute_module_sizes(model)[""]
        # We test several splits of sizes to make sure it works.
        max_gpu_sizes = [int(p * model_size) for p in self.model_split_percents[1:]]
        with tempfile.TemporaryDirectory() as tmp_dir:
            model.cpu().save_pretrained(tmp_dir)

            for max_size in max_gpu_sizes:
                max_memory = {0: max_size, 1: model_size * 2, "cpu": model_size * 2}
                new_model = self.model_class.from_pretrained(tmp_dir, device_map="auto", max_memory=max_memory)
                # Making sure part of the model will actually end up offloaded
                self.assertSetEqual(set(new_model.hf_device_map.values()), {0, 1})

                self.check_device_map_is_respected(new_model, new_model.hf_device_map)

                torch.manual_seed(0)
                new_output = new_model(**inputs_dict)

                self.assertTrue(torch.allclose(base_output[0], new_output[0], atol=1e-5))

    @require_torch_gpu
    def test_sharded_checkpoints(self):
        torch.manual_seed(0)
        config, inputs_dict = self.prepare_init_args_and_inputs_for_common()
        model = self.model_class(**config).eval()
        model = model.to(torch_device)

        base_output = model(**inputs_dict)

        model_size = compute_module_sizes(model)[""]
        max_shard_size = int((model_size * 0.75) / (2**10))  # Convert to KB as these test models are small.
        with tempfile.TemporaryDirectory() as tmp_dir:
            model.cpu().save_pretrained(tmp_dir, max_shard_size=f"{max_shard_size}KB")
            self.assertTrue(os.path.exists(os.path.join(tmp_dir, SAFE_WEIGHTS_INDEX_NAME)))

            # Now check if the right number of shards exists. First, let's get the number of shards.
            # Since this number can be dependent on the model being tested, it's important that we calculate it
            # instead of hardcoding it.
            expected_num_shards = caculate_expected_num_shards(os.path.join(tmp_dir, SAFE_WEIGHTS_INDEX_NAME))
            actual_num_shards = len([file for file in os.listdir(tmp_dir) if file.endswith(".safetensors")])
            self.assertTrue(actual_num_shards == expected_num_shards)

            new_model = self.model_class.from_pretrained(tmp_dir).eval()
            new_model = new_model.to(torch_device)

            torch.manual_seed(0)
            if "generator" in inputs_dict:
                _, inputs_dict = self.prepare_init_args_and_inputs_for_common()
            new_output = new_model(**inputs_dict)

            self.assertTrue(torch.allclose(base_output[0], new_output[0], atol=1e-5))

    @require_torch_gpu
    def test_sharded_checkpoints_with_variant(self):
        torch.manual_seed(0)
        config, inputs_dict = self.prepare_init_args_and_inputs_for_common()
        model = self.model_class(**config).eval()
        model = model.to(torch_device)

        base_output = model(**inputs_dict)

        model_size = compute_module_sizes(model)[""]
        max_shard_size = int((model_size * 0.75) / (2**10))  # Convert to KB as these test models are small.
        variant = "fp16"
        with tempfile.TemporaryDirectory() as tmp_dir:
            # It doesn't matter if the actual model is in fp16 or not. Just adding the variant and
            # testing if loading works with the variant when the checkpoint is sharded should be
            # enough.
            model.cpu().save_pretrained(tmp_dir, max_shard_size=f"{max_shard_size}KB", variant=variant)
            index_filename = _add_variant(SAFE_WEIGHTS_INDEX_NAME, variant)
            self.assertTrue(os.path.exists(os.path.join(tmp_dir, index_filename)))

            # Now check if the right number of shards exists. First, let's get the number of shards.
            # Since this number can be dependent on the model being tested, it's important that we calculate it
            # instead of hardcoding it.
            expected_num_shards = caculate_expected_num_shards(os.path.join(tmp_dir, index_filename))
            actual_num_shards = len([file for file in os.listdir(tmp_dir) if file.endswith(".safetensors")])
            self.assertTrue(actual_num_shards == expected_num_shards)

            new_model = self.model_class.from_pretrained(tmp_dir, variant=variant).eval()
            new_model = new_model.to(torch_device)

            torch.manual_seed(0)
            if "generator" in inputs_dict:
                _, inputs_dict = self.prepare_init_args_and_inputs_for_common()
            new_output = new_model(**inputs_dict)

            self.assertTrue(torch.allclose(base_output[0], new_output[0], atol=1e-5))

    @require_torch_gpu
    def test_sharded_checkpoints_device_map(self):
        config, inputs_dict = self.prepare_init_args_and_inputs_for_common()
        model = self.model_class(**config).eval()
        if model._no_split_modules is None:
            return
        model = model.to(torch_device)

        torch.manual_seed(0)
        base_output = model(**inputs_dict)

        model_size = compute_module_sizes(model)[""]
        max_shard_size = int((model_size * 0.75) / (2**10))  # Convert to KB as these test models are small.
        with tempfile.TemporaryDirectory() as tmp_dir:
            model.cpu().save_pretrained(tmp_dir, max_shard_size=f"{max_shard_size}KB")
            self.assertTrue(os.path.exists(os.path.join(tmp_dir, SAFE_WEIGHTS_INDEX_NAME)))

            # Now check if the right number of shards exists. First, let's get the number of shards.
            # Since this number can be dependent on the model being tested, it's important that we calculate it
            # instead of hardcoding it.
            expected_num_shards = caculate_expected_num_shards(os.path.join(tmp_dir, SAFE_WEIGHTS_INDEX_NAME))
            actual_num_shards = len([file for file in os.listdir(tmp_dir) if file.endswith(".safetensors")])
            self.assertTrue(actual_num_shards == expected_num_shards)

            new_model = self.model_class.from_pretrained(tmp_dir, device_map="auto")
            new_model = new_model.to(torch_device)

            torch.manual_seed(0)
            if "generator" in inputs_dict:
                _, inputs_dict = self.prepare_init_args_and_inputs_for_common()
            new_output = new_model(**inputs_dict)
            self.assertTrue(torch.allclose(base_output[0], new_output[0], atol=1e-5))


@is_staging_test
class ModelPushToHubTester(unittest.TestCase):
    identifier = uuid.uuid4()
    repo_id = f"test-model-{identifier}"
    org_repo_id = f"valid_org/{repo_id}-org"

    def test_push_to_hub(self):
        model = UNet2DConditionModel(
            block_out_channels=(32, 64),
            layers_per_block=2,
            sample_size=32,
            in_channels=4,
            out_channels=4,
            down_block_types=("DownBlock2D", "CrossAttnDownBlock2D"),
            up_block_types=("CrossAttnUpBlock2D", "UpBlock2D"),
            cross_attention_dim=32,
        )
        model.push_to_hub(self.repo_id, token=TOKEN)

        new_model = UNet2DConditionModel.from_pretrained(f"{USER}/{self.repo_id}")
        for p1, p2 in zip(model.parameters(), new_model.parameters()):
            self.assertTrue(torch.equal(p1, p2))

        # Reset repo
        delete_repo(token=TOKEN, repo_id=self.repo_id)

        # Push to hub via save_pretrained
        with tempfile.TemporaryDirectory() as tmp_dir:
            model.save_pretrained(tmp_dir, repo_id=self.repo_id, push_to_hub=True, token=TOKEN)

        new_model = UNet2DConditionModel.from_pretrained(f"{USER}/{self.repo_id}")
        for p1, p2 in zip(model.parameters(), new_model.parameters()):
            self.assertTrue(torch.equal(p1, p2))

        # Reset repo
        delete_repo(self.repo_id, token=TOKEN)

    def test_push_to_hub_in_organization(self):
        model = UNet2DConditionModel(
            block_out_channels=(32, 64),
            layers_per_block=2,
            sample_size=32,
            in_channels=4,
            out_channels=4,
            down_block_types=("DownBlock2D", "CrossAttnDownBlock2D"),
            up_block_types=("CrossAttnUpBlock2D", "UpBlock2D"),
            cross_attention_dim=32,
        )
        model.push_to_hub(self.org_repo_id, token=TOKEN)

        new_model = UNet2DConditionModel.from_pretrained(self.org_repo_id)
        for p1, p2 in zip(model.parameters(), new_model.parameters()):
            self.assertTrue(torch.equal(p1, p2))

        # Reset repo
        delete_repo(token=TOKEN, repo_id=self.org_repo_id)

        # Push to hub via save_pretrained
        with tempfile.TemporaryDirectory() as tmp_dir:
            model.save_pretrained(tmp_dir, push_to_hub=True, token=TOKEN, repo_id=self.org_repo_id)

        new_model = UNet2DConditionModel.from_pretrained(self.org_repo_id)
        for p1, p2 in zip(model.parameters(), new_model.parameters()):
            self.assertTrue(torch.equal(p1, p2))

        # Reset repo
        delete_repo(self.org_repo_id, token=TOKEN)

    @unittest.skipIf(
        not is_jinja_available(),
        reason="Model card tests cannot be performed without Jinja installed.",
    )
    def test_push_to_hub_library_name(self):
        model = UNet2DConditionModel(
            block_out_channels=(32, 64),
            layers_per_block=2,
            sample_size=32,
            in_channels=4,
            out_channels=4,
            down_block_types=("DownBlock2D", "CrossAttnDownBlock2D"),
            up_block_types=("CrossAttnUpBlock2D", "UpBlock2D"),
            cross_attention_dim=32,
        )
        model.push_to_hub(self.repo_id, token=TOKEN)

        model_card = ModelCard.load(f"{USER}/{self.repo_id}", token=TOKEN).data
        assert model_card.library_name == "diffusers"

        # Reset repo
        delete_repo(self.repo_id, token=TOKEN)<|MERGE_RESOLUTION|>--- conflicted
+++ resolved
@@ -124,11 +124,8 @@
             if p1.data.ne(p2.data).sum() > 0:
                 assert False, "Parameters not the same!"
 
-<<<<<<< HEAD
     @unittest.skip("Flaky behaviour on CI. Re-enable after migrating to new runners")
-=======
     @unittest.skipIf(torch_device == "mps", reason="Test not supported for MPS.")
->>>>>>> cf55dcf0
     def test_one_request_upon_cached(self):
         use_safetensors = False
 
