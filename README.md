--- conflicted
+++ resolved
@@ -21,28 +21,17 @@
 More precisely, 🤗 Diffusers offers:
 
 - State-of-the-art diffusion pipelines that can be run in inference with just a couple of lines of code (see [src/diffusers/pipelines](https://github.com/huggingface/diffusers/tree/main/src/diffusers/pipelines)).
-<<<<<<< HEAD
-- Various noise schedulers that can be used interchangeably for the preferred speed vs. quality trade-off in inference (see [src/diffusers/schedulers](https://github.com/huggingface/diffusers/tree/main/src/diffusers/schedulers)).
-- Multiple types of models, such as UNet, that can be used as building blocks in an end-to-end diffusion system (see [src/diffusers/models](https://github.com/huggingface/diffusers/tree/main/src/diffusers/models)).
-=======
 - Various noise schedulers that can be used interchangeably for the prefered speed vs. quality trade-off in inference (see [src/diffusers/schedulers](https://github.com/huggingface/diffusers/tree/main/src/diffusers/schedulers)).
 - Multiple types of models, such as UNet, can be used as building blocks in an end-to-end diffusion system (see [src/diffusers/models](https://github.com/huggingface/diffusers/tree/main/src/diffusers/models)).
->>>>>>> 0f8547c2
 - Training examples to show how to train the most popular diffusion models (see [examples](https://github.com/huggingface/diffusers/tree/main/examples)).
 
 ## Quickstart
 
 In order to get started, we recommend taking a look at two notebooks:
 
-<<<<<<< HEAD
-- The [Getting started with Diffusers](https://colab.research.google.com/github/huggingface/notebooks/blob/main/diffusers/diffusers_intro.ipynb) notebook, which showcases an end-to-end example of usage for diffusion models, schedulers, and pipelines.
-  Take a look at this notebook to learn how to use the pipeline abstraction, which takes care of everything (model, scheduler, noise handling) for you, but also to get an understanding of each independent building blocks in the library.
-- The [Training a diffusers model](https://colab.research.google.com/github/huggingface/notebooks/blob/main/diffusers/training_example.ipynb) notebook, which summarizes diffuser model training methods. This notebook takes a step-by-step approach to training your
-=======
 - The [Getting started with Diffusers](https://colab.research.google.com/github/huggingface/notebooks/blob/main/diffusers/diffusers_intro.ipynb) notebook, which showcases an end-to-end example of usage for diffusion models, schedulers and pipelines.
   Take a look at this notebook to learn how to use the pipeline abstraction, which takes care of everything (model, scheduler, noise handling) for you, and also to understand each independent building block in the library.
 - The [Training a diffusers model](https://colab.research.google.com/github/huggingface/notebooks/blob/main/diffusers/training_example.ipynb) notebook summarizes diffuser model training methods. This notebook takes a step-by-step approach to training your
->>>>>>> 0f8547c2
   diffuser model on an image dataset, with explanatory graphics.
   
 ## Examples
@@ -125,15 +114,9 @@
     
 ## Philosophy
 
-<<<<<<< HEAD
-- Readability and clarity is preferred over highly optimized code. A strong importance is put on providing readable, intuitive and elementary code design. *E.g.*, the provided [schedulers](https://github.com/huggingface/diffusers/tree/main/src/diffusers/schedulers) are separated from the provided [models](https://github.com/huggingface/diffusers/tree/main/src/diffusers/models) and provide well-commented code that can be read alongside the original paper.
-- Diffusers is **modality independent** and focuses on providing pretrained models and tools to build systems that generate **continuous outputs**, *e.g.* vision and audio.
-- Diffusion models and schedulers are provided as concise, elementary building blocks whereas diffusion pipelines are a collection of end-to-end diffusion systems that can be used out-of-the-box, should stay as close as possible to their original implementation and can include components of other library, such as text-encoders. Examples for diffusion pipelines are [Glide](https://github.com/openai/glide-text2im) and [Latent Diffusion](https://github.com/CompVis/latent-diffusion).
-=======
 - Readability and clarity is prefered over highly optimized code. A strong importance is put on providing readable, intuitive and elementary code design. *E.g.*, the provided [schedulers](https://github.com/huggingface/diffusers/tree/main/src/diffusers/schedulers) are separated from the provided [models](https://github.com/huggingface/diffusers/tree/main/src/diffusers/models) and provide well-commented code that can be read alongside the original paper.
 - Diffusers is **modality independent** and focuses on providing pretrained models and tools to build systems that generate **continous outputs**, *e.g.* vision and audio.
 - Diffusion models and schedulers are provided as concise, elementary building blocks. In contrast, diffusion pipelines are a collection of end-to-end diffusion systems that can be used out-of-the-box, should stay as close as possible to their original implementation and can include components of another library, such as text-encoders. Examples for diffusion pipelines are [Glide](https://github.com/openai/glide-text2im) and [Latent Diffusion](https://github.com/CompVis/latent-diffusion).
->>>>>>> 0f8547c2
 
 ## Installation
 
